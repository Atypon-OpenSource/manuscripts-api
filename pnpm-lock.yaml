lockfileVersion: '9.0'

settings:
  autoInstallPeers: true
  excludeLinksFromLockfile: false

importers:

  .:
    dependencies:
      '@manuscripts/json-schema':
        specifier: 2.2.12
        version: 2.2.12
      '@manuscripts/transform':
<<<<<<< HEAD
        specifier: 4.2.2-LEAN-4696.0
        version: 4.2.2-LEAN-4696.0(prosemirror-state@1.4.3)
=======
        specifier: 4.2.2
        version: 4.2.2(prosemirror-state@1.4.3)
>>>>>>> 61fa314a
      '@prisma/client':
        specifier: 6.7.0
        version: 6.7.0(prisma@6.7.0(typescript@4.9.5))(typescript@4.9.5)
      celebrate:
        specifier: 15.0.3
        version: 15.0.3
      checksum:
        specifier: 1.0.0
        version: 1.0.0
      cors:
        specifier: 2.8.5
        version: 2.8.5
      crypto-random-string:
        specifier: 5.0.0
        version: 5.0.0
      decompress:
        specifier: 4.2.1
        version: 4.2.1
      dotenv-safe:
        specifier: 9.1.0
        version: 9.1.0(dotenv@8.6.0)
      express:
        specifier: 5.1.0
        version: 5.1.0
      express-prom-bundle:
        specifier: 8.0.0
        version: 8.0.0(prom-client@15.1.3)
      fs-extra:
        specifier: 11.3.0
        version: 11.3.0
      get-stream:
        specifier: 6.0.1
        version: 6.0.1
      http-status-codes:
        specifier: 2.3.0
        version: 2.3.0
      joi:
        specifier: 17.13.3
        version: 17.13.3
      jsdom:
        specifier: 26.1.0
        version: 26.1.0
      jsonwebtoken:
        specifier: 9.0.2
        version: 9.0.2
      jszip:
        specifier: 3.10.1
        version: 3.10.1
      lodash:
        specifier: 4.17.21
        version: 4.17.21
      morgan:
        specifier: 1.10.0
        version: 1.10.0
      multer:
        specifier: 1.4.5-lts.2
        version: 1.4.5-lts.2
      passport:
        specifier: 0.7.0
        version: 0.7.0
      passport-jwt:
        specifier: 4.0.1
        version: 4.0.1
      prisma:
        specifier: 6.7.0
        version: 6.7.0(typescript@4.9.5)
      prom-client:
        specifier: 15.1.3
        version: 15.1.3
      prosemirror-transform:
        specifier: 1.10.4
        version: 1.10.4
      semver:
        specifier: 7.7.2
        version: 7.7.2
      swagger-ui-express:
        specifier: 5.0.1
        version: 5.0.1(express@5.1.0)
      uuid:
        specifier: 9.0.1
        version: 9.0.1
      winston:
        specifier: 3.17.0
        version: 3.17.0
      ws:
        specifier: 8.18.2
        version: 8.18.2
      yaml:
        specifier: 2.7.1
        version: 2.7.1
    devDependencies:
      '@babel/core':
        specifier: 7.23.7
        version: 7.23.7
      '@babel/preset-env':
        specifier: 7.23.8
        version: 7.23.8(@babel/core@7.23.7)
      '@babel/preset-typescript':
        specifier: 7.23.3
        version: 7.23.3(@babel/core@7.23.7)
      '@jest-mock/express':
        specifier: 3.0.0
        version: 3.0.0
      '@manuscripts/eslint-config':
        specifier: 0.5.1
        version: 0.5.1(dd7c837a70e5c690b0fa94af673420e9)
      '@types/bcrypt':
        specifier: 5.0.2
        version: 5.0.2
      '@types/chance':
        specifier: 1.1.6
        version: 1.1.6
      '@types/checksum':
        specifier: 0.1.35
        version: 0.1.35
      '@types/cors':
        specifier: 2.8.18
        version: 2.8.18
      '@types/decompress':
        specifier: 4.2.7
        version: 4.2.7
      '@types/dotenv-safe':
        specifier: 8.1.6
        version: 8.1.6
      '@types/express':
        specifier: 5.0.0
        version: 5.0.0
      '@types/fs-extra':
        specifier: 11.0.4
        version: 11.0.4
      '@types/jest':
        specifier: 29.5.14
        version: 29.5.14
      '@types/jsdom':
        specifier: 21.1.7
        version: 21.1.7
      '@types/jsonwebtoken':
        specifier: 9.0.9
        version: 9.0.9
      '@types/lodash':
        specifier: 4.17.16
        version: 4.17.16
      '@types/morgan':
        specifier: 1.9.9
        version: 1.9.9
      '@types/multer':
        specifier: 1.4.11
        version: 1.4.11
      '@types/passport':
        specifier: 1.0.16
        version: 1.0.16
      '@types/passport-jwt':
        specifier: 3.0.13
        version: 3.0.13
      '@types/semver':
        specifier: 7.7.0
        version: 7.7.0
      '@types/supertest':
        specifier: 2.0.16
        version: 2.0.16
      '@types/swagger-ui-express':
        specifier: 4.1.7
        version: 4.1.7
      '@types/uuid':
        specifier: 9.0.8
        version: 9.0.8
      '@types/ws':
        specifier: 8.5.13
        version: 8.5.13
      '@typescript-eslint/eslint-plugin':
        specifier: 5.62.0
        version: 5.62.0(@typescript-eslint/parser@5.62.0(eslint@8.57.1)(typescript@4.9.5))(eslint@8.57.1)(typescript@4.9.5)
      '@typescript-eslint/parser':
        specifier: 5.62.0
        version: 5.62.0(eslint@8.57.1)(typescript@4.9.5)
      babel-jest:
        specifier: 29.7.0
        version: 29.7.0(@babel/core@7.23.7)
      eslint:
        specifier: 8.57.1
        version: 8.57.1
      eslint-config-prettier:
        specifier: 8.10.0
        version: 8.10.0(eslint@8.57.1)
      eslint-plugin-header:
        specifier: 3.1.1
        version: 3.1.1(eslint@8.57.1)
      eslint-plugin-import:
        specifier: 2.31.0
        version: 2.31.0(@typescript-eslint/parser@5.62.0(eslint@8.57.1)(typescript@4.9.5))(eslint@8.57.1)
      eslint-plugin-jest:
        specifier: 27.9.0
        version: 27.9.0(@typescript-eslint/eslint-plugin@5.62.0(@typescript-eslint/parser@5.62.0(eslint@8.57.1)(typescript@4.9.5))(eslint@8.57.1)(typescript@4.9.5))(eslint@8.57.1)(jest@29.7.0(@types/node@18.11.18)(ts-node@10.9.2(@types/node@18.11.18)(typescript@4.9.5)))(typescript@4.9.5)
      eslint-plugin-jsx-a11y:
        specifier: 6.10.2
        version: 6.10.2(eslint@8.57.1)
      eslint-plugin-mdx:
        specifier: 2.3.4
        version: 2.3.4(eslint@8.57.1)
      eslint-plugin-node:
        specifier: 11.1.0
        version: 11.1.0(eslint@8.57.1)
      eslint-plugin-prettier:
        specifier: 4.2.1
        version: 4.2.1(eslint-config-prettier@8.10.0(eslint@8.57.1))(eslint@8.57.1)(prettier@2.8.8)
      eslint-plugin-promise:
        specifier: 6.6.0
        version: 6.6.0(eslint@8.57.1)
      eslint-plugin-react:
        specifier: 7.37.5
        version: 7.37.5(eslint@8.57.1)
      eslint-plugin-react-hooks:
        specifier: 4.6.2
        version: 4.6.2(eslint@8.57.1)
      eslint-plugin-simple-import-sort:
        specifier: 8.0.0
        version: 8.0.0(eslint@8.57.1)
      jest:
        specifier: 29.7.0
        version: 29.7.0(@types/node@18.11.18)(ts-node@10.9.2(@types/node@18.11.18)(typescript@4.9.5))
      jest-circus:
        specifier: 29.7.0
        version: 29.7.0
      npm-run-all:
        specifier: 4.1.5
        version: 4.1.5
      prettier:
        specifier: 2.8.8
        version: 2.8.8
      ts-node:
        specifier: 10.9.2
        version: 10.9.2(@types/node@18.11.18)(typescript@4.9.5)
      typescript:
        specifier: 4.9.5
        version: 4.9.5

packages:

  '@ampproject/remapping@2.2.0':
    resolution: {integrity: sha512-qRmjj8nj9qmLTQXXmaR1cck3UXSRMPrbsLJAasZpF+t3riI71BXed5ebIOYwQntykeZuhjsdweEc9BxH5Jc26w==}
    engines: {node: '>=6.0.0'}

  '@asamuzakjp/css-color@3.1.7':
    resolution: {integrity: sha512-Ok5fYhtwdyJQmU1PpEv6Si7Y+A4cYb8yNM9oiIJC9TzXPMuN9fvdonKJqcnz9TbFqV6bQ8z0giRq0iaOpGZV2g==}

  '@babel/code-frame@7.18.6':
    resolution: {integrity: sha512-TDCmlK5eOvH+eH7cdAFlNXeVJqWIQ7gW9tY1GJIpUtFb6CmjVyq2VM3u71bOyR8CRihcCgMUYoDNyLXao3+70Q==}
    engines: {node: '>=6.9.0'}

  '@babel/code-frame@7.27.1':
    resolution: {integrity: sha512-cjQ7ZlQ0Mv3b47hABuTevyTuYN4i+loJKGeV9flcCgIK37cCXRh+L1bd3iBHlynerhQ7BhCkn2BPbQUL+rGqFg==}
    engines: {node: '>=6.9.0'}

  '@babel/compat-data@7.27.2':
    resolution: {integrity: sha512-TUtMJYRPyUb/9aU8f3K0mjmjf6M9N5Woshn2CS6nqJSeJtTtQcpLUXjGt9vbF8ZGff0El99sWkLgzwW3VXnxZQ==}
    engines: {node: '>=6.9.0'}

  '@babel/core@7.23.7':
    resolution: {integrity: sha512-+UpDgowcmqe36d4NwqvKsyPMlOLNGMsfMmQ5WGCu+siCe3t3dfe9njrzGfdN4qq+bcNUt0+Vw6haRxBOycs4dw==}
    engines: {node: '>=6.9.0'}

  '@babel/core@7.27.1':
    resolution: {integrity: sha512-IaaGWsQqfsQWVLqMn9OB92MNN7zukfVA4s7KKAI0KfrrDsZ0yhi5uV4baBuLuN7n3vsZpwP8asPPcVwApxvjBQ==}
    engines: {node: '>=6.9.0'}

  '@babel/generator@7.20.7':
    resolution: {integrity: sha512-7wqMOJq8doJMZmP4ApXTzLxSr7+oO2jroJURrVEp6XShrQUObV8Tq/D0NCcoYg2uHqUrjzO0zwBjoYzelxK+sw==}
    engines: {node: '>=6.9.0'}

  '@babel/generator@7.27.1':
    resolution: {integrity: sha512-UnJfnIpc/+JO0/+KRVQNGU+y5taA5vCbwN8+azkX6beii/ZF+enZJSOKo11ZSzGJjlNfJHfQtmQT8H+9TXPG2w==}
    engines: {node: '>=6.9.0'}

  '@babel/helper-annotate-as-pure@7.18.6':
    resolution: {integrity: sha512-duORpUiYrEpzKIop6iNbjnwKLAKnJ47csTyRACyEmWj0QdUrm5aqNJGHSSEQSUAvNW0ojX0dOmK9dZduvkfeXA==}
    engines: {node: '>=6.9.0'}

  '@babel/helper-annotate-as-pure@7.27.1':
    resolution: {integrity: sha512-WnuuDILl9oOBbKnb4L+DyODx7iC47XfzmNCpTttFsSp6hTG7XZxu60+4IO+2/hPfcGOoKbFiwoI/+zwARbNQow==}
    engines: {node: '>=6.9.0'}

  '@babel/helper-compilation-targets@7.27.2':
    resolution: {integrity: sha512-2+1thGUUWWjLTYTHZWK1n8Yga0ijBz1XAhUXcKy81rd5g6yh7hGqMp45v7cadSbEHc9G3OTv45SyneRN3ps4DQ==}
    engines: {node: '>=6.9.0'}

  '@babel/helper-create-class-features-plugin@7.27.1':
    resolution: {integrity: sha512-QwGAmuvM17btKU5VqXfb+Giw4JcN0hjuufz3DYnpeVDvZLAObloM77bhMXiqry3Iio+Ai4phVRDwl6WU10+r5A==}
    engines: {node: '>=6.9.0'}
    peerDependencies:
      '@babel/core': ^7.0.0

  '@babel/helper-create-regexp-features-plugin@7.20.5':
    resolution: {integrity: sha512-m68B1lkg3XDGX5yCvGO0kPx3v9WIYLnzjKfPcQiwntEQa5ZeRkPmo2X/ISJc8qxWGfwUr+kvZAeEzAwLec2r2w==}
    engines: {node: '>=6.9.0'}
    peerDependencies:
      '@babel/core': ^7.0.0

  '@babel/helper-create-regexp-features-plugin@7.27.1':
    resolution: {integrity: sha512-uVDC72XVf8UbrH5qQTc18Agb8emwjTiZrQE11Nv3CuBEZmVvTwwE9CBUEvHku06gQCAyYf8Nv6ja1IN+6LMbxQ==}
    engines: {node: '>=6.9.0'}
    peerDependencies:
      '@babel/core': ^7.0.0

  '@babel/helper-define-polyfill-provider@0.4.4':
    resolution: {integrity: sha512-QcJMILQCu2jm5TFPGA3lCpJJTeEP+mqeXooG/NZbg/h5FTFi6V0+99ahlRsW8/kRLyb24LZVCCiclDedhLKcBA==}
    peerDependencies:
      '@babel/core': ^7.4.0 || ^8.0.0-0 <8.0.0

  '@babel/helper-define-polyfill-provider@0.5.0':
    resolution: {integrity: sha512-NovQquuQLAQ5HuyjCz7WQP9MjRj7dx++yspwiyUiGl9ZyadHRSql1HZh5ogRd8W8w6YM6EQ/NTB8rgjLt5W65Q==}
    peerDependencies:
      '@babel/core': ^7.4.0 || ^8.0.0-0 <8.0.0

  '@babel/helper-define-polyfill-provider@0.6.4':
    resolution: {integrity: sha512-jljfR1rGnXXNWnmQg2K3+bvhkxB51Rl32QRaOTuwwjviGrHzIbSc8+x9CpraDtbT7mfyjXObULP4w/adunNwAw==}
    peerDependencies:
      '@babel/core': ^7.4.0 || ^8.0.0-0 <8.0.0

  '@babel/helper-member-expression-to-functions@7.27.1':
    resolution: {integrity: sha512-E5chM8eWjTp/aNoVpcbfM7mLxu9XGLWYise2eBKGQomAk/Mb4XoxyqXTZbuTohbsl8EKqdlMhnDI2CCLfcs9wA==}
    engines: {node: '>=6.9.0'}

  '@babel/helper-module-imports@7.27.1':
    resolution: {integrity: sha512-0gSFWUPNXNopqtIPQvlD5WgXYI5GY2kP2cCvoT8kczjbfcfuIljTbcWrulD1CIPIX2gt1wghbDy08yE1p+/r3w==}
    engines: {node: '>=6.9.0'}

  '@babel/helper-module-transforms@7.27.1':
    resolution: {integrity: sha512-9yHn519/8KvTU5BjTVEEeIM3w9/2yXNKoD82JifINImhpKkARMJKPP59kLo+BafpdN5zgNeIcS4jsGDmd3l58g==}
    engines: {node: '>=6.9.0'}
    peerDependencies:
      '@babel/core': ^7.0.0

  '@babel/helper-optimise-call-expression@7.27.1':
    resolution: {integrity: sha512-URMGH08NzYFhubNSGJrpUEphGKQwMQYBySzat5cAByY1/YgIRkULnIy3tAMeszlL/so2HbeilYloUmSpd7GdVw==}
    engines: {node: '>=6.9.0'}

  '@babel/helper-plugin-utils@7.20.2':
    resolution: {integrity: sha512-8RvlJG2mj4huQ4pZ+rU9lqKi9ZKiRmuvGuM2HlWmkmgOhbs6zEAw6IEiJ5cQqGbDzGZOhwuOQNtZMi/ENLjZoQ==}
    engines: {node: '>=6.9.0'}

  '@babel/helper-plugin-utils@7.27.1':
    resolution: {integrity: sha512-1gn1Up5YXka3YYAHGKpbideQ5Yjf1tDa9qYcgysz+cNCXukyLl6DjPXhD3VRwSb8c0J9tA4b2+rHEZtc6R0tlw==}
    engines: {node: '>=6.9.0'}

  '@babel/helper-remap-async-to-generator@7.27.1':
    resolution: {integrity: sha512-7fiA521aVw8lSPeI4ZOD3vRFkoqkJcS+z4hFo82bFSH/2tNd6eJ5qCVMS5OzDmZh/kaHQeBaeyxK6wljcPtveA==}
    engines: {node: '>=6.9.0'}
    peerDependencies:
      '@babel/core': ^7.0.0

  '@babel/helper-replace-supers@7.27.1':
    resolution: {integrity: sha512-7EHz6qDZc8RYS5ElPoShMheWvEgERonFCs7IAonWLLUTXW59DP14bCZt89/GKyreYn8g3S83m21FelHKbeDCKA==}
    engines: {node: '>=6.9.0'}
    peerDependencies:
      '@babel/core': ^7.0.0

  '@babel/helper-skip-transparent-expression-wrappers@7.27.1':
    resolution: {integrity: sha512-Tub4ZKEXqbPjXgWLl2+3JpQAYBJ8+ikpQ2Ocj/q/r0LwE3UhENh7EUabyHjz2kCEsrRY83ew2DQdHluuiDQFzg==}
    engines: {node: '>=6.9.0'}

  '@babel/helper-string-parser@7.19.4':
    resolution: {integrity: sha512-nHtDoQcuqFmwYNYPz3Rah5ph2p8PFeFCsZk9A/48dPc/rGocJ5J3hAAZ7pb76VWX3fZKu+uEr/FhH5jLx7umrw==}
    engines: {node: '>=6.9.0'}

  '@babel/helper-string-parser@7.27.1':
    resolution: {integrity: sha512-qMlSxKbpRlAridDExk92nSobyDdpPijUq2DW6oDnUqd0iOGxmQjyqhMIihI9+zv4LPyZdRje2cavWPbCbWm3eA==}
    engines: {node: '>=6.9.0'}

  '@babel/helper-validator-identifier@7.19.1':
    resolution: {integrity: sha512-awrNfaMtnHUr653GgGEs++LlAvW6w+DcPrOliSMXWCKo597CwL5Acf/wWdNkf/tfEQE3mjkeD1YOVZOUV/od1w==}
    engines: {node: '>=6.9.0'}

  '@babel/helper-validator-identifier@7.27.1':
    resolution: {integrity: sha512-D2hP9eA+Sqx1kBZgzxZh0y1trbuU+JoDkiEwqhQ36nodYqJwyEIhPSdMNd7lOm/4io72luTPWH20Yda0xOuUow==}
    engines: {node: '>=6.9.0'}

  '@babel/helper-validator-option@7.27.1':
    resolution: {integrity: sha512-YvjJow9FxbhFFKDSuFnVCe2WxXk1zWc22fFePVNEaWJEu8IrZVlda6N0uHwzZrUM1il7NC9Mlp4MaJYbYd9JSg==}
    engines: {node: '>=6.9.0'}

  '@babel/helper-wrap-function@7.27.1':
    resolution: {integrity: sha512-NFJK2sHUvrjo8wAU/nQTWU890/zB2jj0qBcCbZbbf+005cAsv6tMjXz31fBign6M5ov1o0Bllu+9nbqkfsjjJQ==}
    engines: {node: '>=6.9.0'}

  '@babel/helpers@7.27.1':
    resolution: {integrity: sha512-FCvFTm0sWV8Fxhpp2McP5/W53GPllQ9QeQ7SiqGWjMf/LVG07lFa5+pgK05IRhVwtvafT22KF+ZSnM9I545CvQ==}
    engines: {node: '>=6.9.0'}

  '@babel/highlight@7.18.6':
    resolution: {integrity: sha512-u7stbOuYjaPezCuLj29hNW1v64M2Md2qupEKP1fHc7WdOA3DgLh37suiSrZYY7haUB7iBeQZ9P1uiRF359do3g==}
    engines: {node: '>=6.9.0'}

  '@babel/parser@7.20.7':
    resolution: {integrity: sha512-T3Z9oHybU+0vZlY9CiDSJQTD5ZapcW18ZctFMi0MOAl/4BjFF4ul7NVSARLdbGO5vDqy9eQiGTV0LtKfvCYvcg==}
    engines: {node: '>=6.0.0'}
    hasBin: true

  '@babel/parser@7.27.2':
    resolution: {integrity: sha512-QYLs8299NA7WM/bZAdp+CviYYkVoYXlDW2rzliy3chxd1PQjej7JORuMJDJXJUb9g0TT+B99EwaVLKmX+sPXWw==}
    engines: {node: '>=6.0.0'}
    hasBin: true

  '@babel/plugin-bugfix-safari-id-destructuring-collision-in-function-expression@7.27.1':
    resolution: {integrity: sha512-g4L7OYun04N1WyqMNjldFwlfPCLVkgB54A/YCXICZYBsvJJE3kByKv9c9+R/nAfmIfjl2rKYLNyMHboYbZaWaA==}
    engines: {node: '>=6.9.0'}
    peerDependencies:
      '@babel/core': ^7.0.0

  '@babel/plugin-bugfix-v8-spread-parameters-in-optional-chaining@7.27.1':
    resolution: {integrity: sha512-oO02gcONcD5O1iTLi/6frMJBIwWEHceWGSGqrpCmEL8nogiS6J9PBlE48CaK20/Jx1LuRml9aDftLgdjXT8+Cw==}
    engines: {node: '>=6.9.0'}
    peerDependencies:
      '@babel/core': ^7.13.0

  '@babel/plugin-bugfix-v8-static-class-fields-redefine-readonly@7.27.1':
    resolution: {integrity: sha512-6BpaYGDavZqkI6yT+KSPdpZFfpnd68UKXbcjI9pJ13pvHhPrCKWOOLp+ysvMeA+DxnhuPpgIaRpxRxo5A9t5jw==}
    engines: {node: '>=6.9.0'}
    peerDependencies:
      '@babel/core': ^7.0.0

  '@babel/plugin-proposal-private-property-in-object@7.21.0-placeholder-for-preset-env.2':
    resolution: {integrity: sha512-SOSkfJDddaM7mak6cPEpswyTRnuRltl429hMraQEglW+OkovnCzsiszTmsrlY//qLFjCpQDFRvjdm2wA5pPm9w==}
    engines: {node: '>=6.9.0'}
    peerDependencies:
      '@babel/core': ^7.0.0-0

  '@babel/plugin-syntax-async-generators@7.8.4':
    resolution: {integrity: sha512-tycmZxkGfZaxhMRbXlPXuVFpdWlXpir2W4AMhSJgRKzk/eDlIXOhb2LHWoLpDF7TEHylV5zNhykX6KAgHJmTNw==}
    peerDependencies:
      '@babel/core': ^7.0.0-0

  '@babel/plugin-syntax-bigint@7.8.3':
    resolution: {integrity: sha512-wnTnFlG+YxQm3vDxpGE57Pj0srRU4sHE/mDkt1qv2YJJSeUAec2ma4WLUnUPeKjyrfntVwe/N6dCXpU+zL3Npg==}
    peerDependencies:
      '@babel/core': ^7.0.0-0

  '@babel/plugin-syntax-class-properties@7.12.13':
    resolution: {integrity: sha512-fm4idjKla0YahUNgFNLCB0qySdsoPiZP3iQE3rky0mBUtMZ23yDJ9SJdg6dXTSDnulOVqiF3Hgr9nbXvXTQZYA==}
    peerDependencies:
      '@babel/core': ^7.0.0-0

  '@babel/plugin-syntax-class-static-block@7.14.5':
    resolution: {integrity: sha512-b+YyPmr6ldyNnM6sqYeMWE+bgJcJpO6yS4QD7ymxgH34GBPNDM/THBh8iunyvKIZztiwLH4CJZ0RxTk9emgpjw==}
    engines: {node: '>=6.9.0'}
    peerDependencies:
      '@babel/core': ^7.0.0-0

  '@babel/plugin-syntax-dynamic-import@7.8.3':
    resolution: {integrity: sha512-5gdGbFon+PszYzqs83S3E5mpi7/y/8M9eC90MRTZfduQOYW76ig6SOSPNe41IG5LoP3FGBn2N0RjVDSQiS94kQ==}
    peerDependencies:
      '@babel/core': ^7.0.0-0

  '@babel/plugin-syntax-export-namespace-from@7.8.3':
    resolution: {integrity: sha512-MXf5laXo6c1IbEbegDmzGPwGNTsHZmEy6QGznu5Sh2UCWvueywb2ee+CCE4zQiZstxU9BMoQO9i6zUFSY0Kj0Q==}
    peerDependencies:
      '@babel/core': ^7.0.0-0

  '@babel/plugin-syntax-import-assertions@7.27.1':
    resolution: {integrity: sha512-UT/Jrhw57xg4ILHLFnzFpPDlMbcdEicaAtjPQpbj9wa8T4r5KVWCimHcL/460g8Ht0DMxDyjsLgiWSkVjnwPFg==}
    engines: {node: '>=6.9.0'}
    peerDependencies:
      '@babel/core': ^7.0.0-0

  '@babel/plugin-syntax-import-attributes@7.27.1':
    resolution: {integrity: sha512-oFT0FrKHgF53f4vOsZGi2Hh3I35PfSmVs4IBFLFj4dnafP+hIWDLg3VyKmUHfLoLHlyxY4C7DGtmHuJgn+IGww==}
    engines: {node: '>=6.9.0'}
    peerDependencies:
      '@babel/core': ^7.0.0-0

  '@babel/plugin-syntax-import-meta@7.10.4':
    resolution: {integrity: sha512-Yqfm+XDx0+Prh3VSeEQCPU81yC+JWZ2pDPFSS4ZdpfZhp4MkFMaDC1UqseovEKwSUpnIL7+vK+Clp7bfh0iD7g==}
    peerDependencies:
      '@babel/core': ^7.0.0-0

  '@babel/plugin-syntax-json-strings@7.8.3':
    resolution: {integrity: sha512-lY6kdGpWHvjoe2vk4WrAapEuBR69EMxZl+RoGRhrFGNYVK8mOPAW8VfbT/ZgrFbXlDNiiaxQnAtgVCZ6jv30EA==}
    peerDependencies:
      '@babel/core': ^7.0.0-0

  '@babel/plugin-syntax-jsx@7.18.6':
    resolution: {integrity: sha512-6mmljtAedFGTWu2p/8WIORGwy+61PLgOMPOdazc7YoJ9ZCWUyFy3A6CpPkRKLKD1ToAesxX8KGEViAiLo9N+7Q==}
    engines: {node: '>=6.9.0'}
    peerDependencies:
      '@babel/core': ^7.0.0-0

  '@babel/plugin-syntax-jsx@7.27.1':
    resolution: {integrity: sha512-y8YTNIeKoyhGd9O0Jiyzyyqk8gdjnumGTQPsz0xOZOQ2RmkVJeZ1vmmfIvFEKqucBG6axJGBZDE/7iI5suUI/w==}
    engines: {node: '>=6.9.0'}
    peerDependencies:
      '@babel/core': ^7.0.0-0

  '@babel/plugin-syntax-logical-assignment-operators@7.10.4':
    resolution: {integrity: sha512-d8waShlpFDinQ5MtvGU9xDAOzKH47+FFoney2baFIoMr952hKOLp1HR7VszoZvOsV/4+RRszNY7D17ba0te0ig==}
    peerDependencies:
      '@babel/core': ^7.0.0-0

  '@babel/plugin-syntax-nullish-coalescing-operator@7.8.3':
    resolution: {integrity: sha512-aSff4zPII1u2QD7y+F8oDsz19ew4IGEJg9SVW+bqwpwtfFleiQDMdzA/R+UlWDzfnHFCxxleFT0PMIrR36XLNQ==}
    peerDependencies:
      '@babel/core': ^7.0.0-0

  '@babel/plugin-syntax-numeric-separator@7.10.4':
    resolution: {integrity: sha512-9H6YdfkcK/uOnY/K7/aA2xpzaAgkQn37yzWUMRK7OaPOqOpGS1+n0H5hxT9AUw9EsSjPW8SVyMJwYRtWs3X3ug==}
    peerDependencies:
      '@babel/core': ^7.0.0-0

  '@babel/plugin-syntax-object-rest-spread@7.8.3':
    resolution: {integrity: sha512-XoqMijGZb9y3y2XskN+P1wUGiVwWZ5JmoDRwx5+3GmEplNyVM2s2Dg8ILFQm8rWM48orGy5YpI5Bl8U1y7ydlA==}
    peerDependencies:
      '@babel/core': ^7.0.0-0

  '@babel/plugin-syntax-optional-catch-binding@7.8.3':
    resolution: {integrity: sha512-6VPD0Pc1lpTqw0aKoeRTMiB+kWhAoT24PA+ksWSBrFtl5SIRVpZlwN3NNPQjehA2E/91FV3RjLWoVTglWcSV3Q==}
    peerDependencies:
      '@babel/core': ^7.0.0-0

  '@babel/plugin-syntax-optional-chaining@7.8.3':
    resolution: {integrity: sha512-KoK9ErH1MBlCPxV0VANkXW2/dw4vlbGDrFgz8bmUsBGYkFRcbRwMh6cIJubdPrkxRwuGdtCk0v/wPTKbQgBjkg==}
    peerDependencies:
      '@babel/core': ^7.0.0-0

  '@babel/plugin-syntax-private-property-in-object@7.14.5':
    resolution: {integrity: sha512-0wVnp9dxJ72ZUJDV27ZfbSj6iHLoytYZmh3rFcxNnvsJF3ktkzLDZPy/mA17HGsaQT3/DQsWYX1f1QGWkCoVUg==}
    engines: {node: '>=6.9.0'}
    peerDependencies:
      '@babel/core': ^7.0.0-0

  '@babel/plugin-syntax-top-level-await@7.14.5':
    resolution: {integrity: sha512-hx++upLv5U1rgYfwe1xBQUhRmU41NEvpUvrp8jkrSCdvGSnM5/qdRMtylJ6PG5OFkBaHkbTAKTnd3/YyESRHFw==}
    engines: {node: '>=6.9.0'}
    peerDependencies:
      '@babel/core': ^7.0.0-0

  '@babel/plugin-syntax-typescript@7.20.0':
    resolution: {integrity: sha512-rd9TkG+u1CExzS4SM1BlMEhMXwFLKVjOAFFCDx9PbX5ycJWDoWMcwdJH9RhkPu1dOgn5TrxLot/Gx6lWFuAUNQ==}
    engines: {node: '>=6.9.0'}
    peerDependencies:
      '@babel/core': ^7.0.0-0

  '@babel/plugin-syntax-typescript@7.27.1':
    resolution: {integrity: sha512-xfYCBMxveHrRMnAWl1ZlPXOZjzkN82THFvLhQhFXFt81Z5HnN+EtUkZhv/zcKpmT3fzmWZB0ywiBrbC3vogbwQ==}
    engines: {node: '>=6.9.0'}
    peerDependencies:
      '@babel/core': ^7.0.0-0

  '@babel/plugin-syntax-unicode-sets-regex@7.18.6':
    resolution: {integrity: sha512-727YkEAPwSIQTv5im8QHz3upqp92JTWhidIC81Tdx4VJYIte/VndKf1qKrfnnhPLiPghStWfvC/iFaMCQu7Nqg==}
    engines: {node: '>=6.9.0'}
    peerDependencies:
      '@babel/core': ^7.0.0

  '@babel/plugin-transform-arrow-functions@7.27.1':
    resolution: {integrity: sha512-8Z4TGic6xW70FKThA5HYEKKyBpOOsucTOD1DjU3fZxDg+K3zBJcXMFnt/4yQiZnf5+MiOMSXQ9PaEK/Ilh1DeA==}
    engines: {node: '>=6.9.0'}
    peerDependencies:
      '@babel/core': ^7.0.0-0

  '@babel/plugin-transform-async-generator-functions@7.27.1':
    resolution: {integrity: sha512-eST9RrwlpaoJBDHShc+DS2SG4ATTi2MYNb4OxYkf3n+7eb49LWpnS+HSpVfW4x927qQwgk8A2hGNVaajAEw0EA==}
    engines: {node: '>=6.9.0'}
    peerDependencies:
      '@babel/core': ^7.0.0-0

  '@babel/plugin-transform-async-to-generator@7.27.1':
    resolution: {integrity: sha512-NREkZsZVJS4xmTr8qzE5y8AfIPqsdQfRuUiLRTEzb7Qii8iFWCyDKaUV2c0rCuh4ljDZ98ALHP/PetiBV2nddA==}
    engines: {node: '>=6.9.0'}
    peerDependencies:
      '@babel/core': ^7.0.0-0

  '@babel/plugin-transform-block-scoped-functions@7.27.1':
    resolution: {integrity: sha512-cnqkuOtZLapWYZUYM5rVIdv1nXYuFVIltZ6ZJ7nIj585QsjKM5dhL2Fu/lICXZ1OyIAFc7Qy+bvDAtTXqGrlhg==}
    engines: {node: '>=6.9.0'}
    peerDependencies:
      '@babel/core': ^7.0.0-0

  '@babel/plugin-transform-block-scoping@7.27.1':
    resolution: {integrity: sha512-QEcFlMl9nGTgh1rn2nIeU5bkfb9BAjaQcWbiP4LvKxUot52ABcTkpcyJ7f2Q2U2RuQ84BNLgts3jRme2dTx6Fw==}
    engines: {node: '>=6.9.0'}
    peerDependencies:
      '@babel/core': ^7.0.0-0

  '@babel/plugin-transform-class-properties@7.27.1':
    resolution: {integrity: sha512-D0VcalChDMtuRvJIu3U/fwWjf8ZMykz5iZsg77Nuj821vCKI3zCyRLwRdWbsuJ/uRwZhZ002QtCqIkwC/ZkvbA==}
    engines: {node: '>=6.9.0'}
    peerDependencies:
      '@babel/core': ^7.0.0-0

  '@babel/plugin-transform-class-static-block@7.27.1':
    resolution: {integrity: sha512-s734HmYU78MVzZ++joYM+NkJusItbdRcbm+AGRgJCt3iA+yux0QpD9cBVdz3tKyrjVYWRl7j0mHSmv4lhV0aoA==}
    engines: {node: '>=6.9.0'}
    peerDependencies:
      '@babel/core': ^7.12.0

  '@babel/plugin-transform-classes@7.27.1':
    resolution: {integrity: sha512-7iLhfFAubmpeJe/Wo2TVuDrykh/zlWXLzPNdL0Jqn/Xu8R3QQ8h9ff8FQoISZOsw74/HFqFI7NX63HN7QFIHKA==}
    engines: {node: '>=6.9.0'}
    peerDependencies:
      '@babel/core': ^7.0.0-0

  '@babel/plugin-transform-computed-properties@7.27.1':
    resolution: {integrity: sha512-lj9PGWvMTVksbWiDT2tW68zGS/cyo4AkZ/QTp0sQT0mjPopCmrSkzxeXkznjqBxzDI6TclZhOJbBmbBLjuOZUw==}
    engines: {node: '>=6.9.0'}
    peerDependencies:
      '@babel/core': ^7.0.0-0

  '@babel/plugin-transform-destructuring@7.27.1':
    resolution: {integrity: sha512-ttDCqhfvpE9emVkXbPD8vyxxh4TWYACVybGkDj+oReOGwnp066ITEivDlLwe0b1R0+evJ13IXQuLNB5w1fhC5Q==}
    engines: {node: '>=6.9.0'}
    peerDependencies:
      '@babel/core': ^7.0.0-0

  '@babel/plugin-transform-dotall-regex@7.27.1':
    resolution: {integrity: sha512-gEbkDVGRvjj7+T1ivxrfgygpT7GUd4vmODtYpbs0gZATdkX8/iSnOtZSxiZnsgm1YjTgjI6VKBGSJJevkrclzw==}
    engines: {node: '>=6.9.0'}
    peerDependencies:
      '@babel/core': ^7.0.0-0

  '@babel/plugin-transform-duplicate-keys@7.27.1':
    resolution: {integrity: sha512-MTyJk98sHvSs+cvZ4nOauwTTG1JeonDjSGvGGUNHreGQns+Mpt6WX/dVzWBHgg+dYZhkC4X+zTDfkTU+Vy9y7Q==}
    engines: {node: '>=6.9.0'}
    peerDependencies:
      '@babel/core': ^7.0.0-0

  '@babel/plugin-transform-dynamic-import@7.27.1':
    resolution: {integrity: sha512-MHzkWQcEmjzzVW9j2q8LGjwGWpG2mjwaaB0BNQwst3FIjqsg8Ct/mIZlvSPJvfi9y2AC8mi/ktxbFVL9pZ1I4A==}
    engines: {node: '>=6.9.0'}
    peerDependencies:
      '@babel/core': ^7.0.0-0

  '@babel/plugin-transform-exponentiation-operator@7.27.1':
    resolution: {integrity: sha512-uspvXnhHvGKf2r4VVtBpeFnuDWsJLQ6MF6lGJLC89jBR1uoVeqM416AZtTuhTezOfgHicpJQmoD5YUakO/YmXQ==}
    engines: {node: '>=6.9.0'}
    peerDependencies:
      '@babel/core': ^7.0.0-0

  '@babel/plugin-transform-export-namespace-from@7.27.1':
    resolution: {integrity: sha512-tQvHWSZ3/jH2xuq/vZDy0jNn+ZdXJeM8gHvX4lnJmsc3+50yPlWdZXIc5ay+umX+2/tJIqHqiEqcJvxlmIvRvQ==}
    engines: {node: '>=6.9.0'}
    peerDependencies:
      '@babel/core': ^7.0.0-0

  '@babel/plugin-transform-for-of@7.27.1':
    resolution: {integrity: sha512-BfbWFFEJFQzLCQ5N8VocnCtA8J1CLkNTe2Ms2wocj75dd6VpiqS5Z5quTYcUoo4Yq+DN0rtikODccuv7RU81sw==}
    engines: {node: '>=6.9.0'}
    peerDependencies:
      '@babel/core': ^7.0.0-0

  '@babel/plugin-transform-function-name@7.27.1':
    resolution: {integrity: sha512-1bQeydJF9Nr1eBCMMbC+hdwmRlsv5XYOMu03YSWFwNs0HsAmtSxxF1fyuYPqemVldVyFmlCU7w8UE14LupUSZQ==}
    engines: {node: '>=6.9.0'}
    peerDependencies:
      '@babel/core': ^7.0.0-0

  '@babel/plugin-transform-json-strings@7.27.1':
    resolution: {integrity: sha512-6WVLVJiTjqcQauBhn1LkICsR2H+zm62I3h9faTDKt1qP4jn2o72tSvqMwtGFKGTpojce0gJs+76eZ2uCHRZh0Q==}
    engines: {node: '>=6.9.0'}
    peerDependencies:
      '@babel/core': ^7.0.0-0

  '@babel/plugin-transform-literals@7.27.1':
    resolution: {integrity: sha512-0HCFSepIpLTkLcsi86GG3mTUzxV5jpmbv97hTETW3yzrAij8aqlD36toB1D0daVFJM8NK6GvKO0gslVQmm+zZA==}
    engines: {node: '>=6.9.0'}
    peerDependencies:
      '@babel/core': ^7.0.0-0

  '@babel/plugin-transform-logical-assignment-operators@7.27.1':
    resolution: {integrity: sha512-SJvDs5dXxiae4FbSL1aBJlG4wvl594N6YEVVn9e3JGulwioy6z3oPjx/sQBO3Y4NwUu5HNix6KJ3wBZoewcdbw==}
    engines: {node: '>=6.9.0'}
    peerDependencies:
      '@babel/core': ^7.0.0-0

  '@babel/plugin-transform-member-expression-literals@7.27.1':
    resolution: {integrity: sha512-hqoBX4dcZ1I33jCSWcXrP+1Ku7kdqXf1oeah7ooKOIiAdKQ+uqftgCFNOSzA5AMS2XIHEYeGFg4cKRCdpxzVOQ==}
    engines: {node: '>=6.9.0'}
    peerDependencies:
      '@babel/core': ^7.0.0-0

  '@babel/plugin-transform-modules-amd@7.27.1':
    resolution: {integrity: sha512-iCsytMg/N9/oFq6n+gFTvUYDZQOMK5kEdeYxmxt91fcJGycfxVP9CnrxoliM0oumFERba2i8ZtwRUCMhvP1LnA==}
    engines: {node: '>=6.9.0'}
    peerDependencies:
      '@babel/core': ^7.0.0-0

  '@babel/plugin-transform-modules-commonjs@7.27.1':
    resolution: {integrity: sha512-OJguuwlTYlN0gBZFRPqwOGNWssZjfIUdS7HMYtN8c1KmwpwHFBwTeFZrg9XZa+DFTitWOW5iTAG7tyCUPsCCyw==}
    engines: {node: '>=6.9.0'}
    peerDependencies:
      '@babel/core': ^7.0.0-0

  '@babel/plugin-transform-modules-systemjs@7.27.1':
    resolution: {integrity: sha512-w5N1XzsRbc0PQStASMksmUeqECuzKuTJer7kFagK8AXgpCMkeDMO5S+aaFb7A51ZYDF7XI34qsTX+fkHiIm5yA==}
    engines: {node: '>=6.9.0'}
    peerDependencies:
      '@babel/core': ^7.0.0-0

  '@babel/plugin-transform-modules-umd@7.27.1':
    resolution: {integrity: sha512-iQBE/xC5BV1OxJbp6WG7jq9IWiD+xxlZhLrdwpPkTX3ydmXdvoCpyfJN7acaIBZaOqTfr76pgzqBJflNbeRK+w==}
    engines: {node: '>=6.9.0'}
    peerDependencies:
      '@babel/core': ^7.0.0-0

  '@babel/plugin-transform-named-capturing-groups-regex@7.27.1':
    resolution: {integrity: sha512-SstR5JYy8ddZvD6MhV0tM/j16Qds4mIpJTOd1Yu9J9pJjH93bxHECF7pgtc28XvkzTD6Pxcm/0Z73Hvk7kb3Ng==}
    engines: {node: '>=6.9.0'}
    peerDependencies:
      '@babel/core': ^7.0.0

  '@babel/plugin-transform-new-target@7.27.1':
    resolution: {integrity: sha512-f6PiYeqXQ05lYq3TIfIDu/MtliKUbNwkGApPUvyo6+tc7uaR4cPjPe7DFPr15Uyycg2lZU6btZ575CuQoYh7MQ==}
    engines: {node: '>=6.9.0'}
    peerDependencies:
      '@babel/core': ^7.0.0-0

  '@babel/plugin-transform-nullish-coalescing-operator@7.27.1':
    resolution: {integrity: sha512-aGZh6xMo6q9vq1JGcw58lZ1Z0+i0xB2x0XaauNIUXd6O1xXc3RwoWEBlsTQrY4KQ9Jf0s5rgD6SiNkaUdJegTA==}
    engines: {node: '>=6.9.0'}
    peerDependencies:
      '@babel/core': ^7.0.0-0

  '@babel/plugin-transform-numeric-separator@7.27.1':
    resolution: {integrity: sha512-fdPKAcujuvEChxDBJ5c+0BTaS6revLV7CJL08e4m3de8qJfNIuCc2nc7XJYOjBoTMJeqSmwXJ0ypE14RCjLwaw==}
    engines: {node: '>=6.9.0'}
    peerDependencies:
      '@babel/core': ^7.0.0-0

  '@babel/plugin-transform-object-rest-spread@7.27.2':
    resolution: {integrity: sha512-AIUHD7xJ1mCrj3uPozvtngY3s0xpv7Nu7DoUSnzNY6Xam1Cy4rUznR//pvMHOhQ4AvbCexhbqXCtpxGHOGOO6g==}
    engines: {node: '>=6.9.0'}
    peerDependencies:
      '@babel/core': ^7.0.0-0

  '@babel/plugin-transform-object-super@7.27.1':
    resolution: {integrity: sha512-SFy8S9plRPbIcxlJ8A6mT/CxFdJx/c04JEctz4jf8YZaVS2px34j7NXRrlGlHkN/M2gnpL37ZpGRGVFLd3l8Ng==}
    engines: {node: '>=6.9.0'}
    peerDependencies:
      '@babel/core': ^7.0.0-0

  '@babel/plugin-transform-optional-catch-binding@7.27.1':
    resolution: {integrity: sha512-txEAEKzYrHEX4xSZN4kJ+OfKXFVSWKB2ZxM9dpcE3wT7smwkNmXo5ORRlVzMVdJbD+Q8ILTgSD7959uj+3Dm3Q==}
    engines: {node: '>=6.9.0'}
    peerDependencies:
      '@babel/core': ^7.0.0-0

  '@babel/plugin-transform-optional-chaining@7.27.1':
    resolution: {integrity: sha512-BQmKPPIuc8EkZgNKsv0X4bPmOoayeu4F1YCwx2/CfmDSXDbp7GnzlUH+/ul5VGfRg1AoFPsrIThlEBj2xb4CAg==}
    engines: {node: '>=6.9.0'}
    peerDependencies:
      '@babel/core': ^7.0.0-0

  '@babel/plugin-transform-parameters@7.27.1':
    resolution: {integrity: sha512-018KRk76HWKeZ5l4oTj2zPpSh+NbGdt0st5S6x0pga6HgrjBOJb24mMDHorFopOOd6YHkLgOZ+zaCjZGPO4aKg==}
    engines: {node: '>=6.9.0'}
    peerDependencies:
      '@babel/core': ^7.0.0-0

  '@babel/plugin-transform-private-methods@7.27.1':
    resolution: {integrity: sha512-10FVt+X55AjRAYI9BrdISN9/AQWHqldOeZDUoLyif1Kn05a56xVBXb8ZouL8pZ9jem8QpXaOt8TS7RHUIS+GPA==}
    engines: {node: '>=6.9.0'}
    peerDependencies:
      '@babel/core': ^7.0.0-0

  '@babel/plugin-transform-private-property-in-object@7.27.1':
    resolution: {integrity: sha512-5J+IhqTi1XPa0DXF83jYOaARrX+41gOewWbkPyjMNRDqgOCqdffGh8L3f/Ek5utaEBZExjSAzcyjmV9SSAWObQ==}
    engines: {node: '>=6.9.0'}
    peerDependencies:
      '@babel/core': ^7.0.0-0

  '@babel/plugin-transform-property-literals@7.27.1':
    resolution: {integrity: sha512-oThy3BCuCha8kDZ8ZkgOg2exvPYUlprMukKQXI1r1pJ47NCvxfkEy8vK+r/hT9nF0Aa4H1WUPZZjHTFtAhGfmQ==}
    engines: {node: '>=6.9.0'}
    peerDependencies:
      '@babel/core': ^7.0.0-0

  '@babel/plugin-transform-regenerator@7.27.1':
    resolution: {integrity: sha512-B19lbbL7PMrKr52BNPjCqg1IyNUIjTcxKj8uX9zHO+PmWN93s19NDr/f69mIkEp2x9nmDJ08a7lgHaTTzvW7mw==}
    engines: {node: '>=6.9.0'}
    peerDependencies:
      '@babel/core': ^7.0.0-0

  '@babel/plugin-transform-reserved-words@7.27.1':
    resolution: {integrity: sha512-V2ABPHIJX4kC7HegLkYoDpfg9PVmuWy/i6vUM5eGK22bx4YVFD3M5F0QQnWQoDs6AGsUWTVOopBiMFQgHaSkVw==}
    engines: {node: '>=6.9.0'}
    peerDependencies:
      '@babel/core': ^7.0.0-0

  '@babel/plugin-transform-shorthand-properties@7.27.1':
    resolution: {integrity: sha512-N/wH1vcn4oYawbJ13Y/FxcQrWk63jhfNa7jef0ih7PHSIHX2LB7GWE1rkPrOnka9kwMxb6hMl19p7lidA+EHmQ==}
    engines: {node: '>=6.9.0'}
    peerDependencies:
      '@babel/core': ^7.0.0-0

  '@babel/plugin-transform-spread@7.27.1':
    resolution: {integrity: sha512-kpb3HUqaILBJcRFVhFUs6Trdd4mkrzcGXss+6/mxUd273PfbWqSDHRzMT2234gIg2QYfAjvXLSquP1xECSg09Q==}
    engines: {node: '>=6.9.0'}
    peerDependencies:
      '@babel/core': ^7.0.0-0

  '@babel/plugin-transform-sticky-regex@7.27.1':
    resolution: {integrity: sha512-lhInBO5bi/Kowe2/aLdBAawijx+q1pQzicSgnkB6dUPc1+RC8QmJHKf2OjvU+NZWitguJHEaEmbV6VWEouT58g==}
    engines: {node: '>=6.9.0'}
    peerDependencies:
      '@babel/core': ^7.0.0-0

  '@babel/plugin-transform-template-literals@7.27.1':
    resolution: {integrity: sha512-fBJKiV7F2DxZUkg5EtHKXQdbsbURW3DZKQUWphDum0uRP6eHGGa/He9mc0mypL680pb+e/lDIthRohlv8NCHkg==}
    engines: {node: '>=6.9.0'}
    peerDependencies:
      '@babel/core': ^7.0.0-0

  '@babel/plugin-transform-typeof-symbol@7.27.1':
    resolution: {integrity: sha512-RiSILC+nRJM7FY5srIyc4/fGIwUhyDuuBSdWn4y6yT6gm652DpCHZjIipgn6B7MQ1ITOUnAKWixEUjQRIBIcLw==}
    engines: {node: '>=6.9.0'}
    peerDependencies:
      '@babel/core': ^7.0.0-0

  '@babel/plugin-transform-typescript@7.27.1':
    resolution: {integrity: sha512-Q5sT5+O4QUebHdbwKedFBEwRLb02zJ7r4A5Gg2hUoLuU3FjdMcyqcywqUrLCaDsFCxzokf7u9kuy7qz51YUuAg==}
    engines: {node: '>=6.9.0'}
    peerDependencies:
      '@babel/core': ^7.0.0-0

  '@babel/plugin-transform-unicode-escapes@7.27.1':
    resolution: {integrity: sha512-Ysg4v6AmF26k9vpfFuTZg8HRfVWzsh1kVfowA23y9j/Gu6dOuahdUVhkLqpObp3JIv27MLSii6noRnuKN8H0Mg==}
    engines: {node: '>=6.9.0'}
    peerDependencies:
      '@babel/core': ^7.0.0-0

  '@babel/plugin-transform-unicode-property-regex@7.27.1':
    resolution: {integrity: sha512-uW20S39PnaTImxp39O5qFlHLS9LJEmANjMG7SxIhap8rCHqu0Ik+tLEPX5DKmHn6CsWQ7j3lix2tFOa5YtL12Q==}
    engines: {node: '>=6.9.0'}
    peerDependencies:
      '@babel/core': ^7.0.0-0

  '@babel/plugin-transform-unicode-regex@7.27.1':
    resolution: {integrity: sha512-xvINq24TRojDuyt6JGtHmkVkrfVV3FPT16uytxImLeBZqW3/H52yN+kM1MGuyPkIQxrzKwPHs5U/MP3qKyzkGw==}
    engines: {node: '>=6.9.0'}
    peerDependencies:
      '@babel/core': ^7.0.0-0

  '@babel/plugin-transform-unicode-sets-regex@7.27.1':
    resolution: {integrity: sha512-EtkOujbc4cgvb0mlpQefi4NTPBzhSIevblFevACNLUspmrALgmEBdL/XfnyyITfd8fKBZrZys92zOWcik7j9Tw==}
    engines: {node: '>=6.9.0'}
    peerDependencies:
      '@babel/core': ^7.0.0

  '@babel/preset-env@7.23.8':
    resolution: {integrity: sha512-lFlpmkApLkEP6woIKprO6DO60RImpatTQKtz4sUcDjVcK8M8mQ4sZsuxaTMNOZf0sqAq/ReYW1ZBHnOQwKpLWA==}
    engines: {node: '>=6.9.0'}
    peerDependencies:
      '@babel/core': ^7.0.0-0

  '@babel/preset-modules@0.1.6-no-external-plugins':
    resolution: {integrity: sha512-HrcgcIESLm9aIR842yhJ5RWan/gebQUJ6E/E5+rf0y9o6oj7w0Br+sWuL6kEQ/o/AdfvR1Je9jG18/gnpwjEyA==}
    peerDependencies:
      '@babel/core': ^7.0.0-0 || ^8.0.0-0 <8.0.0

  '@babel/preset-typescript@7.23.3':
    resolution: {integrity: sha512-17oIGVlqz6CchO9RFYn5U6ZpWRZIngayYCtrPRSgANSwC2V1Jb+iP74nVxzzXJte8b8BYxrL1yY96xfhTBrNNQ==}
    engines: {node: '>=6.9.0'}
    peerDependencies:
      '@babel/core': ^7.0.0-0

  '@babel/template@7.20.7':
    resolution: {integrity: sha512-8SegXApWe6VoNw0r9JHpSteLKTpTiLZ4rMlGIm9JQ18KiCtyQiAMEazujAHrUS5flrcqYZa75ukev3P6QmUwUw==}
    engines: {node: '>=6.9.0'}

  '@babel/template@7.27.2':
    resolution: {integrity: sha512-LPDZ85aEJyYSd18/DkjNh4/y1ntkE5KwUHWTiqgRxruuZL2F1yuHligVHLvcHY2vMHXttKFpJn6LwfI7cw7ODw==}
    engines: {node: '>=6.9.0'}

  '@babel/traverse@7.27.1':
    resolution: {integrity: sha512-ZCYtZciz1IWJB4U61UPu4KEaqyfj+r5T1Q5mqPo+IBpcG9kHv30Z0aD8LXPgC1trYa6rK0orRyAhqUgk4MjmEg==}
    engines: {node: '>=6.9.0'}

  '@babel/types@7.20.7':
    resolution: {integrity: sha512-69OnhBxSSgK0OzTJai4kyPDiKTIe3j+ctaHdIGVbRahTLAT7L3R9oeXHC2aVSuGYt3cVnoAMDmOCgJ2yaiLMvg==}
    engines: {node: '>=6.9.0'}

  '@babel/types@7.27.1':
    resolution: {integrity: sha512-+EzkxvLNfiUeKMgy/3luqfsCWFRXLb7U6wNQTk60tovuckwB15B191tJWvpp4HjiQWdJkCxO3Wbvc6jlk3Xb2Q==}
    engines: {node: '>=6.9.0'}

  '@bcoe/v8-coverage@0.2.3':
    resolution: {integrity: sha512-0hYQ8SB4Db5zvZB4axdMHGwEaQjkZzFjQiN9LVYvIFB2nSUHW9tYpxWriPrWDASIxiaXax83REcLxuSdnGPZtw==}

  '@colors/colors@1.6.0':
    resolution: {integrity: sha512-Ir+AOibqzrIsL6ajt3Rz3LskB7OiMVHqltZmspbW/TJuTVuyOMirVqAkjfY6JISiLHgyNqicAC8AyHHGzNd/dA==}
    engines: {node: '>=0.1.90'}

  '@cspotcode/source-map-support@0.8.1':
    resolution: {integrity: sha512-IchNf6dN4tHoMFIn/7OE8LWZ19Y6q/67Bmf6vnGREv8RSbBVb9LPJxEcnwrcwX6ixSvaiGoomAUvu4YSxXrVgw==}
    engines: {node: '>=12'}

  '@csstools/color-helpers@5.0.2':
    resolution: {integrity: sha512-JqWH1vsgdGcw2RR6VliXXdA0/59LttzlU8UlRT/iUUsEeWfYq8I+K0yhihEUTTHLRm1EXvpsCx3083EU15ecsA==}
    engines: {node: '>=18'}

  '@csstools/css-calc@2.1.3':
    resolution: {integrity: sha512-XBG3talrhid44BY1x3MHzUx/aTG8+x/Zi57M4aTKK9RFB4aLlF3TTSzfzn8nWVHWL3FgAXAxmupmDd6VWww+pw==}
    engines: {node: '>=18'}
    peerDependencies:
      '@csstools/css-parser-algorithms': ^3.0.4
      '@csstools/css-tokenizer': ^3.0.3

  '@csstools/css-color-parser@3.0.9':
    resolution: {integrity: sha512-wILs5Zk7BU86UArYBJTPy/FMPPKVKHMj1ycCEyf3VUptol0JNRLFU/BZsJ4aiIHJEbSLiizzRrw8Pc1uAEDrXw==}
    engines: {node: '>=18'}
    peerDependencies:
      '@csstools/css-parser-algorithms': ^3.0.4
      '@csstools/css-tokenizer': ^3.0.3

  '@csstools/css-parser-algorithms@3.0.4':
    resolution: {integrity: sha512-Up7rBoV77rv29d3uKHUIVubz1BTcgyUK72IvCQAbfbMv584xHcGKCKbWh7i8hPrRJ7qU4Y8IO3IY9m+iTB7P3A==}
    engines: {node: '>=18'}
    peerDependencies:
      '@csstools/css-tokenizer': ^3.0.3

  '@csstools/css-tokenizer@3.0.3':
    resolution: {integrity: sha512-UJnjoFsmxfKUdNYdWgOB0mWUypuLvAfQPH1+pyvRJs6euowbFkFC6P13w1l8mJyi3vxYMxc9kld5jZEGRQs6bw==}
    engines: {node: '>=18'}

  '@dabh/diagnostics@2.0.3':
    resolution: {integrity: sha512-hrlQOIi7hAfzsMqlGSFyVucrx38O+j6wiGOf//H2ecvIEqYN4ADBSS2iLMh5UFyDunCNniUIPk/q3riFv45xRA==}

  '@esbuild/aix-ppc64@0.25.4':
    resolution: {integrity: sha512-1VCICWypeQKhVbE9oW/sJaAmjLxhVqacdkvPLEjwlttjfwENRSClS8EjBz0KzRyFSCPDIkuXW34Je/vk7zdB7Q==}
    engines: {node: '>=18'}
    cpu: [ppc64]
    os: [aix]

  '@esbuild/android-arm64@0.25.4':
    resolution: {integrity: sha512-bBy69pgfhMGtCnwpC/x5QhfxAz/cBgQ9enbtwjf6V9lnPI/hMyT9iWpR1arm0l3kttTr4L0KSLpKmLp/ilKS9A==}
    engines: {node: '>=18'}
    cpu: [arm64]
    os: [android]

  '@esbuild/android-arm@0.25.4':
    resolution: {integrity: sha512-QNdQEps7DfFwE3hXiU4BZeOV68HHzYwGd0Nthhd3uCkkEKK7/R6MTgM0P7H7FAs5pU/DIWsviMmEGxEoxIZ+ZQ==}
    engines: {node: '>=18'}
    cpu: [arm]
    os: [android]

  '@esbuild/android-x64@0.25.4':
    resolution: {integrity: sha512-TVhdVtQIFuVpIIR282btcGC2oGQoSfZfmBdTip2anCaVYcqWlZXGcdcKIUklfX2wj0JklNYgz39OBqh2cqXvcQ==}
    engines: {node: '>=18'}
    cpu: [x64]
    os: [android]

  '@esbuild/darwin-arm64@0.25.4':
    resolution: {integrity: sha512-Y1giCfM4nlHDWEfSckMzeWNdQS31BQGs9/rouw6Ub91tkK79aIMTH3q9xHvzH8d0wDru5Ci0kWB8b3up/nl16g==}
    engines: {node: '>=18'}
    cpu: [arm64]
    os: [darwin]

  '@esbuild/darwin-x64@0.25.4':
    resolution: {integrity: sha512-CJsry8ZGM5VFVeyUYB3cdKpd/H69PYez4eJh1W/t38vzutdjEjtP7hB6eLKBoOdxcAlCtEYHzQ/PJ/oU9I4u0A==}
    engines: {node: '>=18'}
    cpu: [x64]
    os: [darwin]

  '@esbuild/freebsd-arm64@0.25.4':
    resolution: {integrity: sha512-yYq+39NlTRzU2XmoPW4l5Ifpl9fqSk0nAJYM/V/WUGPEFfek1epLHJIkTQM6bBs1swApjO5nWgvr843g6TjxuQ==}
    engines: {node: '>=18'}
    cpu: [arm64]
    os: [freebsd]

  '@esbuild/freebsd-x64@0.25.4':
    resolution: {integrity: sha512-0FgvOJ6UUMflsHSPLzdfDnnBBVoCDtBTVyn/MrWloUNvq/5SFmh13l3dvgRPkDihRxb77Y17MbqbCAa2strMQQ==}
    engines: {node: '>=18'}
    cpu: [x64]
    os: [freebsd]

  '@esbuild/linux-arm64@0.25.4':
    resolution: {integrity: sha512-+89UsQTfXdmjIvZS6nUnOOLoXnkUTB9hR5QAeLrQdzOSWZvNSAXAtcRDHWtqAUtAmv7ZM1WPOOeSxDzzzMogiQ==}
    engines: {node: '>=18'}
    cpu: [arm64]
    os: [linux]

  '@esbuild/linux-arm@0.25.4':
    resolution: {integrity: sha512-kro4c0P85GMfFYqW4TWOpvmF8rFShbWGnrLqlzp4X1TNWjRY3JMYUfDCtOxPKOIY8B0WC8HN51hGP4I4hz4AaQ==}
    engines: {node: '>=18'}
    cpu: [arm]
    os: [linux]

  '@esbuild/linux-ia32@0.25.4':
    resolution: {integrity: sha512-yTEjoapy8UP3rv8dB0ip3AfMpRbyhSN3+hY8mo/i4QXFeDxmiYbEKp3ZRjBKcOP862Ua4b1PDfwlvbuwY7hIGQ==}
    engines: {node: '>=18'}
    cpu: [ia32]
    os: [linux]

  '@esbuild/linux-loong64@0.25.4':
    resolution: {integrity: sha512-NeqqYkrcGzFwi6CGRGNMOjWGGSYOpqwCjS9fvaUlX5s3zwOtn1qwg1s2iE2svBe4Q/YOG1q6875lcAoQK/F4VA==}
    engines: {node: '>=18'}
    cpu: [loong64]
    os: [linux]

  '@esbuild/linux-mips64el@0.25.4':
    resolution: {integrity: sha512-IcvTlF9dtLrfL/M8WgNI/qJYBENP3ekgsHbYUIzEzq5XJzzVEV/fXY9WFPfEEXmu3ck2qJP8LG/p3Q8f7Zc2Xg==}
    engines: {node: '>=18'}
    cpu: [mips64el]
    os: [linux]

  '@esbuild/linux-ppc64@0.25.4':
    resolution: {integrity: sha512-HOy0aLTJTVtoTeGZh4HSXaO6M95qu4k5lJcH4gxv56iaycfz1S8GO/5Jh6X4Y1YiI0h7cRyLi+HixMR+88swag==}
    engines: {node: '>=18'}
    cpu: [ppc64]
    os: [linux]

  '@esbuild/linux-riscv64@0.25.4':
    resolution: {integrity: sha512-i8JUDAufpz9jOzo4yIShCTcXzS07vEgWzyX3NH2G7LEFVgrLEhjwL3ajFE4fZI3I4ZgiM7JH3GQ7ReObROvSUA==}
    engines: {node: '>=18'}
    cpu: [riscv64]
    os: [linux]

  '@esbuild/linux-s390x@0.25.4':
    resolution: {integrity: sha512-jFnu+6UbLlzIjPQpWCNh5QtrcNfMLjgIavnwPQAfoGx4q17ocOU9MsQ2QVvFxwQoWpZT8DvTLooTvmOQXkO51g==}
    engines: {node: '>=18'}
    cpu: [s390x]
    os: [linux]

  '@esbuild/linux-x64@0.25.4':
    resolution: {integrity: sha512-6e0cvXwzOnVWJHq+mskP8DNSrKBr1bULBvnFLpc1KY+d+irZSgZ02TGse5FsafKS5jg2e4pbvK6TPXaF/A6+CA==}
    engines: {node: '>=18'}
    cpu: [x64]
    os: [linux]

  '@esbuild/netbsd-arm64@0.25.4':
    resolution: {integrity: sha512-vUnkBYxZW4hL/ie91hSqaSNjulOnYXE1VSLusnvHg2u3jewJBz3YzB9+oCw8DABeVqZGg94t9tyZFoHma8gWZQ==}
    engines: {node: '>=18'}
    cpu: [arm64]
    os: [netbsd]

  '@esbuild/netbsd-x64@0.25.4':
    resolution: {integrity: sha512-XAg8pIQn5CzhOB8odIcAm42QsOfa98SBeKUdo4xa8OvX8LbMZqEtgeWE9P/Wxt7MlG2QqvjGths+nq48TrUiKw==}
    engines: {node: '>=18'}
    cpu: [x64]
    os: [netbsd]

  '@esbuild/openbsd-arm64@0.25.4':
    resolution: {integrity: sha512-Ct2WcFEANlFDtp1nVAXSNBPDxyU+j7+tId//iHXU2f/lN5AmO4zLyhDcpR5Cz1r08mVxzt3Jpyt4PmXQ1O6+7A==}
    engines: {node: '>=18'}
    cpu: [arm64]
    os: [openbsd]

  '@esbuild/openbsd-x64@0.25.4':
    resolution: {integrity: sha512-xAGGhyOQ9Otm1Xu8NT1ifGLnA6M3sJxZ6ixylb+vIUVzvvd6GOALpwQrYrtlPouMqd/vSbgehz6HaVk4+7Afhw==}
    engines: {node: '>=18'}
    cpu: [x64]
    os: [openbsd]

  '@esbuild/sunos-x64@0.25.4':
    resolution: {integrity: sha512-Mw+tzy4pp6wZEK0+Lwr76pWLjrtjmJyUB23tHKqEDP74R3q95luY/bXqXZeYl4NYlvwOqoRKlInQialgCKy67Q==}
    engines: {node: '>=18'}
    cpu: [x64]
    os: [sunos]

  '@esbuild/win32-arm64@0.25.4':
    resolution: {integrity: sha512-AVUP428VQTSddguz9dO9ngb+E5aScyg7nOeJDrF1HPYu555gmza3bDGMPhmVXL8svDSoqPCsCPjb265yG/kLKQ==}
    engines: {node: '>=18'}
    cpu: [arm64]
    os: [win32]

  '@esbuild/win32-ia32@0.25.4':
    resolution: {integrity: sha512-i1sW+1i+oWvQzSgfRcxxG2k4I9n3O9NRqy8U+uugaT2Dy7kLO9Y7wI72haOahxceMX8hZAzgGou1FhndRldxRg==}
    engines: {node: '>=18'}
    cpu: [ia32]
    os: [win32]

  '@esbuild/win32-x64@0.25.4':
    resolution: {integrity: sha512-nOT2vZNw6hJ+z43oP1SPea/G/6AbN6X+bGNhNuq8NtRHy4wsMhw765IKLNmnjek7GvjWBYQ8Q5VBoYTFg9y1UQ==}
    engines: {node: '>=18'}
    cpu: [x64]
    os: [win32]

  '@eslint-community/eslint-utils@4.7.0':
    resolution: {integrity: sha512-dyybb3AcajC7uha6CvhdVRJqaKyn7w2YKqKyAN37NKYgZT36w+iRb0Dymmc5qEJ549c/S31cMMSFd75bteCpCw==}
    engines: {node: ^12.22.0 || ^14.17.0 || >=16.0.0}
    peerDependencies:
      eslint: ^6.0.0 || ^7.0.0 || >=8.0.0

  '@eslint-community/regexpp@4.12.1':
    resolution: {integrity: sha512-CCZCDJuduB9OUkFkY2IgppNZMi2lBQgD2qzwXkEia16cge2pijY/aXi96CJMquDMn3nJdlPV1A5KrJEXwfLNzQ==}
    engines: {node: ^12.0.0 || ^14.0.0 || >=16.0.0}

  '@eslint/eslintrc@2.1.4':
    resolution: {integrity: sha512-269Z39MS6wVJtsoUl10L60WdkhJVdPG24Q4eZTH3nnF6lpvSShEK3wQjDX9JRWAUPvPh7COouPpU9IrqaZFvtQ==}
    engines: {node: ^12.22.0 || ^14.17.0 || >=16.0.0}

  '@eslint/js@8.57.1':
    resolution: {integrity: sha512-d9zaMRSTIKDLhctzH12MtXvJKSSUhaHcjV+2Z+GK+EEY7XKpP5yR4x+N3TAcHTcu963nIr+TMcCb4DBCYX1z6Q==}
    engines: {node: ^12.22.0 || ^14.17.0 || >=16.0.0}

  '@hapi/hoek@9.3.0':
    resolution: {integrity: sha512-/c6rf4UJlmHlC9b5BaNvzAcFv7HZ2QHaV0D4/HNlBdvFnvQq8RI4kYdhyPCl7Xj+oWvTWQ8ujhqS53LIgAe6KQ==}

  '@hapi/topo@5.1.0':
    resolution: {integrity: sha512-foQZKJig7Ob0BMAYBfcJk8d77QtOe7Wo4ox7ff1lQYoNNAb6jwcY1ncdoy2e9wQZzvNy7ODZCYJkK8kzmcAnAg==}

  '@humanwhocodes/config-array@0.13.0':
    resolution: {integrity: sha512-DZLEEqFWQFiyK6h5YIeynKx7JlvCYWL0cImfSRXZ9l4Sg2efkFGTuFf6vzXjK1cq6IYkU+Eg/JizXw+TD2vRNw==}
    engines: {node: '>=10.10.0'}
    deprecated: Use @eslint/config-array instead

  '@humanwhocodes/module-importer@1.0.1':
    resolution: {integrity: sha512-bxveV4V8v5Yb4ncFTT3rPSgZBOpCkjfK0y4oVVVJwIuDVBRMDXrPyXRL988i5ap9m9bnyEEjWfm5WkBmtffLfA==}
    engines: {node: '>=12.22'}

  '@humanwhocodes/object-schema@2.0.3':
    resolution: {integrity: sha512-93zYdMES/c1D69yZiKDBj0V24vqNzB/koF26KPaagAfd3P/4gUlh3Dys5ogAK+Exi9QyzlD8x/08Zt7wIKcDcA==}
    deprecated: Use @eslint/object-schema instead

  '@isaacs/cliui@8.0.2':
    resolution: {integrity: sha512-O8jcjabXaleOG9DQ0+ARXWZBTfnP4WNAqzuiJK7ll44AmxGKv/J2M4TPjxjY3znBCfvBXFzucm1twdyFybFqEA==}
    engines: {node: '>=12'}

  '@istanbuljs/load-nyc-config@1.1.0':
    resolution: {integrity: sha512-VjeHSlIzpv/NyD3N0YuHfXOPDIixcA1q2ZV98wsMqcYlPmv2n3Yb2lYP9XMElnaFVXg5A7YLTeLu6V84uQDjmQ==}
    engines: {node: '>=8'}

  '@istanbuljs/schema@0.1.3':
    resolution: {integrity: sha512-ZXRY4jNvVgSVQ8DL3LTcakaAtXwTVUxE81hslsyD2AtoXW/wVob10HkOJ1X/pAlcI7D+2YoZKg5do8G/w6RYgA==}
    engines: {node: '>=8'}

  '@jest-mock/express@3.0.0':
    resolution: {integrity: sha512-omOl6bh4EOUbp9bvcPSBZKaG8nAtBlhVSUhLx0brHrNpEDn+fMtQp58NkhdY3OoUfXjb7go/EcSYwk+H1BVLdg==}

  '@jest/console@29.7.0':
    resolution: {integrity: sha512-5Ni4CU7XHQi32IJ398EEP4RrB8eV09sXP2ROqD4bksHrnTree52PsxvX8tpL8LvTZ3pFzXyPbNQReSN41CAhOg==}
    engines: {node: ^14.15.0 || ^16.10.0 || >=18.0.0}

  '@jest/core@29.7.0':
    resolution: {integrity: sha512-n7aeXWKMnGtDA48y8TLWJPJmLmmZ642Ceo78cYWEpiD7FzDgmNDV/GCVRorPABdXLJZ/9wzzgZAlHjXjxDHGsg==}
    engines: {node: ^14.15.0 || ^16.10.0 || >=18.0.0}
    peerDependencies:
      node-notifier: ^8.0.1 || ^9.0.0 || ^10.0.0
    peerDependenciesMeta:
      node-notifier:
        optional: true

  '@jest/environment@29.7.0':
    resolution: {integrity: sha512-aQIfHDq33ExsN4jP1NWGXhxgQ/wixs60gDiKO+XVMd8Mn0NWPWgc34ZQDTb2jKaUWQ7MuwoitXAsN2XVXNMpAw==}
    engines: {node: ^14.15.0 || ^16.10.0 || >=18.0.0}

  '@jest/expect-utils@29.3.1':
    resolution: {integrity: sha512-wlrznINZI5sMjwvUoLVk617ll/UYfGIZNxmbU+Pa7wmkL4vYzhV9R2pwVqUh4NWWuLQWkI8+8mOkxs//prKQ3g==}
    engines: {node: ^14.15.0 || ^16.10.0 || >=18.0.0}

  '@jest/expect-utils@29.7.0':
    resolution: {integrity: sha512-GlsNBWiFQFCVi9QVSx7f5AgMeLxe9YCCs5PuP2O2LdjDAA8Jh9eX7lA1Jq/xdXw3Wb3hyvlFNfZIfcRetSzYcA==}
    engines: {node: ^14.15.0 || ^16.10.0 || >=18.0.0}

  '@jest/expect@29.7.0':
    resolution: {integrity: sha512-8uMeAMycttpva3P1lBHB8VciS9V0XAr3GymPpipdyQXbBcuhkLQOSe8E/p92RyAdToS6ZD1tFkX+CkhoECE0dQ==}
    engines: {node: ^14.15.0 || ^16.10.0 || >=18.0.0}

  '@jest/fake-timers@29.7.0':
    resolution: {integrity: sha512-q4DH1Ha4TTFPdxLsqDXK1d3+ioSL7yL5oCMJZgDYm6i+6CygW5E5xVr/D1HdsGxjt1ZWSfUAs9OxSB/BNelWrQ==}
    engines: {node: ^14.15.0 || ^16.10.0 || >=18.0.0}

  '@jest/globals@29.7.0':
    resolution: {integrity: sha512-mpiz3dutLbkW2MNFubUGUEVLkTGiqW6yLVTA+JbP6fI6J5iL9Y0Nlg8k95pcF8ctKwCS7WVxteBs29hhfAotzQ==}
    engines: {node: ^14.15.0 || ^16.10.0 || >=18.0.0}

  '@jest/reporters@29.7.0':
    resolution: {integrity: sha512-DApq0KJbJOEzAFYjHADNNxAE3KbhxQB1y5Kplb5Waqw6zVbuWatSnMjE5gs8FUgEPmNsnZA3NCWl9NG0ia04Pg==}
    engines: {node: ^14.15.0 || ^16.10.0 || >=18.0.0}
    peerDependencies:
      node-notifier: ^8.0.1 || ^9.0.0 || ^10.0.0
    peerDependenciesMeta:
      node-notifier:
        optional: true

  '@jest/schemas@29.0.0':
    resolution: {integrity: sha512-3Ab5HgYIIAnS0HjqJHQYZS+zXc4tUmTmBH3z83ajI6afXp8X3ZtdLX+nXx+I7LNkJD7uN9LAVhgnjDgZa2z0kA==}
    engines: {node: ^14.15.0 || ^16.10.0 || >=18.0.0}

  '@jest/schemas@29.6.3':
    resolution: {integrity: sha512-mo5j5X+jIZmJQveBKeS/clAueipV7KgiX1vMgCxam1RNYiqE1w62n0/tJJnHtjW8ZHcQco5gY85jA3mi0L+nSA==}
    engines: {node: ^14.15.0 || ^16.10.0 || >=18.0.0}

  '@jest/source-map@29.6.3':
    resolution: {integrity: sha512-MHjT95QuipcPrpLM+8JMSzFx6eHp5Bm+4XeFDJlwsvVBjmKNiIAvasGK2fxz2WbGRlnvqehFbh07MMa7n3YJnw==}
    engines: {node: ^14.15.0 || ^16.10.0 || >=18.0.0}

  '@jest/test-result@29.7.0':
    resolution: {integrity: sha512-Fdx+tv6x1zlkJPcWXmMDAG2HBnaR9XPSd5aDWQVsfrZmLVT3lU1cwyxLgRmXR9yrq4NBoEm9BMsfgFzTQAbJYA==}
    engines: {node: ^14.15.0 || ^16.10.0 || >=18.0.0}

  '@jest/test-sequencer@29.7.0':
    resolution: {integrity: sha512-GQwJ5WZVrKnOJuiYiAF52UNUJXgTZx1NHjFSEB0qEMmSZKAkdMoIzw/Cj6x6NF4AvV23AUqDpFzQkN/eYCYTxw==}
    engines: {node: ^14.15.0 || ^16.10.0 || >=18.0.0}

  '@jest/transform@29.7.0':
    resolution: {integrity: sha512-ok/BTPFzFKVMwO5eOHRrvnBVHdRy9IrsrW1GpMaQ9MCnilNLXQKmAX8s1YXDFaai9xJpac2ySzV0YeRRECr2Vw==}
    engines: {node: ^14.15.0 || ^16.10.0 || >=18.0.0}

  '@jest/types@29.3.1':
    resolution: {integrity: sha512-d0S0jmmTpjnhCmNpApgX3jrUZgZ22ivKJRvL2lli5hpCRoNnp1f85r2/wpKfXuYu8E7Jjh1hGfhPyup1NM5AmA==}
    engines: {node: ^14.15.0 || ^16.10.0 || >=18.0.0}

  '@jest/types@29.6.3':
    resolution: {integrity: sha512-u3UPsIilWKOM3F9CXtrG8LEJmNxwoCQC/XVj4IKYXvvpx7QIi/Kg1LI5uDmDpKlac62NUtX7eLjRh+jVZcLOzw==}
    engines: {node: ^14.15.0 || ^16.10.0 || >=18.0.0}

  '@jridgewell/gen-mapping@0.1.1':
    resolution: {integrity: sha512-sQXCasFk+U8lWYEe66WxRDOE9PjVz4vSM51fTu3Hw+ClTpUSQb718772vH3pyS5pShp6lvQM7SxgIDXXXmOX7w==}
    engines: {node: '>=6.0.0'}

  '@jridgewell/gen-mapping@0.3.2':
    resolution: {integrity: sha512-mh65xKQAzI6iBcFzwv28KVWSmCkdRBWoOh+bYQGW3+6OZvbbN3TqMGo5hqYxQniRcH9F2VZIoJCm4pa3BPDK/A==}
    engines: {node: '>=6.0.0'}

  '@jridgewell/gen-mapping@0.3.8':
    resolution: {integrity: sha512-imAbBGkb+ebQyxKgzv5Hu2nmROxoDOXHh80evxdoXNOrvAnVx7zimzc1Oo5h9RlfV4vPXaE2iM5pOFbvOCClWA==}
    engines: {node: '>=6.0.0'}

  '@jridgewell/resolve-uri@3.1.0':
    resolution: {integrity: sha512-F2msla3tad+Mfht5cJq7LSXcdudKTWCVYUgw6pLFOOHSTtZlj6SWNYAp+AhuqLmWdBO2X5hPrLcu8cVP8fy28w==}
    engines: {node: '>=6.0.0'}

  '@jridgewell/set-array@1.1.2':
    resolution: {integrity: sha512-xnkseuNADM0gt2bs+BvhO0p78Mk762YnZdsuzFV018NoG1Sj1SCQvpSqa7XUaTam5vAGasABV9qXASMKnFMwMw==}
    engines: {node: '>=6.0.0'}

  '@jridgewell/set-array@1.2.1':
    resolution: {integrity: sha512-R8gLRTZeyp03ymzP/6Lil/28tGeGEzhx1q2k703KGWRAI1VdvPIXdG70VJc2pAMw3NA6JKL5hhFu1sJX0Mnn/A==}
    engines: {node: '>=6.0.0'}

  '@jridgewell/sourcemap-codec@1.4.14':
    resolution: {integrity: sha512-XPSJHWmi394fuUuzDnGz1wiKqWfo1yXecHQMRf2l6hztTO+nPru658AyDngaBe7isIxEkRsPR3FZh+s7iVa4Uw==}

  '@jridgewell/trace-mapping@0.3.17':
    resolution: {integrity: sha512-MCNzAp77qzKca9+W/+I0+sEpaUnZoeasnghNeVc41VZCEKaCH73Vq3BZZ/SzWIgrqE4H4ceI+p+b6C0mHf9T4g==}

  '@jridgewell/trace-mapping@0.3.25':
    resolution: {integrity: sha512-vNk6aEwybGtawWmy/PzwnGDOjCkLWSD2wqvjGGAgOAwCGWySYXfYoxt00IJkTF+8Lb57DwOb3Aa0o9CApepiYQ==}

  '@jridgewell/trace-mapping@0.3.9':
    resolution: {integrity: sha512-3Belt6tdc8bPgAtbcmdtNJlirVoTmEb5e2gC94PnkwEW9jI6CAHUeoG85tjWP5WquqfavoMtMwiG4P926ZKKuQ==}

  '@manuscripts/eslint-config@0.5.1':
    resolution: {integrity: sha512-FkxzcPF77Frre3BJDp2S4UETFDh7XnUqD5lGwP+cqx681X9YT/yKz+aDrndJG/ym7XyA3ScHDIWascDlgKV/lw==}
    peerDependencies:
      '@typescript-eslint/eslint-plugin': ^5.47.0
      eslint: '>= 8'
      eslint-plugin-header: '>= 3'
      eslint-plugin-import: '>= 2'
      eslint-plugin-jest: '>= 27'
      eslint-plugin-jsx-a11y: '>= 6'
      eslint-plugin-mdx: '>= 2'
      eslint-plugin-prettier: '>= 4'
      eslint-plugin-promise: '>= 6'
      eslint-plugin-react: '>= 7'
      eslint-plugin-react-hooks: '>= 4'
      eslint-plugin-simple-import-sort: '>= 8'
      typescript: '*'

  '@manuscripts/json-schema@2.2.12':
    resolution: {integrity: sha512-MCz11Dhc1kric1oU9cnYHboPgEwwccWfuuU1XhAEilDIFe8KszAeQk5i4GBGlGLddp/Gvkr6N1gtzLl36mTE7A==}

<<<<<<< HEAD
  '@manuscripts/transform@4.2.2-LEAN-4696.0':
    resolution: {integrity: sha512-BsCmAMrD9YjB7ursB6yJbvcojDe8/VyuOoa510iCr8+lVv5NdxSzp52paG6jjq9PwXEA56r7xIUquR1FBeESMA==, tarball: https://us-west4-npm.pkg.dev/atypon-artifact/lwf-virtual-npm-repo/@manuscripts/transform/-/@manuscripts/transform-4.2.2-LEAN-4696.0.tgz}
=======
  '@manuscripts/transform@4.2.2':
    resolution: {integrity: sha512-5jg7lLadd+Bvb0+9uUVsDwA4Ftf7fcrwca1We2KIAko4sOeMlgsL7NRMQQtzIVAvRorjMbOQEdvcF5+XyDRMjQ==}
>>>>>>> 61fa314a
    engines: {node: '>=20.16.0'}

  '@nodelib/fs.scandir@2.1.5':
    resolution: {integrity: sha512-vq24Bq3ym5HEQm2NKCr3yXDwjc7vTsEThRDnkp2DK9p1uqLR+DHurm/NOTo0KG7HYHU7eppKZj3MyqYuMBf62g==}
    engines: {node: '>= 8'}

  '@nodelib/fs.stat@2.0.5':
    resolution: {integrity: sha512-RkhPPp2zrqDAQA/2jNhnztcPAlv64XdhIp7a7454A5ovI7Bukxgt7MX7udwAu3zg1DcpPU0rz3VV1SeaqvY4+A==}
    engines: {node: '>= 8'}

  '@nodelib/fs.walk@1.2.8':
    resolution: {integrity: sha512-oGB+UxlgWcgQkgwo8GcEGwemoTFt3FIO9ababBmaGwXIoBKZ+GTy0pP185beGg7Llih/NSHSV2XAs1lnznocSg==}
    engines: {node: '>= 8'}

  '@npmcli/config@6.4.1':
    resolution: {integrity: sha512-uSz+elSGzjCMANWa5IlbGczLYPkNI/LeR+cHrgaTqTrTSh9RHhOFA4daD2eRUz6lMtOW+Fnsb+qv7V2Zz8ML0g==}
    engines: {node: ^14.17.0 || ^16.13.0 || >=18.0.0}

  '@npmcli/map-workspaces@3.0.6':
    resolution: {integrity: sha512-tkYs0OYnzQm6iIRdfy+LcLBjcKuQCeE5YLb8KnrIlutJfheNaPvPpgoFEyEFgbjzl5PLZ3IA/BWAwRU0eHuQDA==}
    engines: {node: ^14.17.0 || ^16.13.0 || >=18.0.0}

  '@npmcli/name-from-folder@2.0.0':
    resolution: {integrity: sha512-pwK+BfEBZJbKdNYpHHRTNBwBoqrN/iIMO0AiGvYsp3Hoaq0WbgGSWQR6SCldZovoDpY3yje5lkFUe6gsDgJ2vg==}
    engines: {node: ^14.17.0 || ^16.13.0 || >=18.0.0}

  '@opentelemetry/api@1.9.0':
    resolution: {integrity: sha512-3giAOQvZiH5F9bMlMiv8+GSPMeqg0dbaeo58/0SlA9sxSqZhnUtxzX9/2FzyhS9sWQf5S0GJE0AKBrFqjpeYcg==}
    engines: {node: '>=8.0.0'}

  '@pkgjs/parseargs@0.11.0':
    resolution: {integrity: sha512-+1VkjdD0QBLPodGrJUeqarH8VAIvQODIbwh9XpP5Syisf7YoQgsJKPNFoqqLQlu+VQ/tVSshMR6loPMn8U+dPg==}
    engines: {node: '>=14'}

  '@pkgr/core@0.1.2':
    resolution: {integrity: sha512-fdDH1LSGfZdTH2sxdpVMw31BanV28K/Gry0cVFxaNP77neJSkd82mM8ErPNYs9e+0O7SdHBLTDzDgwUuy18RnQ==}
    engines: {node: ^12.20.0 || ^14.18.0 || >=16.0.0}

  '@prisma/client@6.7.0':
    resolution: {integrity: sha512-+k61zZn1XHjbZul8q6TdQLpuI/cvyfil87zqK2zpreNIXyXtpUv3+H/oM69hcsFcZXaokHJIzPAt5Z8C8eK2QA==}
    engines: {node: '>=18.18'}
    peerDependencies:
      prisma: '*'
      typescript: '>=5.1.0'
    peerDependenciesMeta:
      prisma:
        optional: true
      typescript:
        optional: true

  '@prisma/config@6.7.0':
    resolution: {integrity: sha512-di8QDdvSz7DLUi3OOcCHSwxRNeW7jtGRUD2+Z3SdNE3A+pPiNT8WgUJoUyOwJmUr5t+JA2W15P78C/N+8RXrOA==}

  '@prisma/debug@6.7.0':
    resolution: {integrity: sha512-RabHn9emKoYFsv99RLxvfG2GHzWk2ZI1BuVzqYtmMSIcuGboHY5uFt3Q3boOREM9de6z5s3bQoyKeWnq8Fz22w==}

  '@prisma/engines-version@6.7.0-36.3cff47a7f5d65c3ea74883f1d736e41d68ce91ed':
    resolution: {integrity: sha512-EvpOFEWf1KkJpDsBCrih0kg3HdHuaCnXmMn7XFPObpFTzagK1N0Q0FMnYPsEhvARfANP5Ok11QyoTIRA2hgJTA==}

  '@prisma/engines@6.7.0':
    resolution: {integrity: sha512-3wDMesnOxPrOsq++e5oKV9LmIiEazFTRFZrlULDQ8fxdub5w4NgRBoxtWbvXmj2nJVCnzuz6eFix3OhIqsZ1jw==}

  '@prisma/fetch-engine@6.7.0':
    resolution: {integrity: sha512-zLlAGnrkmioPKJR4Yf7NfW3hftcvqeNNEHleMZK9yX7RZSkhmxacAYyfGsCcqRt47jiZ7RKdgE0Wh2fWnm7WsQ==}

  '@prisma/get-platform@6.7.0':
    resolution: {integrity: sha512-i9IH5lO4fQwnMLvQLYNdgVh9TK3PuWBfQd7QLk/YurnAIg+VeADcZDbmhAi4XBBDD+hDif9hrKyASu0hbjwabw==}

  '@rtsao/scc@1.1.0':
    resolution: {integrity: sha512-zt6OdqaDoOnJ1ZYsCYGt9YmWzDXl4vQdKTyJev62gFhRGKdx7mcT54V9KIjg+d2wi9EXsPvAPKe7i7WjfVWB8g==}

  '@sideway/address@4.1.5':
    resolution: {integrity: sha512-IqO/DUQHUkPeixNQ8n0JA6102hT9CmaljNTPmQ1u8MEhBo/R4Q8eKLN/vGZxuebwOroDB4cbpjheD4+/sKFK4Q==}

  '@sideway/formula@3.0.1':
    resolution: {integrity: sha512-/poHZJJVjx3L+zVD6g9KgHfYnb443oi7wLu/XKojDviHy6HOEOA6z1Trk5aR1dGcmPenJEgb2sK2I80LeS3MIg==}

  '@sideway/pinpoint@2.0.0':
    resolution: {integrity: sha512-RNiOoTPkptFtSVzQevY/yWtZwf/RxyVnPy/OcA9HBM3MlGDnBEYL5B41H0MTn0Uec8Hi+2qUtTfG2WWZBmMejQ==}

  '@sinclair/typebox@0.24.51':
    resolution: {integrity: sha512-1P1OROm/rdubP5aFDSZQILU0vrLCJ4fvHt6EoqHEM+2D/G5MK3bIaymUKLit8Js9gbns5UyJnkP/TZROLw4tUA==}

  '@sinclair/typebox@0.27.8':
    resolution: {integrity: sha512-+Fj43pSMwJs4KRrH/938Uf+uAELIgVBmQzg/q1YG10djyfA3TnrU8N8XzqCh/okZdszqBQTZf96idMfE5lnwTA==}

  '@sinonjs/commons@3.0.1':
    resolution: {integrity: sha512-K3mCHKQ9sVh8o1C9cxkwxaOmXoAMlDxC1mYyHrjqOWEcBjYr76t96zL2zlj5dUGZ3HSw240X1qgH3Mjf1yJWpQ==}

  '@sinonjs/fake-timers@10.3.0':
    resolution: {integrity: sha512-V4BG07kuYSUkTCSBHG8G8TNhM+F19jXFWnQtzj+we8DrkpSBCee9Z3Ms8yiGer/dlmhe35/Xdgyo3/0rQKg7YA==}

  '@tsconfig/node10@1.0.9':
    resolution: {integrity: sha512-jNsYVVxU8v5g43Erja32laIDHXeoNvFEpX33OK4d6hljo3jDhCBDhx5dhCCTMWUojscpAagGiRkBKxpdl9fxqA==}

  '@tsconfig/node12@1.0.11':
    resolution: {integrity: sha512-cqefuRsh12pWyGsIoBKJA9luFu3mRxCA+ORZvA4ktLSzIuCUtWVxGIuXigEwO5/ywWFMZ2QEGKWvkZG1zDMTag==}

  '@tsconfig/node14@1.0.3':
    resolution: {integrity: sha512-ysT8mhdixWK6Hw3i1V2AeRqZ5WfXg1G43mqoYlM2nc6388Fq5jcXyr5mRsqViLx/GJYdoL0bfXD8nmF+Zn/Iow==}

  '@tsconfig/node16@1.0.3':
    resolution: {integrity: sha512-yOlFc+7UtL/89t2ZhjPvvB/DeAr3r+Dq58IgzsFkOAvVC6NMJXmCGjbptdXdR9qsX7pKcTL+s87FtYREi2dEEQ==}

  '@types/acorn@4.0.6':
    resolution: {integrity: sha512-veQTnWP+1D/xbxVrPC3zHnCZRjSrKfhbMUlEA43iMZLu7EsnTtkJklIuwrCPbOi8YkvDQAiW05VQQFvvz9oieQ==}

  '@types/babel__core@7.1.20':
    resolution: {integrity: sha512-PVb6Bg2QuscZ30FvOU7z4guG6c926D9YRvOxEaelzndpMsvP+YM74Q/dAFASpg2l6+XLalxSGxcq/lrgYWZtyQ==}

  '@types/babel__generator@7.6.4':
    resolution: {integrity: sha512-tFkciB9j2K755yrTALxD44McOrk+gfpIpvC3sxHjRawj6PfnQxrse4Clq5y/Rq+G3mrBurMax/lG8Qn2t9mSsg==}

  '@types/babel__template@7.4.1':
    resolution: {integrity: sha512-azBFKemX6kMg5Io+/rdGT0dkGreboUVR0Cdm3fz9QJWpaQGJRQXl7C+6hOTCZcMll7KFyEQpgbYI2lHdsS4U7g==}

  '@types/babel__traverse@7.18.3':
    resolution: {integrity: sha512-1kbcJ40lLB7MHsj39U4Sh1uTd2E7rLEa79kmDpI6cy+XiXsteB3POdQomoq4FxszMrO3ZYchkhYJw7A2862b3w==}

  '@types/bcrypt@5.0.2':
    resolution: {integrity: sha512-6atioO8Y75fNcbmj0G7UjI9lXN2pQ/IGJ2FWT4a/btd0Lk9lQalHLKhkgKVZ3r+spnmWUKfbMi1GEe9wyHQfNQ==}

  '@types/body-parser@1.19.2':
    resolution: {integrity: sha512-ALYone6pm6QmwZoAgeyNksccT9Q4AWZQ6PvfwR37GT6r6FWUPguq6sUmNGSMV2Wr761oQoBxwGGa6DR5o1DC9g==}

  '@types/chance@1.1.6':
    resolution: {integrity: sha512-V+pm3stv1Mvz8fSKJJod6CglNGVqEQ6OyuqitoDkWywEODM/eJd1eSuIp9xt6DrX8BWZ2eDSIzbw1tPCUTvGbQ==}

  '@types/checksum@0.1.35':
    resolution: {integrity: sha512-Tm3eaZOW4viqdSPa1Y3HFJBqzmTqgChTfeFqBV8Xyevvf3IIG5Uo8WOHFRLhdUTADnz5waK7KC11V+tBfXnqkw==}

  '@types/concat-stream@2.0.3':
    resolution: {integrity: sha512-3qe4oQAPNwVNwK4C9c8u+VJqv9kez+2MR4qJpoPFfXtgxxif1QbFusvXzK0/Wra2VX07smostI2VMmJNSpZjuQ==}

  '@types/connect@3.4.35':
    resolution: {integrity: sha512-cdeYyv4KWoEgpBISTxWvqYsVy444DOqehiF3fM3ne10AmJ62RSyNkUnxMJXHQWRQQX2eR94m5y1IZyDwBjV9FQ==}

  '@types/cookiejar@2.1.2':
    resolution: {integrity: sha512-t73xJJrvdTjXrn4jLS9VSGRbz0nUY3cl2DMGDU48lKl+HR9dbbjW2A9r3g40VA++mQpy6uuHg33gy7du2BKpog==}

  '@types/cors@2.8.18':
    resolution: {integrity: sha512-nX3d0sxJW41CqQvfOzVG1NCTXfFDrDWIghCZncpHeWlVFd81zxB/DLhg7avFg6eHLCRX7ckBmoIIcqa++upvJA==}

  '@types/debug@4.1.7':
    resolution: {integrity: sha512-9AonUzyTjXXhEOa0DnqpzZi6VHlqKMswga9EXjpXnnqxwLtdvPPtlO8evrI5D9S6asFRCQ6v+wpiUKbw+vKqyg==}

  '@types/decompress@4.2.7':
    resolution: {integrity: sha512-9z+8yjKr5Wn73Pt17/ldnmQToaFHZxK0N1GHysuk/JIPT8RIdQeoInM01wWPgypRcvb6VH1drjuFpQ4zmY437g==}

  '@types/dotenv-safe@8.1.6':
    resolution: {integrity: sha512-ftZXu3WGT6ALq+f98IX2gWriGMPds+0ku5h8kZewNpY47ua+Z+XNcin9apZ2kVd4B9LV1vMfUOyDf1/hhreR0Q==}

  '@types/estree-jsx@1.0.0':
    resolution: {integrity: sha512-3qvGd0z8F2ENTGr/GG1yViqfiKmRfrXVx5sJyHGFu3z7m5g5utCQtGp/g29JnjflhtQJBv1WDQukHiT58xPcYQ==}

  '@types/estree@1.0.0':
    resolution: {integrity: sha512-WulqXMDUTYAXCjZnk6JtIHPigp55cVtDgDrO2gHRwhyJto21+1zbVCtOYB2L1F9w4qCQ0rOGWBnBe0FNTiEJIQ==}

  '@types/express-serve-static-core@5.0.6':
    resolution: {integrity: sha512-3xhRnjJPkULekpSzgtoNYYcTWgEZkp4myc+Saevii5JPnHNvHMRlBSHDbs7Bh1iPPoVTERHEZXyhyLbMEsExsA==}

  '@types/express@5.0.0':
    resolution: {integrity: sha512-DvZriSMehGHL1ZNLzi6MidnsDhUZM/x2pRdDIKdwbUNqqwHxMlRdkxtn6/EPKyqKpHqTl/4nRZsRNLpZxZRpPQ==}

  '@types/fs-extra@11.0.4':
    resolution: {integrity: sha512-yTbItCNreRooED33qjunPthRcSjERP1r4MqCZc7wv0u2sUkzTFp45tgUfS5+r7FrZPdmCCNflLhVSP/o+SemsQ==}

  '@types/graceful-fs@4.1.6':
    resolution: {integrity: sha512-Sig0SNORX9fdW+bQuTEovKj3uHcUL6LQKbCrrqb1X7J6/ReAbhCXRAhc+SMejhLELFj2QcyuxmUooZ4bt5ReSw==}

  '@types/hast@2.3.4':
    resolution: {integrity: sha512-wLEm0QvaoawEDoTRwzTXp4b4jpwiJDvR5KMnFnVodm3scufTlBOWRD6N1OBf9TZMhjlNsSfcO5V+7AF4+Vy+9g==}

  '@types/is-empty@1.2.3':
    resolution: {integrity: sha512-4J1l5d79hoIvsrKh5VUKVRA1aIdsOb10Hu5j3J2VfP/msDnfTdGPmNp2E1Wg+vs97Bktzo+MZePFFXSGoykYJw==}

  '@types/istanbul-lib-coverage@2.0.4':
    resolution: {integrity: sha512-z/QT1XN4K4KYuslS23k62yDIDLwLFkzxOuMplDtObz0+y7VqJCaO2o+SPwHCvLFZh7xazvvoor2tA/hPz9ee7g==}

  '@types/istanbul-lib-report@3.0.0':
    resolution: {integrity: sha512-plGgXAPfVKFoYfa9NpYDAkseG+g6Jr294RqeqcqDixSbU34MZVJRi/P+7Y8GDpzkEwLaGZZOpKIEmeVZNtKsrg==}

  '@types/istanbul-reports@3.0.1':
    resolution: {integrity: sha512-c3mAZEuK0lvBp8tmuL74XRKn1+y2dcwOUpH7x4WrF6gk1GIgiluDRgMYQtw2OFcBvAJWlt6ASU3tSqxp0Uu0Aw==}

  '@types/jest@29.5.14':
    resolution: {integrity: sha512-ZN+4sdnLUbo8EVvVc2ao0GFW6oVrQRPn4K2lglySj7APvSrgzxHiNNK99us4WDMi57xxA2yggblIAMNhXOotLQ==}

  '@types/jsdom@21.1.7':
    resolution: {integrity: sha512-yOriVnggzrnQ3a9OKOCxaVuSug3w3/SbOj5i7VwXWZEyUNl3bLF9V3MfxGbZKuwqJOQyRfqXyROBB1CoZLFWzA==}

  '@types/json-schema@7.0.11':
    resolution: {integrity: sha512-wOuvG1SN4Us4rez+tylwwwCV1psiNVOkJeM3AUWUNWg/jDQY2+HE/444y5gc+jBmRqASOm2Oeh5c1axHobwRKQ==}

  '@types/json5@0.0.29':
    resolution: {integrity: sha512-dRLjCWHYg4oaA77cxO64oO+7JwCwnIzkZPdrrC71jQmQtlhM556pwKo5bUzqvZndkVbeFLIIi+9TC40JNF5hNQ==}

  '@types/jsonfile@6.1.1':
    resolution: {integrity: sha512-GSgiRCVeapDN+3pqA35IkQwasaCh/0YFH5dEF6S88iDvEn901DjOeH3/QPY+XYP1DFzDZPvIvfeEgk+7br5png==}

  '@types/jsonwebtoken@9.0.9':
    resolution: {integrity: sha512-uoe+GxEuHbvy12OUQct2X9JenKM3qAscquYymuQN4fMWG9DBQtykrQEFcAbVACF7qaLw9BePSodUL0kquqBJpQ==}

  '@types/lodash@4.17.16':
    resolution: {integrity: sha512-HX7Em5NYQAXKW+1T+FiuG27NGwzJfCX3s1GjOa7ujxZa52kjJLOr4FUxT+giF6Tgxv1e+/czV/iTtBw27WTU9g==}

  '@types/mdast@3.0.10':
    resolution: {integrity: sha512-W864tg/Osz1+9f4lrGTZpCSO5/z4608eUp19tbozkq2HJK6i3z1kT0H9tlADXuYIb1YYOBByU4Jsqkk75q48qA==}

  '@types/mime@1.3.5':
    resolution: {integrity: sha512-/pyBZWSLD2n0dcHE3hq8s8ZvcETHtEuF+3E7XVt0Ig2nvsVQXdghHVcEkIWjy9A0wKfTn97a/PSDYohKIlnP/w==}

  '@types/mime@3.0.1':
    resolution: {integrity: sha512-Y4XFY5VJAuw0FgAqPNd6NNoV44jbq9Bz2L7Rh/J6jLTiHBSBJa9fxqQIvkIld4GsoDOcCbvzOUAbLPsSKKg+uA==}

  '@types/morgan@1.9.9':
    resolution: {integrity: sha512-iRYSDKVaC6FkGSpEVVIvrRGw0DfJMiQzIn3qr2G5B3C//AWkulhXgaBd7tS9/J79GWSYMTHGs7PfI5b3Y8m+RQ==}

  '@types/ms@0.7.31':
    resolution: {integrity: sha512-iiUgKzV9AuaEkZqkOLDIvlQiL6ltuZd9tGcW3gwpnX8JbuiuhFlEGmmFXEXkN50Cvq7Os88IY2v0dkDqXYWVgA==}

  '@types/multer@1.4.11':
    resolution: {integrity: sha512-svK240gr6LVWvv3YGyhLlA+6LRRWA4mnGIU7RcNmgjBYFl6665wcXrRfxGp5tEPVHUNm5FMcmq7too9bxCwX/w==}

  '@types/node@18.11.18':
    resolution: {integrity: sha512-DHQpWGjyQKSHj3ebjFI/wRKcqQcdR+MoFBygntYOZytCqNfkd2ZC4ARDJ2DQqhjH5p85Nnd3jhUJIXrszFX/JA==}

  '@types/passport-jwt@3.0.13':
    resolution: {integrity: sha512-fjHaC6Bv8EpMMqzTnHP32SXlZGaNfBPC/Po5dmRGYi2Ky7ljXPbGnOy+SxZqa6iZvFgVhoJ1915Re3m93zmcfA==}

  '@types/passport-strategy@0.2.35':
    resolution: {integrity: sha512-o5D19Jy2XPFoX2rKApykY15et3Apgax00RRLf0RUotPDUsYrQa7x4howLYr9El2mlUApHmCMv5CZ1IXqKFQ2+g==}

  '@types/passport@1.0.16':
    resolution: {integrity: sha512-FD0qD5hbPWQzaM0wHUnJ/T0BBCJBxCeemtnCwc/ThhTg3x9jfrAcRUmj5Dopza+MfFS9acTe3wk7rcVnRIp/0A==}

  '@types/qs@6.9.7':
    resolution: {integrity: sha512-FGa1F62FT09qcrueBA6qYTrJPVDzah9a+493+o2PCXsesWHIn27G98TsSMs3WPNbZIEj4+VJf6saSFpvD+3Zsw==}

  '@types/range-parser@1.2.4':
    resolution: {integrity: sha512-EEhsLsD6UsDM1yFhAvy0Cjr6VwmpMWqFBCb9w07wVugF7w9nfajxLuVmngTIpgS6svCnm6Vaw+MZhoDCKnOfsw==}

  '@types/semver@7.7.0':
    resolution: {integrity: sha512-k107IF4+Xr7UHjwDc7Cfd6PRQfbdkiRabXGRjo07b4WyPahFBZCZ1sE+BNxYIJPPg73UkfOsVOLwqVc/6ETrIA==}

  '@types/send@0.17.4':
    resolution: {integrity: sha512-x2EM6TJOybec7c52BX0ZspPodMsQUd5L6PRwOunVyVUhXiBSKf3AezDL8Dgvgt5o0UfKNfuA0eMLr2wLT4AiBA==}

  '@types/serve-static@1.15.0':
    resolution: {integrity: sha512-z5xyF6uh8CbjAu9760KDKsH2FcDxZ2tFCsA4HIMWE6IkiYMXfVoa+4f9KX+FN0ZLsaMw1WNG2ETLA6N+/YA+cg==}

  '@types/stack-utils@2.0.1':
    resolution: {integrity: sha512-Hl219/BT5fLAaz6NDkSuhzasy49dwQS/DSdu4MdggFB8zcXv7vflBI3xp7FEmkmdDkBUI2bPUNeMttp2knYdxw==}

  '@types/superagent@4.1.16':
    resolution: {integrity: sha512-tLfnlJf6A5mB6ddqF159GqcDizfzbMUB1/DeT59/wBNqzRTNNKsaw79A/1TZ84X+f/EwWH8FeuSkjlCLyqS/zQ==}

  '@types/supertest@2.0.16':
    resolution: {integrity: sha512-6c2ogktZ06tr2ENoZivgm7YnprnhYE4ZoXGMY+oA7IuAf17M8FWvujXZGmxLv8y0PTyts4x5A+erSwVUFA8XSg==}

  '@types/supports-color@8.1.3':
    resolution: {integrity: sha512-Hy6UMpxhE3j1tLpl27exp1XqHD7n8chAiNPzWfz16LPZoMMoSc4dzLl6w9qijkEb/r5O1ozdu1CWGA2L83ZeZg==}

  '@types/swagger-ui-express@4.1.7':
    resolution: {integrity: sha512-ovLM9dNincXkzH4YwyYpll75vhzPBlWx6La89wwvYH7mHjVpf0X0K/vR/aUM7SRxmr5tt9z7E5XJcjQ46q+S3g==}

  '@types/tough-cookie@4.0.5':
    resolution: {integrity: sha512-/Ad8+nIOV7Rl++6f1BdKxFSMgmoqEoYbHRpPcx3JEfv8VRsQe9Z4mCXeJBzxs7mbHY/XOZZuXlRNfhpVPbs6ZA==}

  '@types/triple-beam@1.3.5':
    resolution: {integrity: sha512-6WaYesThRMCl19iryMYP7/x2OVgCtbIVflDGFpWnb9irXI3UjYE4AzmYuiUKY1AJstGijoY+MgUszMgRxIYTYw==}

  '@types/unist@2.0.6':
    resolution: {integrity: sha512-PBjIUxZHOuj0R15/xuwJYjFi+KZdNFrehocChv4g5hu6aFroHue8m0lBP0POdK2nKzbw0cgV1mws8+V/JAcEkQ==}

  '@types/uuid@9.0.8':
    resolution: {integrity: sha512-jg+97EGIcY9AGHJJRaaPVgetKDsrTgbRjQ5Msgjh/DQKEFl0DtyRr/VCOyD1T2R1MNeWPK/u7JoGhlDZnKBAfA==}

  '@types/ws@8.5.13':
    resolution: {integrity: sha512-osM/gWBTPKgHV8XkTunnegTRIsvF6owmf5w+JtAfOw472dptdm0dlGv4xCt6GwQRcC2XVOvvRE/0bAoQcL2QkA==}

  '@types/yargs-parser@21.0.0':
    resolution: {integrity: sha512-iO9ZQHkZxHn4mSakYV0vFHAVDyEOIJQrV2uZ06HxEPcx+mt8swXoZHIbaaJ2crJYFfErySgktuTZ3BeLz+XmFA==}

  '@types/yargs@17.0.19':
    resolution: {integrity: sha512-cAx3qamwaYX9R0fzOIZAlFpo4A+1uBVCxqpKz9D26uTF4srRXaGTTsikQmaotCtNdbhzyUH7ft6p9ktz9s6UNQ==}

  '@typescript-eslint/eslint-plugin@5.62.0':
    resolution: {integrity: sha512-TiZzBSJja/LbhNPvk6yc0JrX9XqhQ0hdh6M2svYfsHGejaKFIAGd9MQ+ERIMzLGlN/kZoYIgdxFV0PuljTKXag==}
    engines: {node: ^12.22.0 || ^14.17.0 || >=16.0.0}
    peerDependencies:
      '@typescript-eslint/parser': ^5.0.0
      eslint: ^6.0.0 || ^7.0.0 || ^8.0.0
      typescript: '*'
    peerDependenciesMeta:
      typescript:
        optional: true

  '@typescript-eslint/parser@5.62.0':
    resolution: {integrity: sha512-VlJEV0fOQ7BExOsHYAGrgbEiZoi8D+Bl2+f6V2RrXerRSylnp+ZBHmPvaIa8cz0Ajx7WO7Z5RqfgYg7ED1nRhA==}
    engines: {node: ^12.22.0 || ^14.17.0 || >=16.0.0}
    peerDependencies:
      eslint: ^6.0.0 || ^7.0.0 || ^8.0.0
      typescript: '*'
    peerDependenciesMeta:
      typescript:
        optional: true

  '@typescript-eslint/scope-manager@5.48.1':
    resolution: {integrity: sha512-S035ueRrbxRMKvSTv9vJKIWgr86BD8s3RqoRZmsSh/s8HhIs90g6UlK8ZabUSjUZQkhVxt7nmZ63VJ9dcZhtDQ==}
    engines: {node: ^12.22.0 || ^14.17.0 || >=16.0.0}

  '@typescript-eslint/scope-manager@5.62.0':
    resolution: {integrity: sha512-VXuvVvZeQCQb5Zgf4HAxc04q5j+WrNAtNh9OwCsCgpKqESMTu3tF/jhZ3xG6T4NZwWl65Bg8KuS2uEvhSfLl0w==}
    engines: {node: ^12.22.0 || ^14.17.0 || >=16.0.0}

  '@typescript-eslint/type-utils@5.62.0':
    resolution: {integrity: sha512-xsSQreu+VnfbqQpW5vnCJdq1Z3Q0U31qiWmRhr98ONQmcp/yhiPJFPq8MXiJVLiksmOKSjIldZzkebzHuCGzew==}
    engines: {node: ^12.22.0 || ^14.17.0 || >=16.0.0}
    peerDependencies:
      eslint: '*'
      typescript: '*'
    peerDependenciesMeta:
      typescript:
        optional: true

  '@typescript-eslint/types@5.48.1':
    resolution: {integrity: sha512-xHyDLU6MSuEEdIlzrrAerCGS3T7AA/L8Hggd0RCYBi0w3JMvGYxlLlXHeg50JI9Tfg5MrtsfuNxbS/3zF1/ATg==}
    engines: {node: ^12.22.0 || ^14.17.0 || >=16.0.0}

  '@typescript-eslint/types@5.62.0':
    resolution: {integrity: sha512-87NVngcbVXUahrRTqIK27gD2t5Cu1yuCXxbLcFtCzZGlfyVWWh8mLHkoxzjsB6DDNnvdL+fW8MiwPEJyGJQDgQ==}
    engines: {node: ^12.22.0 || ^14.17.0 || >=16.0.0}

  '@typescript-eslint/typescript-estree@5.48.1':
    resolution: {integrity: sha512-Hut+Osk5FYr+sgFh8J/FHjqX6HFcDzTlWLrFqGoK5kVUN3VBHF/QzZmAsIXCQ8T/W9nQNBTqalxi1P3LSqWnRA==}
    engines: {node: ^12.22.0 || ^14.17.0 || >=16.0.0}
    peerDependencies:
      typescript: '*'
    peerDependenciesMeta:
      typescript:
        optional: true

  '@typescript-eslint/typescript-estree@5.62.0':
    resolution: {integrity: sha512-CmcQ6uY7b9y694lKdRB8FEel7JbU/40iSAPomu++SjLMntB+2Leay2LO6i8VnJk58MtE9/nQSFIH6jpyRWyYzA==}
    engines: {node: ^12.22.0 || ^14.17.0 || >=16.0.0}
    peerDependencies:
      typescript: '*'
    peerDependenciesMeta:
      typescript:
        optional: true

  '@typescript-eslint/utils@5.48.1':
    resolution: {integrity: sha512-SmQuSrCGUOdmGMwivW14Z0Lj8dxG1mOFZ7soeJ0TQZEJcs3n5Ndgkg0A4bcMFzBELqLJ6GTHnEU+iIoaD6hFGA==}
    engines: {node: ^12.22.0 || ^14.17.0 || >=16.0.0}
    peerDependencies:
      eslint: ^6.0.0 || ^7.0.0 || ^8.0.0

  '@typescript-eslint/utils@5.62.0':
    resolution: {integrity: sha512-n8oxjeb5aIbPFEtmQxQYOLI0i9n5ySBEY/ZEHHZqKQSFnxio1rv6dthascc9dLuwrL0RC5mPCxB7vnAVGAYWAQ==}
    engines: {node: ^12.22.0 || ^14.17.0 || >=16.0.0}
    peerDependencies:
      eslint: ^6.0.0 || ^7.0.0 || ^8.0.0

  '@typescript-eslint/visitor-keys@5.48.1':
    resolution: {integrity: sha512-Ns0XBwmfuX7ZknznfXozgnydyR8F6ev/KEGePP4i74uL3ArsKbEhJ7raeKr1JSa997DBDwol/4a0Y+At82c9dA==}
    engines: {node: ^12.22.0 || ^14.17.0 || >=16.0.0}

  '@typescript-eslint/visitor-keys@5.62.0':
    resolution: {integrity: sha512-07ny+LHRzQXepkGg6w0mFY41fVUNBrL2Roj/++7V1txKugfjm/Ci/qSND03r2RhlJhJYMcTn9AhhSSqQp0Ysyw==}
    engines: {node: ^12.22.0 || ^14.17.0 || >=16.0.0}

  '@ungap/structured-clone@1.3.0':
    resolution: {integrity: sha512-WmoN8qaIAo7WTYWbAZuG8PYEhn5fkz7dZrqTBZ7dtt//lL2Gwms1IcnQ5yHqjDfX8Ft5j4YzDM23f87zBfDe9g==}

  abbrev@2.0.0:
    resolution: {integrity: sha512-6/mh1E2u2YgEsCHdY0Yx5oW+61gZU+1vXaoiHHrpKeuRNNgFvS+/jrwHiQhB5apAf5oB7UB7E19ol2R2LKH8hQ==}
    engines: {node: ^14.17.0 || ^16.13.0 || >=18.0.0}

  accepts@2.0.0:
    resolution: {integrity: sha512-5cvg6CtKwfgdmVqY1WIiXKc3Q1bkRqGLi+2W/6ao+6Y7gu/RCwRuAhGEzh5B4KlszSuTLgZYuqFqo5bImjNKng==}
    engines: {node: '>= 0.6'}

  acorn-jsx@5.3.2:
    resolution: {integrity: sha512-rq9s+JNhf0IChjtDXxllJ7g41oZk5SlXtp0LHwyA5cejwn7vKmKp4pPri6YEePv2PU65sAsegbXtIinmDFDXgQ==}
    peerDependencies:
      acorn: ^6.0.0 || ^7.0.0 || ^8.0.0

  acorn-walk@8.2.0:
    resolution: {integrity: sha512-k+iyHEuPgSw6SbuDpGQM+06HQUa04DZ3o+F6CSzXMvvI5KMvnaEqXe+YVe555R9nn6GPt404fos4wcgpw12SDA==}
    engines: {node: '>=0.4.0'}

  acorn@8.14.1:
    resolution: {integrity: sha512-OvQ/2pUDKmgfCg++xsTX1wGxfTaszcHVcTctW4UJB4hibJx2HXxxO5UmVgyjMa+ZDsiaf5wWLXYpRWMmBI0QHg==}
    engines: {node: '>=0.4.0'}
    hasBin: true

  acorn@8.8.1:
    resolution: {integrity: sha512-7zFpHzhnqYKrkYdUjF1HI1bzd0VygEGX8lFk4k5zVMqHEoES+P+7TKI+EvLO9WVMJ8eekdO0aDEK044xTXwPPA==}
    engines: {node: '>=0.4.0'}
    hasBin: true

  agent-base@7.1.3:
    resolution: {integrity: sha512-jRR5wdylq8CkOe6hei19GGZnxM6rBGwFl3Bg0YItGDimvjGtAvdZk4Pu6Cl4u4Igsws4a1fd1Vq3ezrhn4KmFw==}
    engines: {node: '>= 14'}

  ajv@6.12.6:
    resolution: {integrity: sha512-j3fVLgvTo527anyYyJOGTYJbG+vnnQYvE0m5mmkc1TK+nxAppkCLMIL0aZ4dblVCNoGShhm+kzE4ZUykBoMg4g==}

  ajv@8.12.0:
    resolution: {integrity: sha512-sRu1kpcO9yLtYxBKvqfTeh9KzZEwO3STyX1HT+4CaDzC6HpTGYhIhPIzj9XuKU7KYDwnaeh5hcOwjy1QuJzBPA==}

  ansi-escapes@4.3.2:
    resolution: {integrity: sha512-gKXj5ALrKWQLsYG9jlTRmR/xKluxHV+Z9QEwNIgCfM1/uwPMCuzVVnh5mwTd+OuBZcwSIMbqssNWRm1lE51QaQ==}
    engines: {node: '>=8'}

  ansi-regex@5.0.1:
    resolution: {integrity: sha512-quJQXlTSUGL2LH9SUXo8VwsY4soanhgo6LNSm84E1LBcE8s3O0wpdiRzyR9z/ZZJMlMWv37qOOb9pdJlMUEKFQ==}
    engines: {node: '>=8'}

  ansi-regex@6.1.0:
    resolution: {integrity: sha512-7HSX4QQb4CspciLpVFwyRe79O3xsIZDDLER21kERQ71oaPodF8jL725AgJMFAYbooIqolJoRLuM81SpeUkpkvA==}
    engines: {node: '>=12'}

  ansi-styles@3.2.1:
    resolution: {integrity: sha512-VT0ZI6kZRdTh8YyJw3SMbYm/u+NqfsAxEpWO0Pf9sq8/e94WxxOpPKx9FR1FlyCtOVDNOQ+8ntlqFxiRc+r5qA==}
    engines: {node: '>=4'}

  ansi-styles@4.3.0:
    resolution: {integrity: sha512-zbB9rCJAT1rbjiVDb2hqKFHNYLxgtk8NURxZ3IZwD3F6NtxbXZQCnnSi1Lkx+IDohdPlFp222wVALIheZJQSEg==}
    engines: {node: '>=8'}

  ansi-styles@5.2.0:
    resolution: {integrity: sha512-Cxwpt2SfTzTtXcfOlzGEee8O+c+MmUgGrNiBcXnuWxuFJHe6a5Hz7qwhwe5OgaSYI0IJvkLqWX1ASG+cJOkEiA==}
    engines: {node: '>=10'}

  ansi-styles@6.2.1:
    resolution: {integrity: sha512-bN798gFfQX+viw3R7yrGWRqnrN2oRkEkUjjl4JNn4E8GxxbjtG3FbrEIIY3l8/hrwUwIeCZvi4QuOTP4MErVug==}
    engines: {node: '>=12'}

  anymatch@3.1.3:
    resolution: {integrity: sha512-KMReFUr0B4t+D+OBkjR3KYqvocp2XaSzO55UcB6mgQMd3KbcE+mWTyvVV7D/zsdEbNnV6acZUutkiHQXvTr1Rw==}
    engines: {node: '>= 8'}

  append-field@1.0.0:
    resolution: {integrity: sha512-klpgFSWLW1ZEs8svjfb7g4qWY0YS5imI82dTg+QahUvJ8YqAY0P10Uk8tTyh9ZGuYEZEMaeJYCF5BFuX552hsw==}

  arg@4.1.3:
    resolution: {integrity: sha512-58S9QDqG0Xx27YwPSt9fJxivjYl432YCwfDMfZ+71RAqUrZef7LrKQZ3LHLOwCS4FLNBplP533Zx895SeOCHvA==}

  argparse@1.0.10:
    resolution: {integrity: sha512-o5Roy6tNG4SL/FOkCAN6RzjiakZS25RLYFrcMttJqbdd8BWrnA+fGz57iN5Pb06pvBGvl5gQ0B48dJlslXvoTg==}

  argparse@2.0.1:
    resolution: {integrity: sha512-8+9WqebbFzpX9OR+Wa6O29asIogeRMzcGtAINdpMHHyAg10f05aSFVBbcEqGf/PXw1EjAZ+q2/bEBg3DvurK3Q==}

  aria-query@5.3.2:
    resolution: {integrity: sha512-COROpnaoap1E2F000S62r6A60uHZnmlvomhfyT2DlTcrY1OrBKn2UhH7qn5wTC9zMvD0AY7csdPSNwKP+7WiQw==}
    engines: {node: '>= 0.4'}

  array-buffer-byte-length@1.0.2:
    resolution: {integrity: sha512-LHE+8BuR7RYGDKvnrmcuSq3tDcKv9OFEXQt/HpbZhY7V6h0zlUXutnAD82GiFx9rdieCMjkvtcsPqBwgUl1Iiw==}
    engines: {node: '>= 0.4'}

  array-includes@3.1.8:
    resolution: {integrity: sha512-itaWrbYbqpGXkGhZPGUulwnhVf5Hpy1xiCFsGqyIGglbBxmG5vSjxQen3/WGOjPpNEv1RtBLKxbmVXm8HpJStQ==}
    engines: {node: '>= 0.4'}

  array-union@2.1.0:
    resolution: {integrity: sha512-HGyxoOTYUyCM6stUe6EJgnd4EoewAI7zMdfqO+kGjnlZmBDz/cR5pf8r/cR4Wq60sL/p0IkcjUEEPwS3GFrIyw==}
    engines: {node: '>=8'}

  array.prototype.findlast@1.2.5:
    resolution: {integrity: sha512-CVvd6FHg1Z3POpBLxO6E6zr+rSKEQ9L6rZHAaY7lLfhKsWYUBBOuMs0e9o24oopj6H+geRCX0YJ+TJLBK2eHyQ==}
    engines: {node: '>= 0.4'}

  array.prototype.findlastindex@1.2.6:
    resolution: {integrity: sha512-F/TKATkzseUExPlfvmwQKGITM3DGTK+vkAsCZoDc5daVygbJBnjEUCbgkAvVFsgfXfX4YIqZ/27G3k3tdXrTxQ==}
    engines: {node: '>= 0.4'}

  array.prototype.flat@1.3.1:
    resolution: {integrity: sha512-roTU0KWIOmJ4DRLmwKd19Otg0/mT3qPNt0Qb3GWW8iObuZXxrjB/pzn0R3hqpRSWg4HCwqx+0vwOnWnvlOyeIA==}
    engines: {node: '>= 0.4'}

  array.prototype.flat@1.3.3:
    resolution: {integrity: sha512-rwG/ja1neyLqCuGZ5YYrznA62D4mZXg0i1cIskIUKSiqF3Cje9/wXAls9B9s1Wa2fomMsIv8czB8jZcPmxCXFg==}
    engines: {node: '>= 0.4'}

  array.prototype.flatmap@1.3.3:
    resolution: {integrity: sha512-Y7Wt51eKJSyi80hFrJCePGGNo5ktJCslFuboqJsbf57CCPcm5zztluPlc4/aD8sWsKvlwatezpV4U1efk8kpjg==}
    engines: {node: '>= 0.4'}

  array.prototype.tosorted@1.1.4:
    resolution: {integrity: sha512-p6Fx8B7b7ZhL/gmUsAy0D15WhvDccw3mnGNbZpi3pmeJdxtWsj2jEaI4Y6oo3XiHfzuSgPwKc04MYt6KgvC/wA==}
    engines: {node: '>= 0.4'}

  arraybuffer.prototype.slice@1.0.4:
    resolution: {integrity: sha512-BNoCY6SXXPQ7gF2opIP4GBE+Xw7U+pHMYKuzjgCN3GwiaIR09UUeKfheyIry77QtrCBlC0KK0q5/TER/tYh3PQ==}
    engines: {node: '>= 0.4'}

  ast-types-flow@0.0.8:
    resolution: {integrity: sha512-OH/2E5Fg20h2aPrbe+QL8JZQFko0YZaF+j4mnQ7BGhfavO7OpSLa8a0y9sBwomHdSbkhTS8TQNayBfnW5DwbvQ==}

  async-function@1.0.0:
    resolution: {integrity: sha512-hsU18Ae8CDTR6Kgu9DYf0EbCr/a5iGL0rytQDobUcdpYOKokk8LEjVphnXkDkgpi0wYVsqrXuP0bZxJaTqdgoA==}
    engines: {node: '>= 0.4'}

  async@3.2.4:
    resolution: {integrity: sha512-iAB+JbDEGXhyIUavoDl9WP/Jj106Kz9DEn1DPgYw5ruDn0e3Wgi3sKFm55sASdGBNOQB8F59d9qQ7deqrHA8wQ==}

  available-typed-arrays@1.0.5:
    resolution: {integrity: sha512-DMD0KiN46eipeziST1LPP/STfDU0sufISXmjSgvVsoU2tqxctQeASejWcfNtxYKqETM1UxQ8sp2OrSBWpHY6sw==}
    engines: {node: '>= 0.4'}

  available-typed-arrays@1.0.7:
    resolution: {integrity: sha512-wvUjBtSGN7+7SjNpq/9M2Tg350UZD3q62IFZLbRAR1bSMlCo1ZaeW+BJ+D090e4hIIZLBcTDWe4Mh4jvUDajzQ==}
    engines: {node: '>= 0.4'}

  axe-core@4.10.3:
    resolution: {integrity: sha512-Xm7bpRXnDSX2YE2YFfBk2FnF0ep6tmG7xPh8iHee8MIcrgq762Nkce856dYtJYLkuIoYZvGfTs/PbZhideTcEg==}
    engines: {node: '>=4'}

  axobject-query@4.1.0:
    resolution: {integrity: sha512-qIj0G9wZbMGNLjLmg1PT6v2mE9AH2zlnADJD/2tC6E00hgmhUOfEB6greHPAfLRSufHqROIUTkw6E+M3lH0PTQ==}
    engines: {node: '>= 0.4'}

  babel-jest@29.7.0:
    resolution: {integrity: sha512-BrvGY3xZSwEcCzKvKsCi2GgHqDqsYkOP4/by5xCgIwGXQxIEh+8ew3gmrE1y7XRR6LHZIj6yLYnUi/mm2KXKBg==}
    engines: {node: ^14.15.0 || ^16.10.0 || >=18.0.0}
    peerDependencies:
      '@babel/core': ^7.8.0

  babel-plugin-istanbul@6.1.1:
    resolution: {integrity: sha512-Y1IQok9821cC9onCx5otgFfRm7Lm+I+wwxOx738M/WLPZ9Q42m4IG5W0FNX8WLL2gYMZo3JkuXIH2DOpWM+qwA==}
    engines: {node: '>=8'}

  babel-plugin-jest-hoist@29.6.3:
    resolution: {integrity: sha512-ESAc/RJvGTFEzRwOTT4+lNDk/GNHMkKbNzsvT0qKRfDyyYTskxB5rnU2njIDYVxXCBHHEI1c0YwHob3WaYujOg==}
    engines: {node: ^14.15.0 || ^16.10.0 || >=18.0.0}

  babel-plugin-polyfill-corejs2@0.4.13:
    resolution: {integrity: sha512-3sX/eOms8kd3q2KZ6DAhKPc0dgm525Gqq5NtWKZ7QYYZEv57OQ54KtblzJzH1lQF/eQxO8KjWGIK9IPUJNus5g==}
    peerDependencies:
      '@babel/core': ^7.4.0 || ^8.0.0-0 <8.0.0

  babel-plugin-polyfill-corejs3@0.8.7:
    resolution: {integrity: sha512-KyDvZYxAzkC0Aj2dAPyDzi2Ym15e5JKZSK+maI7NAwSqofvuFglbSsxE7wUOvTg9oFVnHMzVzBKcqEb4PJgtOA==}
    peerDependencies:
      '@babel/core': ^7.4.0 || ^8.0.0-0 <8.0.0

  babel-plugin-polyfill-regenerator@0.5.5:
    resolution: {integrity: sha512-OJGYZlhLqBh2DDHeqAxWB1XIvr49CxiJ2gIt61/PU55CQK4Z58OzMqjDe1zwQdQk+rBYsRc+1rJmdajM3gimHg==}
    peerDependencies:
      '@babel/core': ^7.4.0 || ^8.0.0-0 <8.0.0

  babel-preset-current-node-syntax@1.0.1:
    resolution: {integrity: sha512-M7LQ0bxarkxQoN+vz5aJPsLBn77n8QgTFmo8WK0/44auK2xlCXrYcUxHFxgU7qW5Yzw/CjmLRK2uJzaCd7LvqQ==}
    peerDependencies:
      '@babel/core': ^7.0.0

  babel-preset-jest@29.6.3:
    resolution: {integrity: sha512-0B3bhxR6snWXJZtR/RliHTDPRgn1sNHOR0yVtq/IiQFyuOVjFS+wuio/R4gSNkyYmKmJB4wGZv2NZanmKmTnNA==}
    engines: {node: ^14.15.0 || ^16.10.0 || >=18.0.0}
    peerDependencies:
      '@babel/core': ^7.0.0

  bail@2.0.2:
    resolution: {integrity: sha512-0xO6mYd7JB2YesxDKplafRpsiOzPt9V02ddPCLbY1xYGPOX24NTyN50qnUxgCPcSoYMhKpAuBTjQoRZCAkUDRw==}

  balanced-match@1.0.2:
    resolution: {integrity: sha512-3oSeUO0TMV67hN1AmbXsK4yaqU7tjiHlbxRDZOpH0KW9+CeX4bRAaX0Anxt0tx2MrpRpWwQaPwIlISEJhYU5Pw==}

  base64-js@1.5.1:
    resolution: {integrity: sha512-AKpaYlHn8t4SVbOHCy+b5+KKgvR4vrsD8vbvrbiQJps7fKDTkjkDry6ji0rUJjC0kzbNePLwzxq8iypo41qeWA==}

  basic-auth@2.0.1:
    resolution: {integrity: sha512-NF+epuEdnUYVlGuhaxbbq+dvJttwLnGY+YixlXlME5KpQ5W3CnXA5cVTneY3SPbPDRkcjMbifrwmFYcClgOZeg==}
    engines: {node: '>= 0.8'}

  bintrees@1.0.2:
    resolution: {integrity: sha512-VOMgTMwjAaUG580SXn3LacVgjurrbMme7ZZNYGSSV7mmtY6QQRh0Eg3pwIcntQ77DErK1L0NxkbetjcoXzVwKw==}

  bl@1.2.3:
    resolution: {integrity: sha512-pvcNpa0UU69UT341rO6AYy4FVAIkUHuZXRIWbq+zHnsVcRzDDjIAhGuuYoi0d//cwIwtt4pkpKycWEfjdV+vww==}

  body-parser@2.2.0:
    resolution: {integrity: sha512-02qvAaxv8tp7fBa/mw1ga98OGm+eCbqzJOKoRt70sLmfEEi+jyBYVTDGfCL/k06/4EMk/z01gCe7HoCH/f2LTg==}
    engines: {node: '>=18'}

  brace-expansion@1.1.11:
    resolution: {integrity: sha512-iCuPHDFgrHX7H2vEI/5xpz07zSHB00TpugqhmYtVmMO6518mCuRMoOYFldEBl0g187ufozdaHgWKcYFb61qGiA==}

  brace-expansion@2.0.1:
    resolution: {integrity: sha512-XnAIvQ8eM+kC6aULx6wuQiwVsnzsi9d3WxzV3FpWTGA19F621kwdbsAcFKXgKUHZWsy+mY6iL1sHTxWEFCytDA==}

  braces@3.0.2:
    resolution: {integrity: sha512-b8um+L1RzM3WDSzvhm6gIz1yfTbBt6YTlcEKAvsmqCZZFw46z626lVj9j1yEPW33H5H+lBQpZMP1k8l+78Ha0A==}
    engines: {node: '>=8'}

  browserslist@4.24.5:
    resolution: {integrity: sha512-FDToo4Wo82hIdgc1CQ+NQD0hEhmpPjrZ3hiUgwgOG6IuTdlpr8jdjyG24P6cNP1yJpTLzS5OcGgSw0xmDU1/Tw==}
    engines: {node: ^6 || ^7 || ^8 || ^9 || ^10 || ^11 || ^12 || >=13.7}
    hasBin: true

  bser@2.1.1:
    resolution: {integrity: sha512-gQxTNE/GAfIIrmHLUE3oJyp5FO6HRBfhjnw4/wMmA63ZGDJnWBmgY/lyQBpnDUkGmAhbSe39tx2d/iTOAfglwQ==}

  buffer-alloc-unsafe@1.1.0:
    resolution: {integrity: sha512-TEM2iMIEQdJ2yjPJoSIsldnleVaAk1oW3DBVUykyOLsEsFmEc9kn+SFFPz+gl54KQNxlDnAwCXosOS9Okx2xAg==}

  buffer-alloc@1.2.0:
    resolution: {integrity: sha512-CFsHQgjtW1UChdXgbyJGtnm+O/uLQeZdtbDo8mfUgYXCHSM1wgrVxXm6bSyrUuErEb+4sYVGCzASBRot7zyrow==}

  buffer-crc32@0.2.13:
    resolution: {integrity: sha512-VO9Ht/+p3SN7SKWqcrgEzjGbRSJYTx+Q1pTQC0wrWqHx0vpJraQ6GtHx8tvcg1rlK1byhU5gccxgOgj7B0TDkQ==}

  buffer-equal-constant-time@1.0.1:
    resolution: {integrity: sha512-zRpUiDwd/xk6ADqPMATG8vc9VPrkck7T07OIx0gnjmJAnHnTVXNQG3vfvWNuiZIkwu9KrKdA1iJKfsfTVxE6NA==}

  buffer-fill@1.0.0:
    resolution: {integrity: sha512-T7zexNBwiiaCOGDg9xNX9PBmjrubblRkENuptryuI64URkXDFum9il/JGL8Lm8wYfAXpredVXXZz7eMHilimiQ==}

  buffer-from@1.1.2:
    resolution: {integrity: sha512-E+XQCRwSbaaiChtv6k6Dwgc+bx+Bs6vuKJHHl5kox/BaKbhiXzqQOwK4cO22yElGp2OCmjwVhT3HmxgyPGnJfQ==}

  buffer@5.7.1:
    resolution: {integrity: sha512-EHcyIPBQ4BSGlvjB16k5KgAJ27CIsHY/2JBmCRReo48y9rQ3MaUzWX3KVlBa4U7MyX02HdVj0K7C3WaB3ju7FQ==}

  busboy@1.6.0:
    resolution: {integrity: sha512-8SFQbg/0hQ9xy3UNTB0YEnsNBbWfhf7RtnzpL7TkBiTBRfrQ9Fxcnz7VJsleJpyp6rVLvXiuORqjlHi5q+PYuA==}
    engines: {node: '>=10.16.0'}

  bytes@3.1.2:
    resolution: {integrity: sha512-/Nf7TyzTx6S3yRJObOAV7956r8cr2+Oj8AC5dt8wSP3BQAoeX58NoHyCU8P8zGkNXStjTSi6fzO6F0pBdcYbEg==}
    engines: {node: '>= 0.8'}

  call-bind-apply-helpers@1.0.2:
    resolution: {integrity: sha512-Sp1ablJ0ivDkSzjcaJdxEunN5/XvksFJ2sMBFfq6x0ryhQV/2b/KwFe21cMpmHtPOSij8K99/wSfoEuTObmuMQ==}
    engines: {node: '>= 0.4'}

  call-bind@1.0.2:
    resolution: {integrity: sha512-7O+FbCihrB5WGbFYesctwmTKae6rOiIzmz1icreWJ+0aA7LJfuqhEso2T9ncpcFtzMQtzXf2QGGueWJGTYsqrA==}

  call-bind@1.0.8:
    resolution: {integrity: sha512-oKlSFMcMwpUg2ednkhQ454wfWiU/ul3CkJe/PEHcTKuiX6RpbehUiFMXu13HalGZxfUwCQzZG747YXBn1im9ww==}
    engines: {node: '>= 0.4'}

  call-bound@1.0.4:
    resolution: {integrity: sha512-+ys997U96po4Kx/ABpBCqhA9EuxJaQWDQg7295H4hBphv3IZg0boBKuwYpt4YXp6MZ5AmZQnU/tyMTlRpaSejg==}
    engines: {node: '>= 0.4'}

  callsites@3.1.0:
    resolution: {integrity: sha512-P8BjAsXvZS+VIDUI11hHCQEv74YT67YUi5JJFNWIqL235sBmjX4+qx9Muvls5ivyNENctx46xQLQ3aTuE7ssaQ==}
    engines: {node: '>=6'}

  camelcase@5.3.1:
    resolution: {integrity: sha512-L28STB170nwWS63UjtlEOE3dldQApaJXZkOI1uMFfzf3rRuPegHaHesyee+YxQ+W6SvRDQV6UrdOdRiR153wJg==}
    engines: {node: '>=6'}

  camelcase@6.3.0:
    resolution: {integrity: sha512-Gmy6FhYlCY7uOElZUSbxo2UCDH8owEk996gkbrpsgGtrJLM3J7jGxl9Ic7Qwwj4ivOE5AWZWRMecDdF7hqGjFA==}
    engines: {node: '>=10'}

  caniuse-lite@1.0.30001718:
    resolution: {integrity: sha512-AflseV1ahcSunK53NfEs9gFWgOEmzr0f+kaMFA4xiLZlr9Hzt7HxcSpIFcnNCUkz6R6dWKa54rUz3HUmI3nVcw==}

  ccount@2.0.1:
    resolution: {integrity: sha512-eyrF0jiFpY+3drT6383f1qhkbGsLSifNAjA61IUjZjmLCWjItY6LB9ft9YhoDgwfmclB2zhu51Lc7+95b8NRAg==}

  celebrate@15.0.3:
    resolution: {integrity: sha512-ToF8ILq/F0KhQ0CPtexP7Cu9GkqKJ91VKy3ZOCV24aaNWdm3QCHqnXAKfKHrtcM2B2zmPFe11p8WWsQkmq8k4g==}

  chalk@2.4.2:
    resolution: {integrity: sha512-Mti+f9lpJNcwF4tWV8/OrTTtF1gZi+f8FqlyAdouralcFWFQWF2+NgCHShjkCb+IFBLq9buZwE1xckQU4peSuQ==}
    engines: {node: '>=4'}

  chalk@4.1.2:
    resolution: {integrity: sha512-oKnbhFyRIXpUuez8iBMmyEa4nbj4IOQyuhc/wy9kY7/WVPcwIO9VA668Pu8RkO7+0G76SLROeyw9CpQ061i4mA==}
    engines: {node: '>=10'}

  char-regex@1.0.2:
    resolution: {integrity: sha512-kWWXztvZ5SBQV+eRgKFeh8q5sLuZY2+8WUIzlxWVTg+oGwY14qylx1KbKzHd8P6ZYkAg0xyIDU9JMHhyJMZ1jw==}
    engines: {node: '>=10'}

  character-entities-html4@2.1.0:
    resolution: {integrity: sha512-1v7fgQRj6hnSwFpq1Eu0ynr/CDEw0rXo2B61qXrLNdHZmPKgb7fqS1a2JwF0rISo9q77jDI8VMEHoApn8qDoZA==}

  character-entities-legacy@1.1.4:
    resolution: {integrity: sha512-3Xnr+7ZFS1uxeiUDvV02wQ+QDbc55o97tIV5zHScSPJpcLm/r0DFPcoY3tYRp+VZukxuMeKgXYmsXQHO05zQeA==}

  character-entities-legacy@3.0.0:
    resolution: {integrity: sha512-RpPp0asT/6ufRm//AJVwpViZbGM/MkjQFxJccQRHmISF/22NBtsHqAWmL+/pmkPWoIUJdWyeVleTl1wydHATVQ==}

  character-entities@1.2.4:
    resolution: {integrity: sha512-iBMyeEHxfVnIakwOuDXpVkc54HijNgCyQB2w0VfGQThle6NXn50zU6V/u+LDhxHcDUPojn6Kpga3PTAD8W1bQw==}

  character-entities@2.0.2:
    resolution: {integrity: sha512-shx7oQ0Awen/BRIdkjkvz54PnEEI/EjwXDSIZp86/KKdbafHh1Df/RYGBhn4hbe2+uKC9FnT5UCEdyPz3ai9hQ==}

  character-reference-invalid@1.1.4:
    resolution: {integrity: sha512-mKKUkUbhPpQlCOfIuZkvSEgktjPFIsZKRRbC6KWVEMvlzblj3i3asQv5ODsrwt0N3pHAEvjP8KTQPHkp0+6jOg==}

  character-reference-invalid@2.0.1:
    resolution: {integrity: sha512-iBZ4F4wRbyORVsu0jPV7gXkOsGYjGHPmAyv+HiHG8gi5PtC9KI2j1+v8/tlibRvjoWX027ypmG/n0HtO5t7unw==}

  checksum@1.0.0:
    resolution: {integrity: sha512-68bHejnM/sBQhjXcXd2mFusICnqAwikZ9RVMURIacWh7moNjgOdHKimS6yk30Np/PwfR00dceY4b1GwWanu5cg==}
    hasBin: true

  ci-info@3.7.1:
    resolution: {integrity: sha512-4jYS4MOAaCIStSRwiuxc4B8MYhIe676yO1sYGzARnjXkWpmzZMMYxY6zu8WYWDhSuth5zhrQ1rhNSibyyvv4/w==}
    engines: {node: '>=8'}

  ci-info@4.2.0:
    resolution: {integrity: sha512-cYY9mypksY8NRqgDB1XD1RiJL338v/551niynFTGkZOO2LHuB2OmOYxDIe/ttN9AHwrqdum1360G3ald0W9kCg==}
    engines: {node: '>=8'}

  citeproc@2.4.63:
    resolution: {integrity: sha512-68F95Bp4UbgZU/DBUGQn0qV3HDZLCdI9+Bb2ByrTaNJDL5VEm9LqaiNaxljsvoaExSLEXe1/r6n2Z06SCzW3/Q==}

  cjs-module-lexer@1.2.2:
    resolution: {integrity: sha512-cOU9usZw8/dXIXKtwa8pM0OTJQuJkxMN6w30csNRUerHfeQ5R6U3kkU/FtJeIf3M202OHfY2U8ccInBG7/xogA==}

  cliui@8.0.1:
    resolution: {integrity: sha512-BSeNnyus75C4//NQ9gQt1/csTXyo/8Sb+afLAkzAptFuMsod9HFokGNudZpi/oQV73hnVK+sR+5PVRMd+Dr7YQ==}
    engines: {node: '>=12'}

  co@4.6.0:
    resolution: {integrity: sha512-QVb0dM5HvG+uaxitm8wONl7jltx8dqhfU33DcqtOZcLSVIKSDDLDi7+0LbAKiyI8hD9u42m2YxXSkMGWThaecQ==}
    engines: {iojs: '>= 1.0.0', node: '>= 0.12.0'}

  collect-v8-coverage@1.0.1:
    resolution: {integrity: sha512-iBPtljfCNcTKNAto0KEtDfZ3qzjJvqE3aTGZsbhjSBlorqpXJlaWWtPO35D+ZImoC3KWejX64o+yPGxhWSTzfg==}

  color-convert@1.9.3:
    resolution: {integrity: sha512-QfAUtd+vFdAtFQcC8CCyYt1fYWxSqAiK2cSD6zDB8N3cpsEBAvRxp9zOGg6G/SHHJYAT88/az/IuDGALsNVbGg==}

  color-convert@2.0.1:
    resolution: {integrity: sha512-RRECPsj7iu/xb5oKYcsFHSppFNnsj/52OVTRKb4zP5onXwVF3zVmmToNcOfGC+CRDpfK/U584fMg38ZHCaElKQ==}
    engines: {node: '>=7.0.0'}

  color-name@1.1.3:
    resolution: {integrity: sha512-72fSenhMw2HZMTVHeCA9KCmpEIbzWiQsjN+BHcBbS9vr1mtt+vJjPdksIBNUmKAW8TFUDPJK5SUU3QhE9NEXDw==}

  color-name@1.1.4:
    resolution: {integrity: sha512-dOy+3AuW3a2wNbZHIuMZpTcgjGuLU/uBL/ubcZF9OXbDo8ff4O8yVp5Bf0efS8uEoYo5q4Fx7dY9OgQGXgAsQA==}

  color-string@1.9.1:
    resolution: {integrity: sha512-shrVawQFojnZv6xM40anx4CkoDP+fZsw/ZerEMsW/pyzsRbElpsL/DBVW7q3ExxwusdNXI3lXpuhEZkzs8p5Eg==}

  color@3.2.1:
    resolution: {integrity: sha512-aBl7dZI9ENN6fUGC7mWpMTPNHmWUSNan9tuWN6ahh5ZLNk9baLJOnSMlrQkHcrfFgz2/RigjUVAjdx36VcemKA==}

  colorspace@1.1.4:
    resolution: {integrity: sha512-BgvKJiuVu1igBUF2kEjRCZXol6wiiGbY5ipL/oVPwm0BL9sIpMIzM8IK7vwuxIIzOXMV3Ey5w+vxhm0rR/TN8w==}

  commander@2.20.3:
    resolution: {integrity: sha512-GpVkmM8vF2vQUkj2LvZmD35JxeJOLCwJ9cUkugyk2nuhbv3+mJvpLYYt+0+USMxE+oj+ey/lJEnhZw75x/OMcQ==}

  concat-map@0.0.1:
    resolution: {integrity: sha512-/Srv4dswyQNBfohGpz9o6Yb3Gz3SrUDqBH5rTuhGR7ahtlbYKnVxw2bCFMRljaA7EXHaXZ8wsHdodFvbkhKmqg==}

  concat-stream@1.6.2:
    resolution: {integrity: sha512-27HBghJxjiZtIk3Ycvn/4kbJk/1uZuJFfuPEns6LaEvpvG1f0hTea8lilrouyo9mVc2GWdcEZ8OLoGmSADlrCw==}
    engines: {'0': node >= 0.8}

  concat-stream@2.0.0:
    resolution: {integrity: sha512-MWufYdFw53ccGjCA+Ol7XJYpAlW6/prSMzuPOTRnJGcGzuhLn4Scrz7qf6o8bROZ514ltazcIFJZevcfbo0x7A==}
    engines: {'0': node >= 6.0}

  content-disposition@1.0.0:
    resolution: {integrity: sha512-Au9nRL8VNUut/XSzbQA38+M78dzP4D+eqg3gfJHMIHHYa3bg067xj1KxMUWj+VULbiZMowKngFFbKczUrNJ1mg==}
    engines: {node: '>= 0.6'}

  content-type@1.0.5:
    resolution: {integrity: sha512-nTjqfcBFEipKdXCv4YDQWCfmcLZKm81ldF0pAopTvyrFGVbcR6P/VAAd5G7N+0tTr8QqiU0tFadD6FK4NtJwOA==}
    engines: {node: '>= 0.6'}

  convert-source-map@1.9.0:
    resolution: {integrity: sha512-ASFBup0Mz1uyiIjANan1jzLQami9z1PoYSZCiiYW2FczPbenXc45FZdBZLzOT+r6+iciuEModtmCti+hjaAk0A==}

  convert-source-map@2.0.0:
    resolution: {integrity: sha512-Kvp459HrV2FEJ1CAsi1Ku+MY3kasH19TFykTz2xWmMeq6bk2NU3XXvfJ+Q61m0xktWwt+1HSYf3JZsTms3aRJg==}

  cookie-signature@1.2.2:
    resolution: {integrity: sha512-D76uU73ulSXrD1UXF4KE2TMxVVwhsnCgfAyTg9k8P6KGZjlXKrOLe4dJQKI3Bxi5wjesZoFXJWElNWBjPZMbhg==}
    engines: {node: '>=6.6.0'}

  cookie@0.7.2:
    resolution: {integrity: sha512-yki5XnKuf750l50uGTllt6kKILY4nQ1eNIQatoXEByZ5dWgnKqbnqmTrBE5B4N7lrMJKQ2ytWMiTO2o0v6Ew/w==}
    engines: {node: '>= 0.6'}

  core-js-compat@3.42.0:
    resolution: {integrity: sha512-bQasjMfyDGyaeWKBIu33lHh9qlSR0MFE/Nmc6nMjf/iU9b3rSMdAYz1Baxrv4lPdGUsTqZudHA4jIGSJy0SWZQ==}

  core-util-is@1.0.3:
    resolution: {integrity: sha512-ZQBvi1DcpJ4GDqanjucZ2Hj3wEO5pZDS89BWbkcrvdxksJorwUDDZamX9ldFkp9aw2lmBDLgkObEA4DWNJ9FYQ==}

  cors@2.8.5:
    resolution: {integrity: sha512-KIHbLJqu73RGr/hnbrO9uBeixNGuvSQjul/jdFvS/KFSIH1hWVd1ng7zOHx+YrEfInLG7q4n6GHQ9cDtxv/P6g==}
    engines: {node: '>= 0.10'}

  create-jest@29.7.0:
    resolution: {integrity: sha512-Adz2bdH0Vq3F53KEMJOoftQFutWCukm6J24wbPWRO4k1kMY7gS7ds/uoJkNuV8wDCtWWnuwGcJwpWcih+zEW1Q==}
    engines: {node: ^14.15.0 || ^16.10.0 || >=18.0.0}
    hasBin: true

  create-require@1.1.1:
    resolution: {integrity: sha512-dcKFX3jn0MpIaXjisoRvexIJVEKzaq7z2rZKxf+MSr9TkdmHmsU4m2lcLojrj/FHl8mk5VxMmYA+ftRkP/3oKQ==}

  cross-spawn@6.0.5:
    resolution: {integrity: sha512-eTVLrBSt7fjbDygz805pMnstIs2VTBNkRm0qxZd+M7A5XDdxVRWO5MxGBXZhjY4cqLYLdtrGqRf8mBPmzwSpWQ==}
    engines: {node: '>=4.8'}

  cross-spawn@7.0.3:
    resolution: {integrity: sha512-iRDPJKUPVEND7dHPO8rkbOnPpyDygcDFtWjpeWNCgy8WP2rXcxXL8TskReQl6OrB2G7+UJrags1q15Fudc7G6w==}
    engines: {node: '>= 8'}

  cross-spawn@7.0.6:
    resolution: {integrity: sha512-uV2QOWP2nWzsy2aMp8aRibhi9dlzF5Hgh5SHaB9OiTGEyDTiJJyx0uy51QXdyWbtAHNua4XJzUKca3OzKUd3vA==}
    engines: {node: '>= 8'}

  crypto-random-string@5.0.0:
    resolution: {integrity: sha512-KWjTXWwxFd6a94m5CdRGW/t82Tr8DoBc9dNnPCAbFI1EBweN6v1tv8y4Y1m7ndkp/nkIBRxUxAzpaBnR2k3bcQ==}
    engines: {node: '>=14.16'}

  cssstyle@4.3.1:
    resolution: {integrity: sha512-ZgW+Jgdd7i52AaLYCriF8Mxqft0gD/R9i9wi6RWBhs1pqdPEzPjym7rvRKi397WmQFf3SlyUsszhw+VVCbx79Q==}
    engines: {node: '>=18'}

  damerau-levenshtein@1.0.8:
    resolution: {integrity: sha512-sdQSFB7+llfUcQHUQO3+B8ERRj0Oa4w9POWMI/puGtuf7gFywGmkaLCElnudfTiKZV+NvHqL0ifzdrI8Ro7ESA==}

  data-urls@5.0.0:
    resolution: {integrity: sha512-ZYP5VBHshaDAiVZxjbRVcFJpc+4xGgT0bK3vzy1HLN8jTO975HEbuYzZJcHoQEY5K1a0z8YayJkyVETa08eNTg==}
    engines: {node: '>=18'}

  data-view-buffer@1.0.2:
    resolution: {integrity: sha512-EmKO5V3OLXh1rtK2wgXRansaK1/mtVdTUEiEI0W8RkvgT05kfxaH29PliLnpLP73yYO6142Q72QNa8Wx/A5CqQ==}
    engines: {node: '>= 0.4'}

  data-view-byte-length@1.0.2:
    resolution: {integrity: sha512-tuhGbE6CfTM9+5ANGf+oQb72Ky/0+s3xKUpHvShfiz2RxMFgFPjsXuRLBVMtvMs15awe45SRb83D6wH4ew6wlQ==}
    engines: {node: '>= 0.4'}

  data-view-byte-offset@1.0.1:
    resolution: {integrity: sha512-BS8PfmtDGnrgYdOonGZQdLZslWIeCGFP9tpan0hi1Co2Zr2NKADsvGYA8XxuG/4UWgJ6Cjtv+YJnB6MM69QGlQ==}
    engines: {node: '>= 0.4'}

  debug@2.6.9:
    resolution: {integrity: sha512-bC7ElrdJaJnPbAP+1EotYvqZsb3ecl5wi6Bfi6BJTUcNowp6cvspg0jXznRTKDjm/E7AdgFBVeAPVMNcKGsHMA==}
    peerDependencies:
      supports-color: '*'
    peerDependenciesMeta:
      supports-color:
        optional: true

  debug@3.2.7:
    resolution: {integrity: sha512-CFjzYYAi4ThfiQvizrFQevTTXHtnCqWfe7x1AhgEscTz6ZbLbfoLRLPugTQyBth6f8ZERVUSyWHFD/7Wu4t1XQ==}
    peerDependencies:
      supports-color: '*'
    peerDependenciesMeta:
      supports-color:
        optional: true

  debug@4.3.4:
    resolution: {integrity: sha512-PRWFHuSU3eDtQJPvnNY7Jcket1j0t5OuOsFzPPzsekD52Zl8qUfFIPEiswXqIvHWGVHOgX+7G/vCNNhehwxfkQ==}
    engines: {node: '>=6.0'}
    peerDependencies:
      supports-color: '*'
    peerDependenciesMeta:
      supports-color:
        optional: true

  debug@4.4.1:
    resolution: {integrity: sha512-KcKCqiftBJcZr++7ykoDIEwSa3XWowTfNPo92BYxjXiyYEVrUQh2aLyhxBCwww+heortUFxEJYcRzosstTEBYQ==}
    engines: {node: '>=6.0'}
    peerDependencies:
      supports-color: '*'
    peerDependenciesMeta:
      supports-color:
        optional: true

  decimal.js@10.5.0:
    resolution: {integrity: sha512-8vDa8Qxvr/+d94hSh5P3IJwI5t8/c0KsMp+g8bNw9cY2icONa5aPfvKeieW1WlG0WQYwwhJ7mjui2xtiePQSXw==}

  decode-named-character-reference@1.0.2:
    resolution: {integrity: sha512-O8x12RzrUF8xyVcY0KJowWsmaJxQbmy0/EtnNtHRpsOcT7dFk5W598coHqBVpmWo1oQQfsCqfCmkZN5DJrZVdg==}

  decompress-tar@4.1.1:
    resolution: {integrity: sha512-JdJMaCrGpB5fESVyxwpCx4Jdj2AagLmv3y58Qy4GE6HMVjWz1FeVQk1Ct4Kye7PftcdOo/7U7UKzYBJgqnGeUQ==}
    engines: {node: '>=4'}

  decompress-tarbz2@4.1.1:
    resolution: {integrity: sha512-s88xLzf1r81ICXLAVQVzaN6ZmX4A6U4z2nMbOwobxkLoIIfjVMBg7TeguTUXkKeXni795B6y5rnvDw7rxhAq9A==}
    engines: {node: '>=4'}

  decompress-targz@4.1.1:
    resolution: {integrity: sha512-4z81Znfr6chWnRDNfFNqLwPvm4db3WuZkqV+UgXQzSngG3CEKdBkw5jrv3axjjL96glyiiKjsxJG3X6WBZwX3w==}
    engines: {node: '>=4'}

  decompress-unzip@4.0.1:
    resolution: {integrity: sha512-1fqeluvxgnn86MOh66u8FjbtJpAFv5wgCT9Iw8rcBqQcCo5tO8eiJw7NNTrvt9n4CRBVq7CstiS922oPgyGLrw==}
    engines: {node: '>=4'}

  decompress@4.2.1:
    resolution: {integrity: sha512-e48kc2IjU+2Zw8cTb6VZcJQ3lgVbS4uuB1TfCHbiZIP/haNXm+SVyhu+87jts5/3ROpd82GSVCoNs/z8l4ZOaQ==}
    engines: {node: '>=4'}

  dedent@1.6.0:
    resolution: {integrity: sha512-F1Z+5UCFpmQUzJa11agbyPVMbpgT/qA3/SKyJ1jyBgm7dUcUEa8v9JwDkerSQXfakBwFljIxhOJqGkjUwZ9FSA==}
    peerDependencies:
      babel-plugin-macros: ^3.1.0
    peerDependenciesMeta:
      babel-plugin-macros:
        optional: true

  deep-is@0.1.4:
    resolution: {integrity: sha512-oIPzksmTg4/MriiaYGO+okXDT7ztn/w3Eptv/+gSIdMdKsJo0u4CfYNFJPy+4SKMuCqGw2wxnA+URMg3t8a/bQ==}

  deepmerge@4.3.1:
    resolution: {integrity: sha512-3sUqbMEc77XqpdNO7FRyRog+eW3ph+GYCbj+rK+uYyRMuwsVy0rMiVtPn+QJlKFvWP/1PYpapqYn0Me2knFn+A==}
    engines: {node: '>=0.10.0'}

  define-data-property@1.1.4:
    resolution: {integrity: sha512-rBMvIzlpA8v6E+SJZoo++HAYqsLrkg7MSfIinMPFhmkorw7X+dOXVJQs+QT69zGkzMyfDnIMN2Wid1+NbL3T+A==}
    engines: {node: '>= 0.4'}

  define-properties@1.2.0:
    resolution: {integrity: sha512-xvqAVKGfT1+UAvPwKTVw/njhdQ8ZhXK4lI0bCIuCMrp2up9nPnaDftrLtmpTazqd1o+UY4zgzU+avtMbDP+ldA==}
    engines: {node: '>= 0.4'}

  define-properties@1.2.1:
    resolution: {integrity: sha512-8QmQKqEASLd5nx0U1B1okLElbUuuttJ/AnYmRXbbbGDWh6uS208EjD4Xqq/I9wK7u0v6O08XhTWnt5XtEbR6Dg==}
    engines: {node: '>= 0.4'}

  depd@2.0.0:
    resolution: {integrity: sha512-g7nH6P6dyDioJogAAGprGpCtVImJhpPk/roCzdb3fIh61/s/nPsfR6onyMwkCAR/OlC3yBC0lESvUoQEAssIrw==}
    engines: {node: '>= 0.8'}

  dequal@2.0.3:
    resolution: {integrity: sha512-0je+qPKHEMohvfRTCEo3CrPG6cAzAYgmzKyxRiYSSDkS6eGJdyVJm7WaYA5ECaAD9wLB2T4EEeymA5aFVcYXCA==}
    engines: {node: '>=6'}

  detect-newline@3.1.0:
    resolution: {integrity: sha512-TLz+x/vEXm/Y7P7wn1EJFNLxYpUD4TgMosxY6fAVJUnJMbupHBOncxyWUG9OpTaH9EBD7uFI5LfEgmMOc54DsA==}
    engines: {node: '>=8'}

  diff-sequences@29.3.1:
    resolution: {integrity: sha512-hlM3QR272NXCi4pq+N4Kok4kOp6EsgOM3ZSpJI7Da3UAs+Ttsi8MRmB6trM/lhyzUxGfOgnpkHtgqm5Q/CTcfQ==}
    engines: {node: ^14.15.0 || ^16.10.0 || >=18.0.0}

  diff-sequences@29.6.3:
    resolution: {integrity: sha512-EjePK1srD3P08o2j4f0ExnylqRs5B9tJjcp9t1krH2qRi8CCdsYfwe9JgSLurFBWwq4uOlipzfk5fHNvwFKr8Q==}
    engines: {node: ^14.15.0 || ^16.10.0 || >=18.0.0}

  diff@4.0.2:
    resolution: {integrity: sha512-58lmxKSA4BNyLz+HHMUzlOEpg09FV+ev6ZMe3vJihgdxzgcwZ8VoEEPmALCZG9LmqfVoNMMKpttIYTVG6uDY7A==}
    engines: {node: '>=0.3.1'}

  diff@5.1.0:
    resolution: {integrity: sha512-D+mk+qE8VC/PAUrlAU34N+VfXev0ghe5ywmpqrawphmVZc1bEfn56uo9qpyGp1p4xpzOHkSW4ztBd6L7Xx4ACw==}
    engines: {node: '>=0.3.1'}

  dir-glob@3.0.1:
    resolution: {integrity: sha512-WkrWp9GR4KXfKGYzOLmTuGVi1UWFfws377n9cc55/tb6DuqyF6pcQ5AbiHEshaDpY9v6oaSr2XCDidGmMwdzIA==}
    engines: {node: '>=8'}

  doctrine@2.1.0:
    resolution: {integrity: sha512-35mSku4ZXK0vfCuHEDAwt55dg2jNajHZ1odvF+8SSr82EsZY4QmXfuWso8oEd8zRhVObSN18aM0CjSdoBX7zIw==}
    engines: {node: '>=0.10.0'}

  doctrine@3.0.0:
    resolution: {integrity: sha512-yS+Q5i3hBf7GBkd4KG8a7eBNNWNGLTaEwwYWUijIYM7zrlYDM0BFXHjjPWlWZ1Rg7UaddZeIDmi9jF3HmqiQ2w==}
    engines: {node: '>=6.0.0'}

  dotenv-safe@9.1.0:
    resolution: {integrity: sha512-2qwVAnUN+EDpu41pIK1XiJpHXKHV9Dnti3cE1EnUXT1/BV5+B7xuSZtgZ/4LExkCpp5F6BGikraezQL+8hKCOA==}
    peerDependencies:
      dotenv: '>= 8.2.0'

  dotenv@8.6.0:
    resolution: {integrity: sha512-IrPdXQsk2BbzvCBGBOTmmSH5SodmqZNt4ERAZDmW4CT+tL8VtvinqywuANaFu4bOMWki16nqf0e4oC0QIaDr/g==}
    engines: {node: '>=10'}

  dunder-proto@1.0.1:
    resolution: {integrity: sha512-KIN/nDJBQRcXw0MLVhZE9iQHmG68qAVIBg9CqmUYjmQIhgij9U5MFvrqkUL5FbtyyzZuOeOt0zdeRe4UY7ct+A==}
    engines: {node: '>= 0.4'}

  eastasianwidth@0.2.0:
    resolution: {integrity: sha512-I88TYZWc9XiYHRQ4/3c5rjjfgkjhLyW2luGIheGERbNQ6OY7yTybanSpDXZa8y7VUP9YmDcYa+eyq4ca7iLqWA==}

  ecdsa-sig-formatter@1.0.11:
    resolution: {integrity: sha512-nagl3RYrbNv6kQkeJIpt6NJZy8twLB/2vtz6yN9Z4vRKHN4/QZJIEbqohALSgwKdnksuY3k5Addp5lg8sVoVcQ==}

  ee-first@1.1.1:
    resolution: {integrity: sha512-WMwm9LhRUo+WUaRN+vRuETqG89IgZphVSNkdFgeb6sS/E4OrDIN7t48CAewSHXc6C8lefD8KKfr5vY61brQlow==}

  electron-to-chromium@1.5.152:
    resolution: {integrity: sha512-xBOfg/EBaIlVsHipHl2VdTPJRSvErNUaqW8ejTq5OlOlIYx1wOllCHsAvAIrr55jD1IYEfdR86miUEt8H5IeJg==}

  emittery@0.13.1:
    resolution: {integrity: sha512-DeWwawk6r5yR9jFgnDKYt4sLS0LmHJJi3ZOnb5/JdbYwj3nW+FxQnHIjhBKz8YLC7oRNPVM9NQ47I3CVx34eqQ==}
    engines: {node: '>=12'}

  emoji-regex@8.0.0:
    resolution: {integrity: sha512-MSjYzcWNOA0ewAHpz0MxpYFvwg6yjy1NG3xteoqz644VCo/RPgnr1/GGt+ic3iJTzQ8Eu3TdM14SawnVUmGE6A==}

  emoji-regex@9.2.2:
    resolution: {integrity: sha512-L18DaJsXSUk2+42pv8mLs5jJT2hqFkFE4j21wOmgbUqsZ2hL72NsUU785g9RXgo3s0ZNgVl42TiHp3ZtOv/Vyg==}

  enabled@2.0.0:
    resolution: {integrity: sha512-AKrN98kuwOzMIdAizXGI86UFBoo26CL21UM763y1h/GMSJ4/OHU9k2YlsmBpyScFo/wbLzWQJBMCW4+IO3/+OQ==}

  encodeurl@2.0.0:
    resolution: {integrity: sha512-Q0n9HRi4m6JuGIV1eFlmvJB7ZEVxu93IrMyiMsGC0lrMJMWzRgx6WGquyfQgZVb31vhGgXnfmPNNXmxnOkRBrg==}
    engines: {node: '>= 0.8'}

  end-of-stream@1.4.4:
    resolution: {integrity: sha512-+uw1inIHVPQoaVuHzRyXd21icM+cnt4CzD5rW+NC1wjOUSTOs+Te7FOv7AhN7vS9x/oIyhLP5PR1H+phQAHu5Q==}

  entities@6.0.0:
    resolution: {integrity: sha512-aKstq2TDOndCn4diEyp9Uq/Flu2i1GlLkc6XIDQSDMuaFE3OPW5OphLCyQ5SpSJZTb4reN+kTcYru5yIfXoRPw==}
    engines: {node: '>=0.12'}

  error-ex@1.3.2:
    resolution: {integrity: sha512-7dFHNmqeFSEt2ZBsCriorKnn3Z2pj+fd9kmI6QoWw4//DL+icEBfc0U7qJCisqrTsKTjw4fNFy2pW9OqStD84g==}

  es-abstract@1.21.1:
    resolution: {integrity: sha512-QudMsPOz86xYz/1dG1OuGBKOELjCh99IIWHLzy5znUB6j8xG2yMA7bfTV86VSqKF+Y/H08vQPR+9jyXpuC6hfg==}
    engines: {node: '>= 0.4'}

  es-abstract@1.23.9:
    resolution: {integrity: sha512-py07lI0wjxAC/DcfK1S6G7iANonniZwTISvdPzk9hzeH0IZIshbuuFxLIU96OyF89Yb9hiqWn8M/bY83KY5vzA==}
    engines: {node: '>= 0.4'}

  es-define-property@1.0.1:
    resolution: {integrity: sha512-e3nRfgfUZ4rNGL232gUgX06QNyyez04KdjFrF+LTRoOXmrOgFKDg4BCdsjW8EnT69eqdYGmRpJwiPVYNrCaW3g==}
    engines: {node: '>= 0.4'}

  es-errors@1.3.0:
    resolution: {integrity: sha512-Zf5H2Kxt2xjTvbJvP2ZWLEICxA6j+hAmMzIlypy4xcBg1vKVnx89Wy0GbS+kf5cwCVFFzdCFh2XSCFNULS6csw==}
    engines: {node: '>= 0.4'}

  es-iterator-helpers@1.2.1:
    resolution: {integrity: sha512-uDn+FE1yrDzyC0pCo961B2IHbdM8y/ACZsKD4dG6WqrjV53BADjwa7D+1aom2rsNVfLyDgU/eigvlJGJ08OQ4w==}
    engines: {node: '>= 0.4'}

  es-object-atoms@1.1.1:
    resolution: {integrity: sha512-FGgH2h8zKNim9ljj7dankFPcICIK9Cp5bm+c2gQSYePhpaG5+esrLODihIorn+Pe6FGJzWhXQotPv73jTaldXA==}
    engines: {node: '>= 0.4'}

  es-set-tostringtag@2.0.1:
    resolution: {integrity: sha512-g3OMbtlwY3QewlqAiMLI47KywjWZoEytKr8pf6iTC8uJq5bIAH52Z9pnQ8pVL6whrCto53JZDuUIsifGeLorTg==}
    engines: {node: '>= 0.4'}

  es-set-tostringtag@2.1.0:
    resolution: {integrity: sha512-j6vWzfrGVfyXxge+O0x5sh6cvxAog0a/4Rdd2K36zCMV5eJ+/+tOAngRO8cODMNWbVRdVlmGZQL2YS3yR8bIUA==}
    engines: {node: '>= 0.4'}

  es-shim-unscopables@1.0.0:
    resolution: {integrity: sha512-Jm6GPcCdC30eMLbZ2x8z2WuRwAws3zTBBKuusffYVUrNj/GVSUAZ+xKMaUpfNDR5IbyNA5LJbaecoUVbmUcB1w==}

  es-shim-unscopables@1.1.0:
    resolution: {integrity: sha512-d9T8ucsEhh8Bi1woXCf+TIKDIROLG5WCkxg8geBCbvk22kzwC5G2OnXVMO6FUsvQlgUUXQ2itephWDLqDzbeCw==}
    engines: {node: '>= 0.4'}

  es-to-primitive@1.2.1:
    resolution: {integrity: sha512-QCOllgZJtaUo9miYBcLChTUaHNjJF3PYs1VidD7AwiEj1kYxKeQTctLAezAOH5ZKRH0g2IgPn6KwB4IT8iRpvA==}
    engines: {node: '>= 0.4'}

  es-to-primitive@1.3.0:
    resolution: {integrity: sha512-w+5mJ3GuFL+NjVtJlvydShqE1eN3h3PbI7/5LAsYJP/2qtuMXjfL2LpHSRqo4b4eSF5K/DH1JXKUAHSB2UW50g==}
    engines: {node: '>= 0.4'}

  esbuild-register@3.6.0:
    resolution: {integrity: sha512-H2/S7Pm8a9CL1uhp9OvjwrBh5Pvx0H8qVOxNu8Wed9Y7qv56MPtq+GGM8RJpq6glYJn9Wspr8uw7l55uyinNeg==}
    peerDependencies:
      esbuild: '>=0.12 <1'

  esbuild@0.25.4:
    resolution: {integrity: sha512-8pgjLUcUjcgDg+2Q4NYXnPbo/vncAY4UmyaCm0jZevERqCHZIaWwdJHkf8XQtu4AxSKCdvrUbT0XUr1IdZzI8Q==}
    engines: {node: '>=18'}
    hasBin: true

  escalade@3.1.1:
    resolution: {integrity: sha512-k0er2gUkLf8O0zKJiAhmkTnJlTvINGv7ygDNPbeIsX/TJjGJZHuh9B2UxbsaEkmlEo9MfhrSzmhIlhRlI2GXnw==}
    engines: {node: '>=6'}

  escalade@3.2.0:
    resolution: {integrity: sha512-WUj2qlxaQtO4g6Pq5c29GTcWGDyd8itL8zTlipgECz3JesAiiOKotd8JU6otB3PACgG6xkJUyVhboMS+bje/jA==}
    engines: {node: '>=6'}

  escape-html@1.0.3:
    resolution: {integrity: sha512-NiSupZ4OeuGwr68lGIeym/ksIZMJodUGOSCZ/FSnTxcrekbvqrgdUxlJOMpijaKZVjAJrWrGs/6Jy8OMuyj9ow==}

  escape-string-regexp@1.0.5:
    resolution: {integrity: sha512-vbRorB5FUQWvla16U8R/qgaFIya2qGzwDrNmCZuYKrbdSUMG6I1ZCGQRefkRVhuOkIGVne7BQ35DSfo1qvJqFg==}
    engines: {node: '>=0.8.0'}

  escape-string-regexp@2.0.0:
    resolution: {integrity: sha512-UpzcLCXolUWcNu5HtVMHYdXJjArjsF9C0aNnquZYY4uW/Vu0miy5YoWvbV345HauVvcAUnpRuhMMcqTcGOY2+w==}
    engines: {node: '>=8'}

  escape-string-regexp@4.0.0:
    resolution: {integrity: sha512-TtpcNJ3XAzx3Gq8sWRzJaVajRs0uVxA2YAkdb1jm2YkPz4G6egUFAyA3n5vtEIZefPk5Wa4UXbKuS5fKkJWdgA==}
    engines: {node: '>=10'}

  eslint-config-prettier@8.10.0:
    resolution: {integrity: sha512-SM8AMJdeQqRYT9O9zguiruQZaN7+z+E4eAP9oiLNGKMtomwaB1E9dcgUD6ZAn/eQAb52USbvezbiljfZUhbJcg==}
    hasBin: true
    peerDependencies:
      eslint: '>=7.0.0'

  eslint-import-resolver-node@0.3.9:
    resolution: {integrity: sha512-WFj2isz22JahUv+B788TlO3N6zL3nNJGU8CcZbPZvVEkBPaJdCV4vy5wyghty5ROFbCRnm132v8BScu5/1BQ8g==}

  eslint-mdx@2.3.4:
    resolution: {integrity: sha512-u4NszEUyoGtR7Q0A4qs0OymsEQdCO6yqWlTzDa9vGWsK7aMotdnW0hqifHTkf6lEtA2vHk2xlkWHTCrhYLyRbw==}
    engines: {node: ^12.20.0 || ^14.18.0 || >=16.0.0}
    peerDependencies:
      eslint: '>=8.0.0'

  eslint-module-utils@2.12.0:
    resolution: {integrity: sha512-wALZ0HFoytlyh/1+4wuZ9FJCD/leWHQzzrxJ8+rebyReSLk7LApMyd3WJaLVoN+D5+WIdJyDK1c6JnE65V4Zyg==}
    engines: {node: '>=4'}
    peerDependencies:
      '@typescript-eslint/parser': '*'
      eslint: '*'
      eslint-import-resolver-node: '*'
      eslint-import-resolver-typescript: '*'
      eslint-import-resolver-webpack: '*'
    peerDependenciesMeta:
      '@typescript-eslint/parser':
        optional: true
      eslint:
        optional: true
      eslint-import-resolver-node:
        optional: true
      eslint-import-resolver-typescript:
        optional: true
      eslint-import-resolver-webpack:
        optional: true

  eslint-plugin-es@3.0.1:
    resolution: {integrity: sha512-GUmAsJaN4Fc7Gbtl8uOBlayo2DqhwWvEzykMHSCZHU3XdJ+NSzzZcVhXh3VxX5icqQ+oQdIEawXX8xkR3mIFmQ==}
    engines: {node: '>=8.10.0'}
    peerDependencies:
      eslint: '>=4.19.1'

  eslint-plugin-header@3.1.1:
    resolution: {integrity: sha512-9vlKxuJ4qf793CmeeSrZUvVClw6amtpghq3CuWcB5cUNnWHQhgcqy5eF8oVKFk1G3Y/CbchGfEaw3wiIJaNmVg==}
    peerDependencies:
      eslint: '>=7.7.0'

  eslint-plugin-import@2.31.0:
    resolution: {integrity: sha512-ixmkI62Rbc2/w8Vfxyh1jQRTdRTF52VxwRVHl/ykPAmqG+Nb7/kNn+byLP0LxPgI7zWA16Jt82SybJInmMia3A==}
    engines: {node: '>=4'}
    peerDependencies:
      '@typescript-eslint/parser': '*'
      eslint: ^2 || ^3 || ^4 || ^5 || ^6 || ^7.2.0 || ^8 || ^9
    peerDependenciesMeta:
      '@typescript-eslint/parser':
        optional: true

  eslint-plugin-jest@27.9.0:
    resolution: {integrity: sha512-QIT7FH7fNmd9n4se7FFKHbsLKGQiw885Ds6Y/sxKgCZ6natwCsXdgPOADnYVxN2QrRweF0FZWbJ6S7Rsn7llug==}
    engines: {node: ^14.15.0 || ^16.10.0 || >=18.0.0}
    peerDependencies:
      '@typescript-eslint/eslint-plugin': ^5.0.0 || ^6.0.0 || ^7.0.0
      eslint: ^7.0.0 || ^8.0.0
      jest: '*'
    peerDependenciesMeta:
      '@typescript-eslint/eslint-plugin':
        optional: true
      jest:
        optional: true

  eslint-plugin-jsx-a11y@6.10.2:
    resolution: {integrity: sha512-scB3nz4WmG75pV8+3eRUQOHZlNSUhFNq37xnpgRkCCELU3XMvXAxLk1eqWWyE22Ki4Q01Fnsw9BA3cJHDPgn2Q==}
    engines: {node: '>=4.0'}
    peerDependencies:
      eslint: ^3 || ^4 || ^5 || ^6 || ^7 || ^8 || ^9

  eslint-plugin-markdown@3.0.1:
    resolution: {integrity: sha512-8rqoc148DWdGdmYF6WSQFT3uQ6PO7zXYgeBpHAOAakX/zpq+NvFYbDA/H7PYzHajwtmaOzAwfxyl++x0g1/N9A==}
    engines: {node: ^12.22.0 || ^14.17.0 || >=16.0.0}
    peerDependencies:
      eslint: ^6.0.0 || ^7.0.0 || ^8.0.0

  eslint-plugin-mdx@2.3.4:
    resolution: {integrity: sha512-kr6tgaifKL+AVGYMtdYc2VCsIjfYQXuUCKz4rK58d2DpnPFHrmgXIOC7NcMvaEld+VOEpxBSCCnjnsf4IVCQGg==}
    engines: {node: ^12.20.0 || ^14.18.0 || >=16.0.0}
    peerDependencies:
      eslint: '>=8.0.0'

  eslint-plugin-node@11.1.0:
    resolution: {integrity: sha512-oUwtPJ1W0SKD0Tr+wqu92c5xuCeQqB3hSCHasn/ZgjFdA9iDGNkNf2Zi9ztY7X+hNuMib23LNGRm6+uN+KLE3g==}
    engines: {node: '>=8.10.0'}
    peerDependencies:
      eslint: '>=5.16.0'

  eslint-plugin-prettier@4.2.1:
    resolution: {integrity: sha512-f/0rXLXUt0oFYs8ra4w49wYZBG5GKZpAYsJSm6rnYL5uVDjd+zowwMwVZHnAjf4edNrKpCDYfXDgmRE/Ak7QyQ==}
    engines: {node: '>=12.0.0'}
    peerDependencies:
      eslint: '>=7.28.0'
      eslint-config-prettier: '*'
      prettier: '>=2.0.0'
    peerDependenciesMeta:
      eslint-config-prettier:
        optional: true

  eslint-plugin-promise@6.6.0:
    resolution: {integrity: sha512-57Zzfw8G6+Gq7axm2Pdo3gW/Rx3h9Yywgn61uE/3elTCOePEHVrn2i5CdfBwA1BLK0Q0WqctICIUSqXZW/VprQ==}
    engines: {node: ^12.22.0 || ^14.17.0 || >=16.0.0}
    peerDependencies:
      eslint: ^7.0.0 || ^8.0.0 || ^9.0.0

  eslint-plugin-react-hooks@4.6.2:
    resolution: {integrity: sha512-QzliNJq4GinDBcD8gPB5v0wh6g8q3SUi6EFF0x8N/BL9PoVs0atuGc47ozMRyOWAKdwaZ5OnbOEa3WR+dSGKuQ==}
    engines: {node: '>=10'}
    peerDependencies:
      eslint: ^3.0.0 || ^4.0.0 || ^5.0.0 || ^6.0.0 || ^7.0.0 || ^8.0.0-0

  eslint-plugin-react@7.37.5:
    resolution: {integrity: sha512-Qteup0SqU15kdocexFNAJMvCJEfa2xUKNV4CC1xsVMrIIqEy3SQ/rqyxCWNzfrd3/ldy6HMlD2e0JDVpDg2qIA==}
    engines: {node: '>=4'}
    peerDependencies:
      eslint: ^3 || ^4 || ^5 || ^6 || ^7 || ^8 || ^9.7

  eslint-plugin-simple-import-sort@8.0.0:
    resolution: {integrity: sha512-bXgJQ+lqhtQBCuWY/FUWdB27j4+lqcvXv5rUARkzbeWLwea+S5eBZEQrhnO+WgX3ZoJHVj0cn943iyXwByHHQw==}
    peerDependencies:
      eslint: '>=5.0.0'

  eslint-scope@5.1.1:
    resolution: {integrity: sha512-2NxwbF/hZ0KpepYN0cNbo+FN6XoK7GaHlQhgx/hIZl6Va0bF45RQOOwhLIy8lQDbuCiadSLCBnH2CFYquit5bw==}
    engines: {node: '>=8.0.0'}

  eslint-scope@7.2.2:
    resolution: {integrity: sha512-dOt21O7lTMhDM+X9mB4GX+DZrZtCUJPL/wlcTqxyrx5IvO0IYtILdtrQGQp+8n5S0gwSVmOf9NQrjMOgfQZlIg==}
    engines: {node: ^12.22.0 || ^14.17.0 || >=16.0.0}

  eslint-utils@2.1.0:
    resolution: {integrity: sha512-w94dQYoauyvlDc43XnGB8lU3Zt713vNChgt4EWwhXAP2XkBvndfxF0AgIqKOOasjPIPzj9JqgwkwbCYD0/V3Zg==}
    engines: {node: '>=6'}

  eslint-utils@3.0.0:
    resolution: {integrity: sha512-uuQC43IGctw68pJA1RgbQS8/NP7rch6Cwd4j3ZBtgo4/8Flj4eGE7ZYSZRN3iq5pVUv6GPdW5Z1RFleo84uLDA==}
    engines: {node: ^10.0.0 || ^12.0.0 || >= 14.0.0}
    peerDependencies:
      eslint: '>=5'

  eslint-visitor-keys@1.3.0:
    resolution: {integrity: sha512-6J72N8UNa462wa/KFODt/PJ3IU60SDpC3QXC1Hjc1BXXpfL2C9R5+AU7jhe0F6GREqVMh4Juu+NY7xn+6dipUQ==}
    engines: {node: '>=4'}

  eslint-visitor-keys@2.1.0:
    resolution: {integrity: sha512-0rSmRBzXgDzIsD6mGdJgevzgezI534Cer5L/vyMX0kHzT/jiB43jRhd9YUlMGYLQy2zprNmoT8qasCGtY+QaKw==}
    engines: {node: '>=10'}

  eslint-visitor-keys@3.3.0:
    resolution: {integrity: sha512-mQ+suqKJVyeuwGYHAdjMFqjCyfl8+Ldnxuyp3ldiMBFKkvytrXUZWaiPCEav8qDHKty44bD+qV1IP4T+w+xXRA==}
    engines: {node: ^12.22.0 || ^14.17.0 || >=16.0.0}

  eslint-visitor-keys@3.4.3:
    resolution: {integrity: sha512-wpc+LXeiyiisxPlEkUzU6svyS1frIO3Mgxj1fdy7Pm8Ygzguax2N3Fa/D/ag1WqbOprdI+uY6wMUl8/a2G+iag==}
    engines: {node: ^12.22.0 || ^14.17.0 || >=16.0.0}

  eslint@8.57.1:
    resolution: {integrity: sha512-ypowyDxpVSYpkXr9WPv2PAZCtNip1Mv5KTW0SCurXv/9iOpcrH9PaqUElksqEB6pChqHGDRCFTyrZlGhnLNGiA==}
    engines: {node: ^12.22.0 || ^14.17.0 || >=16.0.0}
    deprecated: This version is no longer supported. Please see https://eslint.org/version-support for other options.
    hasBin: true

  espree@9.6.1:
    resolution: {integrity: sha512-oruZaFkjorTpF32kDSI5/75ViwGeZginGGy2NoOSg3Q9bnwlnmDm4HLnkl0RE3n+njDXR037aY1+x58Z/zFdwQ==}
    engines: {node: ^12.22.0 || ^14.17.0 || >=16.0.0}

  esprima@4.0.1:
    resolution: {integrity: sha512-eGuFFw7Upda+g4p+QHvnW0RyTX/SVeJBDM/gCtMARO0cLuT2HcEKnTPvhjV6aGeqrCB/sbNop0Kszm0jsaWU4A==}
    engines: {node: '>=4'}
    hasBin: true

  esquery@1.6.0:
    resolution: {integrity: sha512-ca9pw9fomFcKPvFLXhBKUK90ZvGibiGOvRJNbjljY7s7uq/5YO4BOzcYtJqExdx99rF6aAcnRxHmcUHcz6sQsg==}
    engines: {node: '>=0.10'}

  esrecurse@4.3.0:
    resolution: {integrity: sha512-KmfKL3b6G+RXvP8N1vr3Tq1kL/oCFgn2NYXEtqP8/L3pKapUA4G8cFVaoF3SU323CD4XypR/ffioHmkti6/Tag==}
    engines: {node: '>=4.0'}

  estraverse@4.3.0:
    resolution: {integrity: sha512-39nnKffWz8xN1BU/2c79n9nB9HDzo0niYUqx6xyqUnyoAnQyyWpOTdZEeiCch8BBu515t4wp9ZmgVfVhn9EBpw==}
    engines: {node: '>=4.0'}

  estraverse@5.3.0:
    resolution: {integrity: sha512-MMdARuVEQziNTeJD8DgMqmhwR11BRQ/cBP+pLtYdSTnf3MIO8fFeiINEbX36ZdNlfU/7A9f3gUw49B3oQsvwBA==}
    engines: {node: '>=4.0'}

  estree-util-is-identifier-name@2.0.1:
    resolution: {integrity: sha512-rxZj1GkQhY4x1j/CSnybK9cGuMFQYFPLq0iNyopqf14aOVLFtMv7Esika+ObJWPWiOHuMOAHz3YkWoLYYRnzWQ==}

  estree-util-visit@1.2.0:
    resolution: {integrity: sha512-wdsoqhWueuJKsh5hqLw3j8lwFqNStm92VcwtAOAny8g/KS/l5Y8RISjR4k5W6skCj3Nirag/WUCMS0Nfy3sgsg==}

  estree-util-visit@1.2.1:
    resolution: {integrity: sha512-xbgqcrkIVbIG+lI/gzbvd9SGTJL4zqJKBFttUl5pP27KhAjtMKbX/mQXJ7qgyXpMgVy/zvpm0xoQQaGL8OloOw==}

  esutils@2.0.3:
    resolution: {integrity: sha512-kVscqXk4OCp68SZ0dkgEKVi6/8ij300KBWTJq32P/dYeWTSwK41WyTxalN1eRmA5Z9UU/LX9D7FWSmV9SAYx6g==}
    engines: {node: '>=0.10.0'}

  etag@1.8.1:
    resolution: {integrity: sha512-aIL5Fx7mawVa300al2BnEE4iNvo1qETxLrPI/o05L7z6go7fCw1J6EQmbK4FmJ2AS7kgVF/KEZWufBfdClMcPg==}
    engines: {node: '>= 0.6'}

  execa@5.1.1:
    resolution: {integrity: sha512-8uSpZZocAZRBAPIEINJj3Lo9HyGitllczc27Eh5YYojjMFMn8yHMDMaUHE2Jqfq05D/wucwI4JGURyXt1vchyg==}
    engines: {node: '>=10'}

  exit@0.1.2:
    resolution: {integrity: sha512-Zk/eNKV2zbjpKzrsQ+n1G6poVbErQxJ0LBOJXaKZ1EViLzH+hrLu9cdXI4zw9dBQJslwBEpbQ2P1oS7nDxs6jQ==}
    engines: {node: '>= 0.8.0'}

  expect@29.3.1:
    resolution: {integrity: sha512-gGb1yTgU30Q0O/tQq+z30KBWv24ApkMgFUpvKBkyLUBL68Wv8dHdJxTBZFl/iT8K/bqDHvUYRH6IIN3rToopPA==}
    engines: {node: ^14.15.0 || ^16.10.0 || >=18.0.0}

  expect@29.7.0:
    resolution: {integrity: sha512-2Zks0hf1VLFYI1kbh0I5jP3KHHyCHpkfyHBzsSXRFgl/Bg9mWYfMW8oD+PdMPlEwy5HNsR9JutYy6pMeOh61nw==}
    engines: {node: ^14.15.0 || ^16.10.0 || >=18.0.0}

  express-prom-bundle@8.0.0:
    resolution: {integrity: sha512-UHdpaMks6Z/tvxQsNzhsE7nkdXb4/zEh/jwN0tfZSZOEF+aD0dlfl085EU4jveOq09v01c5sIUfjV4kJODZ2eQ==}
    engines: {node: '>=18'}
    peerDependencies:
      prom-client: '>=15.0.0'

  express@5.1.0:
    resolution: {integrity: sha512-DT9ck5YIRU+8GYzzU5kT3eHGA5iL+1Zd0EutOmTE9Dtk+Tvuzd23VBU+ec7HPNSTxXYO55gPV/hq4pSBJDjFpA==}
    engines: {node: '>= 18'}

  extend@3.0.2:
    resolution: {integrity: sha512-fjquC59cD7CyW6urNXK0FBufkZcoiGG80wTuPujX590cB5Ttln20E2UB4S/WARVqhXffZl2LNgS+gQdPIIim/g==}

  fast-deep-equal@3.1.3:
    resolution: {integrity: sha512-f3qQ9oQy9j2AhBe/H9VC91wLmKBCCU/gDOnKNAYG5hswO7BLKj09Hc5HYNz9cGI++xlpDCIgDaitVs03ATR84Q==}

  fast-diff@1.2.0:
    resolution: {integrity: sha512-xJuoT5+L99XlZ8twedaRf6Ax2TgQVxvgZOYoPKqZufmJib0tL2tegPBOZb1pVNgIhlqDlA0eO0c3wBvQcmzx4w==}

  fast-glob@3.2.12:
    resolution: {integrity: sha512-DVj4CQIYYow0BlaelwK1pHl5n5cRSJfM60UA0zK891sVInoPri2Ekj7+e1CT3/3qxXenpI+nBBmQAcJPJgaj4w==}
    engines: {node: '>=8.6.0'}

  fast-json-stable-stringify@2.1.0:
    resolution: {integrity: sha512-lhd/wF+Lk98HZoTCtlVraHtfh5XYijIjalXck7saUtuanSDyLMxnHhSXEDJqHxD7msR8D0uCmqlkwjCV8xvwHw==}

  fast-levenshtein@2.0.6:
    resolution: {integrity: sha512-DCXu6Ifhqcks7TZKY3Hxp3y6qphY5SJZmrWMDrKcERSOXWQdMhU9Ig/PYrzyw/ul9jOIyh0N4M0tbC5hodg8dw==}

  fastq@1.15.0:
    resolution: {integrity: sha512-wBrocU2LCXXa+lWBt8RoIRD89Fi8OdABODa/kEnyeyjS5aZO5/GNvI5sEINADqP/h8M29UHTHUb53sUu5Ihqdw==}

  fault@2.0.1:
    resolution: {integrity: sha512-WtySTkS4OKev5JtpHXnib4Gxiurzh5NCGvWrFaZ34m6JehfTUhKZvn9njTfw48t6JumVQOmrKqpmGcdwxnhqBQ==}

  fb-watchman@2.0.2:
    resolution: {integrity: sha512-p5161BqbuCaSnB8jIbzQHOlpgsPmK5rJVDfDKO91Axs5NC1uu3HRQm6wt9cd9/+GtQQIO53JdGXXoyDpTAsgYA==}

  fd-slicer@1.1.0:
    resolution: {integrity: sha512-cE1qsB/VwyQozZ+q1dGxR8LBYNZeofhEdUNGSMbQD3Gw2lAzX9Zb3uIU6Ebc/Fmyjo9AWWfnn0AUCHqtevs/8g==}

  fecha@4.2.3:
    resolution: {integrity: sha512-OP2IUU6HeYKJi3i0z4A19kHMQoLVs4Hc+DPqqxI2h/DPZHTm/vjsfC6P0b4jCMy14XizLBqvndQ+UilD7707Jw==}

  file-entry-cache@6.0.1:
    resolution: {integrity: sha512-7Gps/XWymbLk2QLYK4NzpMOrYjMhdIxXuIvy2QBsLE6ljuodKvdkWs/cpyJJ3CVIVpH0Oi1Hvg1ovbMzLdFBBg==}
    engines: {node: ^10.12.0 || >=12.0.0}

  file-type@3.9.0:
    resolution: {integrity: sha512-RLoqTXE8/vPmMuTI88DAzhMYC99I8BWv7zYP4A1puo5HIjEJ5EX48ighy4ZyKMG9EDXxBgW6e++cn7d1xuFghA==}
    engines: {node: '>=0.10.0'}

  file-type@5.2.0:
    resolution: {integrity: sha512-Iq1nJ6D2+yIO4c8HHg4fyVb8mAJieo1Oloy1mLLaB2PvezNedhBVm+QU7g0qM42aiMbRXTxKKwGD17rjKNJYVQ==}
    engines: {node: '>=4'}

  file-type@6.2.0:
    resolution: {integrity: sha512-YPcTBDV+2Tm0VqjybVd32MHdlEGAtuxS3VAYsumFokDSMG+ROT5wawGlnHDoz7bfMcMDt9hxuXvXwoKUx2fkOg==}
    engines: {node: '>=4'}

  fill-range@7.0.1:
    resolution: {integrity: sha512-qOo9F+dMUmC2Lcb4BbVvnKJxTPjCm+RRpe4gDuGrzkL7mEVl/djYSu2OdQ2Pa302N4oqkSg9ir6jaLWJ2USVpQ==}
    engines: {node: '>=8'}

  finalhandler@2.1.0:
    resolution: {integrity: sha512-/t88Ty3d5JWQbWYgaOGCCYfXRwV1+be02WqYYlL6h0lEiUAMPM8o8qKGO01YIkOHzka2up08wvgYD0mDiI+q3Q==}
    engines: {node: '>= 0.8'}

  find-up@4.1.0:
    resolution: {integrity: sha512-PpOwAdQ/YlXQ2vj8a3h8IipDuYRi3wceVQQGYWxNINccq40Anw7BlsEXCMbt1Zt+OLA6Fq9suIpIWD0OsnISlw==}
    engines: {node: '>=8'}

  find-up@5.0.0:
    resolution: {integrity: sha512-78/PXT1wlLLDgTzDs7sjq9hzz0vXD+zn+7wypEe4fXQxCmdmqfGsEPQxmiCSQI3ajFV91bVSsvNtrJRiW6nGng==}
    engines: {node: '>=10'}

  flat-cache@3.0.4:
    resolution: {integrity: sha512-dm9s5Pw7Jc0GvMYbshN6zchCA9RgQlzzEZX3vylR9IqFfS8XciblUXOKfW6SiuJ0e13eDYZoZV5wdrev7P3Nwg==}
    engines: {node: ^10.12.0 || >=12.0.0}

  flatted@3.2.7:
    resolution: {integrity: sha512-5nqDSxl8nn5BSNxyR3n4I6eDmbolI6WT+QqR547RwxQapgjQBmtktdP+HTBb/a/zLsbzERTONyUB5pefh5TtjQ==}

  fn.name@1.1.0:
    resolution: {integrity: sha512-GRnmB5gPyJpAhTQdSZTSp9uaPSvl09KoYcMQtsB9rQoOmzs9dH6ffeccH+Z+cv6P68Hu5bC6JjRh4Ah/mHSNRw==}

  for-each@0.3.3:
    resolution: {integrity: sha512-jqYfLp7mo9vIyQf8ykW2v7A+2N4QjeCeI5+Dz9XraiO1ign81wjiH7Fb9vSOWvQfNtmSa4H2RoQTrrXivdUZmw==}

  for-each@0.3.5:
    resolution: {integrity: sha512-dKx12eRCVIzqCxFGplyFKJMPvLEWgmNtUrpTiJIR5u97zEhRG8ySrtboPHZXx7daLxQVrl643cTzbab2tkQjxg==}
    engines: {node: '>= 0.4'}

  foreground-child@3.3.1:
    resolution: {integrity: sha512-gIXjKqtFuWEgzFRJA9WCQeSJLZDjgJUOMCMzxtvFq/37KojM1BFGufqsCy0r4qSQmYLsZYMeyRqzIWOMup03sw==}
    engines: {node: '>=14'}

  format@0.2.2:
    resolution: {integrity: sha512-wzsgA6WOq+09wrU1tsJ09udeR/YZRaeArL9e1wPbFg3GG2yDnC2ldKpxs4xunpFF9DgqCqOIra3bc1HWrJ37Ww==}
    engines: {node: '>=0.4.x'}

  forwarded@0.2.0:
    resolution: {integrity: sha512-buRG0fpBtRHSTCOASe6hD258tEubFoRLb4ZNA6NxMVHNw2gOcwHo9wyablzMzOA5z9xA9L1KNjk/Nt6MT9aYow==}
    engines: {node: '>= 0.6'}

  fresh@2.0.0:
    resolution: {integrity: sha512-Rx/WycZ60HOaqLKAi6cHRKKI7zxWbJ31MhntmtwMoaTeF7XFH9hhBp8vITaMidfljRQ6eYWCKkaTK+ykVJHP2A==}
    engines: {node: '>= 0.8'}

  fs-constants@1.0.0:
    resolution: {integrity: sha512-y6OAwoSIf7FyjMIv94u+b5rdheZEjzR63GTyZJm5qh4Bi+2YgwLCcI/fPFZkL5PSixOt6ZNKm+w+Hfp/Bciwow==}

  fs-extra@11.3.0:
    resolution: {integrity: sha512-Z4XaCL6dUDHfP/jT25jJKMmtxvuwbkrD1vNSMFlo9lNLY2c5FHYSQgHPRZUjAB26TpDEoW9HCOgplrdbaPV/ew==}
    engines: {node: '>=14.14'}

  fs.realpath@1.0.0:
    resolution: {integrity: sha512-OO0pH2lK6a0hZnAdau5ItzHPI6pUlvI7jMVnxUQRtw4owF2wk8lOSabtGDCTP4Ggrg2MbGnWO9X8K1t4+fGMDw==}

  fsevents@2.3.2:
    resolution: {integrity: sha512-xiqMQR4xAeHTuB9uWm+fFRcIOgKBMiOBP+eXiyT7jsgVCq1bkVygt00oASowB7EdtpOHaaPgKt812P9ab+DDKA==}
    engines: {node: ^8.16.0 || ^10.6.0 || >=11.0.0}
    os: [darwin]

  fsevents@2.3.3:
    resolution: {integrity: sha512-5xoDfX+fL7faATnagmWPpbFtwh/R77WmMMqqHGS65C3vvB0YHrgF+B1YmZ3441tMj5n63k0212XNoJwzlhffQw==}
    engines: {node: ^8.16.0 || ^10.6.0 || >=11.0.0}
    os: [darwin]

  function-bind@1.1.1:
    resolution: {integrity: sha512-yIovAzMX49sF8Yl58fSCWJ5svSLuaibPxXQJFLmBObTuCr0Mf1KiPopGM9NiFjiYBCbfaa2Fh6breQ6ANVTI0A==}

  function-bind@1.1.2:
    resolution: {integrity: sha512-7XHNxH7qX9xG5mIwxkhumTox/MIRNcOgDrxWsMt2pAr23WHp6MrRlN7FBSFpCpr+oVO0F744iUgR82nJMfG2SA==}

  function.prototype.name@1.1.5:
    resolution: {integrity: sha512-uN7m/BzVKQnCUF/iW8jYea67v++2u7m5UgENbHRtdDVclOUP+FMPlCNdmk0h/ysGyo2tavMJEDqJAkJdRa1vMA==}
    engines: {node: '>= 0.4'}

  function.prototype.name@1.1.8:
    resolution: {integrity: sha512-e5iwyodOHhbMr/yNrc7fDYG4qlbIvI5gajyzPnb5TCwyhjApznQh1BMFou9b30SevY43gCJKXycoCBjMbsuW0Q==}
    engines: {node: '>= 0.4'}

  functions-have-names@1.2.3:
    resolution: {integrity: sha512-xckBUXyTIqT97tq2x2AMb+g163b5JFysYk0x4qxNFwbfQkmNZoiRHb6sPzI9/QV33WeuvVYBUIiD4NzNIyqaRQ==}

  gensync@1.0.0-beta.2:
    resolution: {integrity: sha512-3hN7NaskYvMDLQY55gnW3NQ+mesEAepTqlg+VEbj7zzqEMBVNhzcGYYeqFo/TlYz6eQiFcp1HcsCZO+nGgS8zg==}
    engines: {node: '>=6.9.0'}

  get-caller-file@2.0.5:
    resolution: {integrity: sha512-DyFP3BM/3YHTQOCUL/w0OZHR0lpKeGrxotcHWcqNEdnltqFwXVfhEBQ94eIo34AfQpo0rGki4cyIiftY06h2Fg==}
    engines: {node: 6.* || 8.* || >= 10.*}

  get-intrinsic@1.2.0:
    resolution: {integrity: sha512-L049y6nFOuom5wGyRc3/gdTLO94dySVKRACj1RmJZBQXlbTMhtNIgkWkUHq+jYmZvKf14EW1EoJnnjbmoHij0Q==}

  get-intrinsic@1.3.0:
    resolution: {integrity: sha512-9fSjSaos/fRIVIp+xSJlE6lfwhES7LNtKaCBIamHsjr2na1BiABJPo0mOjjz8GJDURarmCPGqaiVg5mfjb98CQ==}
    engines: {node: '>= 0.4'}

  get-package-type@0.1.0:
    resolution: {integrity: sha512-pjzuKtY64GYfWizNAJ0fr9VqttZkNiK2iS430LtIHzjBEr6bX8Am2zm4sW4Ro5wjWW5cAlRL1qAMTcXbjNAO2Q==}
    engines: {node: '>=8.0.0'}

  get-proto@1.0.1:
    resolution: {integrity: sha512-sTSfBjoXBp89JvIKIefqw7U2CCebsc74kiY6awiGogKtoSGbgjYE/G/+l9sF3MWFPNc9IcoOC4ODfKHfxFmp0g==}
    engines: {node: '>= 0.4'}

  get-stream@2.3.1:
    resolution: {integrity: sha512-AUGhbbemXxrZJRD5cDvKtQxLuYaIbNtDTK8YqupCI393Q2KSTreEsLUN3ZxAWFGiKTzL6nKuzfcIvieflUX9qA==}
    engines: {node: '>=0.10.0'}

  get-stream@6.0.1:
    resolution: {integrity: sha512-ts6Wi+2j3jQjqi70w5AlN8DFnkSwC+MqmxEzdEALB2qXZYV3X/b1CTfgPLGJNMeAWxdPfU8FO1ms3NUfaHCPYg==}
    engines: {node: '>=10'}

  get-symbol-description@1.0.0:
    resolution: {integrity: sha512-2EmdH1YvIQiZpltCNgkuiUnyukzxM/R6NDJX31Ke3BG1Nq5b0S2PhX59UKi9vZpPDQVdqn+1IcaAwnzTT5vCjw==}
    engines: {node: '>= 0.4'}

  get-symbol-description@1.1.0:
    resolution: {integrity: sha512-w9UMqWwJxHNOvoNzSJ2oPF5wvYcvP7jUvYzhp67yEhTi17ZDBBC1z9pTdGuzjD+EFIqLSYRweZjqfiPzQ06Ebg==}
    engines: {node: '>= 0.4'}

  glob-parent@5.1.2:
    resolution: {integrity: sha512-AOIgSQCepiJYwP3ARnGx+5VnTu2HBYdzbGP45eLw1vr3zB3vZLeyed1sC9hnbcOc9/SrMyM5RPQrkGz4aS9Zow==}
    engines: {node: '>= 6'}

  glob-parent@6.0.2:
    resolution: {integrity: sha512-XxwI8EOhVQgWp6iDL+3b0r86f4d6AX6zSU55HfB4ydCEuXLXc5FcYeOu+nnGftS4TEju/11rt4KJPTMgbfmv4A==}
    engines: {node: '>=10.13.0'}

  glob@10.4.5:
    resolution: {integrity: sha512-7Bv8RF0k6xjo7d4A/PxYLbUCfb6c+Vpd2/mB2yRDlew7Jb5hEXiCD9ibfO7wpk8i4sevK6DFny9h7EYbM3/sHg==}
    hasBin: true

  glob@7.2.3:
    resolution: {integrity: sha512-nFR0zLpU2YCaRxwoCJvL6UvCH2JFyFVIvwTLsIf21AuHlMskA1hhTdk+LlYJtOlYt9v6dvszD2BGRqBL+iQK9Q==}
    deprecated: Glob versions prior to v9 are no longer supported

  glob@8.0.3:
    resolution: {integrity: sha512-ull455NHSHI/Y1FqGaaYFaLGkNMMJbavMrEGFXG/PGrg6y7sutWHUHrz6gy6WEBH6akM1M414dWKCNs+IhKdiQ==}
    engines: {node: '>=12'}
    deprecated: Glob versions prior to v9 are no longer supported

  globals@11.12.0:
    resolution: {integrity: sha512-WOBp/EEGUiIsJSp7wcv/y6MO+lV9UoncWqxuFfm8eBwzWNgyfBd6Gz+IeKQ9jCmyhoH99g15M3T+QaVHFjizVA==}
    engines: {node: '>=4'}

  globals@13.19.0:
    resolution: {integrity: sha512-dkQ957uSRWHw7CFXLUtUHQI3g3aWApYhfNR2O6jn/907riyTYKVBmxYVROkBcY614FSSeSJh7Xm7SrUWCxvJMQ==}
    engines: {node: '>=8'}

  globalthis@1.0.3:
    resolution: {integrity: sha512-sFdI5LyBiNTHjRd7cGPWapiHWMOXKyuBNX/cWJ3NfzrZQVa8GI/8cofCl74AOVqq9W5kNmguTIzJ/1s2gyI9wA==}
    engines: {node: '>= 0.4'}

  globalthis@1.0.4:
    resolution: {integrity: sha512-DpLKbNU4WylpxJykQujfCcwYWiV/Jhm50Goo0wrVILAv5jOr9d+H+UR3PhSCD2rCCEIg0uc+G+muBTwD54JhDQ==}
    engines: {node: '>= 0.4'}

  globby@11.1.0:
    resolution: {integrity: sha512-jhIXaOzy1sb8IyocaruWSn1TjmnBVs8Ayhcy83rmxNJ8q2uWKCAj3CnJY+KpGSXCueAPc0i05kVvVKtP1t9S3g==}
    engines: {node: '>=10'}

  gopd@1.0.1:
    resolution: {integrity: sha512-d65bNlIadxvpb/A2abVdlqKqV563juRnZ1Wtk6s1sIR8uNsXR70xqIzVqxVf1eTqDunwT2MkczEeaezCKTZhwA==}

  gopd@1.2.0:
    resolution: {integrity: sha512-ZUKRh6/kUFoAiTAtTYPZJ3hw9wNxx+BIBOijnlG9PnrJsCcSjs1wyyD6vJpaYtgnzDrKYRSqf3OO6Rfa93xsRg==}
    engines: {node: '>= 0.4'}

  graceful-fs@4.2.10:
    resolution: {integrity: sha512-9ByhssR2fPVsNZj478qUUbKfmL0+t5BDVyjShtyZZLiK7ZDAArFFfopyOTj0M05wE2tJPisA4iTnnXl2YoPvOA==}

  graphemer@1.4.0:
    resolution: {integrity: sha512-EtKwoO6kxCL9WO5xipiHTZlSzBm7WLT627TqC/uVRd0HKmq8NXyebnNYxDoBi7wt8eTWrUrKXCOVaFq9x1kgag==}

  has-bigints@1.0.2:
    resolution: {integrity: sha512-tSvCKtBr9lkF0Ex0aQiP9N+OpV4zi2r/Nee5VkRDbaqv35RLYMzbwQfFSZZH0kR+Rd6302UJZ2p/bJCEoR3VoQ==}

  has-flag@3.0.0:
    resolution: {integrity: sha512-sKJf1+ceQBr4SMkvQnBDNDtf4TXpVhVGateu0t918bl30FnbE2m4vNLX+VWe/dpjlb+HugGYzW7uQXH98HPEYw==}
    engines: {node: '>=4'}

  has-flag@4.0.0:
    resolution: {integrity: sha512-EykJT/Q1KjTWctppgIAgfSO0tKVuZUjhgMr17kqTumMl6Afv3EISleU7qZUzoXDFTAHTDC4NOoG/ZxU3EvlMPQ==}
    engines: {node: '>=8'}

  has-property-descriptors@1.0.0:
    resolution: {integrity: sha512-62DVLZGoiEBDHQyqG4w9xCuZ7eJEwNmJRWw2VY84Oedb7WFcA27fiEVe8oUQx9hAUJ4ekurquucTGwsyO1XGdQ==}

  has-property-descriptors@1.0.2:
    resolution: {integrity: sha512-55JNKuIW+vq4Ke1BjOTjM2YctQIvCT7GFzHwmfZPGo5wnrgkid0YQtnAleFSqumZm4az3n2BS+erby5ipJdgrg==}

  has-proto@1.0.1:
    resolution: {integrity: sha512-7qE+iP+O+bgF9clE5+UoBFzE65mlBiVj3tKCrlNQ0Ogwm0BjpT/gK4SlLYDMybDh5I3TCTKnPPa0oMG7JDYrhg==}
    engines: {node: '>= 0.4'}

  has-proto@1.2.0:
    resolution: {integrity: sha512-KIL7eQPfHQRC8+XluaIw7BHUwwqL19bQn4hzNgdr+1wXoU0KKj6rufu47lhY7KbJR2C6T6+PfyN0Ea7wkSS+qQ==}
    engines: {node: '>= 0.4'}

  has-symbols@1.0.3:
    resolution: {integrity: sha512-l3LCuF6MgDNwTDKkdYGEihYjt5pRPbEg46rtlmnSPlUbgmB8LOIrKJbYYFBSbnPaJexMKtiPO8hmeRjRz2Td+A==}
    engines: {node: '>= 0.4'}

  has-symbols@1.1.0:
    resolution: {integrity: sha512-1cDNdwJ2Jaohmb3sg4OmKaMBwuC48sYni5HUw2DvsC8LjGTLK9h+eb1X6RyuOHe4hT0ULCW68iomhjUoKUqlPQ==}
    engines: {node: '>= 0.4'}

  has-tostringtag@1.0.0:
    resolution: {integrity: sha512-kFjcSNhnlGV1kyoGk7OXKSawH5JOb/LzUc5w9B02hOTO0dfFRjbHQKvg1d6cf3HbeUmtU9VbbV3qzZ2Teh97WQ==}
    engines: {node: '>= 0.4'}

  has-tostringtag@1.0.2:
    resolution: {integrity: sha512-NqADB8VjPFLM2V0VvHUewwwsw0ZWBaIdgo+ieHtK3hasLz4qeCRjYcqfB6AQrBggRKppKF8L52/VqdVsO47Dlw==}
    engines: {node: '>= 0.4'}

  has@1.0.3:
    resolution: {integrity: sha512-f2dvO0VU6Oej7RkWJGrehjbzMAjFp5/VKPp5tTpWIV4JHHZK1/BxbFRtf/siA2SWTe09caDmVtYYzWEIbBS4zw==}
    engines: {node: '>= 0.4.0'}

  hasown@2.0.2:
    resolution: {integrity: sha512-0hJU9SCPvmMzIBdZFqNPXWa6dqh7WdH0cII9y+CyS8rG3nL48Bclra9HmKhVVUHyPWNH5Y7xDwAB7bfgSjkUMQ==}
    engines: {node: '>= 0.4'}

  hosted-git-info@2.8.9:
    resolution: {integrity: sha512-mxIDAb9Lsm6DoOJ7xH+5+X4y1LU/4Hi50L9C5sIswK3JzULS4bwk1FvjdBgvYR4bzT4tuUQiC15FE2f5HbLvYw==}

  html-encoding-sniffer@4.0.0:
    resolution: {integrity: sha512-Y22oTqIU4uuPgEemfz7NDJz6OeKf12Lsu+QC+s3BVpda64lTiMYCyGwg5ki4vFxkMwQdeZDl2adZoqUgdFuTgQ==}
    engines: {node: '>=18'}

  html-escaper@2.0.2:
    resolution: {integrity: sha512-H2iMtd0I4Mt5eYiapRdIDjp+XzelXQ0tFE4JS7YFwFevXXMmOp9myNrUvCg0D6ws8iqkRPBfKHgbwig1SmlLfg==}

  http-errors@2.0.0:
    resolution: {integrity: sha512-FtwrG/euBzaEjYeRqOgly7G0qviiXoJWnvEH2Z1plBdXgbyjv34pHTSb9zoeHMyDy33+DWy5Wt9Wo+TURtOYSQ==}
    engines: {node: '>= 0.8'}

  http-proxy-agent@7.0.2:
    resolution: {integrity: sha512-T1gkAiYYDWYx3V5Bmyu7HcfcvL7mUrTWiM6yOfa3PIphViJ/gFPbvidQ+veqSOHci/PxBcDabeUNCzpOODJZig==}
    engines: {node: '>= 14'}

  http-status-codes@2.3.0:
    resolution: {integrity: sha512-RJ8XvFvpPM/Dmc5SV+dC4y5PCeOhT3x1Hq0NU3rjGeg5a/CqlhZ7uudknPwZFz4aeAXDcbAyaeP7GAo9lvngtA==}

  https-proxy-agent@7.0.6:
    resolution: {integrity: sha512-vK9P5/iUfdl95AI+JVyUuIcVtd4ofvtrOr3HNtM2yxC9bnMbEdp3x01OhQNnjb8IJYi38VlTE3mBXwcfvywuSw==}
    engines: {node: '>= 14'}

  human-signals@2.1.0:
    resolution: {integrity: sha512-B4FFZ6q/T2jhhksgkbEW3HBvWIfDW85snkQgawt07S7J5QXTk6BkNV+0yAeZrM5QpMAdYlocGoljn0sJ/WQkFw==}
    engines: {node: '>=10.17.0'}

  iconv-lite@0.6.3:
    resolution: {integrity: sha512-4fCk79wshMdzMp2rH06qWrJE4iolqLhCUH+OiuIgU++RB0+94NlDL81atO7GX55uUKueo0txHNtvEyI6D7WdMw==}
    engines: {node: '>=0.10.0'}

  ieee754@1.2.1:
    resolution: {integrity: sha512-dcyqhDvX1C46lXZcVqCpK+FtMRQVdIMN6/Df5js2zouUsqG7I6sFxitIC+7KYK29KdXOLHdu9zL4sFnoVQnqaA==}

  ignore@5.2.4:
    resolution: {integrity: sha512-MAb38BcSbH0eHNBxn7ql2NH/kX33OkB3lZ1BNdh7ENeRChHTYsTvWrMubiIAMNS2llXEEgZ1MUOBtXChP3kaFQ==}
    engines: {node: '>= 4'}

  immediate@3.0.6:
    resolution: {integrity: sha512-XXOFtyqDjNDAQxVfYxuF7g9Il/IbWmmlQg2MYKOH8ExIT1qg6xc4zyS3HaEEATgs1btfzxq15ciUiY7gjSXRGQ==}

  import-fresh@3.3.0:
    resolution: {integrity: sha512-veYYhQa+D1QBKznvhUHxb8faxlrwUnxseDAbAp457E0wLNio2bOSKnjYDhMj+YiAq61xrMGhQk9iXVk5FzgQMw==}
    engines: {node: '>=6'}

  import-local@3.1.0:
    resolution: {integrity: sha512-ASB07uLtnDs1o6EHjKpX34BKYDSqnFerfTOJL2HvMqF70LnxpjkzDB8J44oT9pu4AMPkQwf8jl6szgvNd2tRIg==}
    engines: {node: '>=8'}
    hasBin: true

  import-meta-resolve@2.2.2:
    resolution: {integrity: sha512-f8KcQ1D80V7RnqVm+/lirO9zkOxjGxhaTC1IPrBGd3MEfNgmNG67tSUO9gTi2F3Blr2Az6g1vocaxzkVnWl9MA==}

  imurmurhash@0.1.4:
    resolution: {integrity: sha512-JmXMZ6wuvDmLiHEml9ykzqO6lwFbof0GG4IkcGaENdCRDDmMVnny7s5HsIgHCbaq0w2MyPhDqkhTUgS2LU2PHA==}
    engines: {node: '>=0.8.19'}

  inflight@1.0.6:
    resolution: {integrity: sha512-k92I/b08q4wvFscXCLvqfsHCrjrF7yiXsQuIVvVE7N82W3+aqpzuUdBbfhWcy/FZR3/4IgflMgKLOsvPDrGCJA==}
    deprecated: This module is not supported, and leaks memory. Do not use it. Check out lru-cache if you want a good and tested way to coalesce async requests by a key value, which is much more comprehensive and powerful.

  inherits@2.0.4:
    resolution: {integrity: sha512-k/vGaX4/Yla3WzyMCvTQOXYeIHvqOKtnqBduzTHpzpQZzAskKMhZ2K+EnBiSM9zGSoIFeMpXKxa4dYeZIQqewQ==}

  ini@4.1.3:
    resolution: {integrity: sha512-X7rqawQBvfdjS10YU1y1YVreA3SsLrW9dX2CewP2EbBJM4ypVNLDkO5y04gejPwKIY9lR+7r9gn3rFPt/kmWFg==}
    engines: {node: ^14.17.0 || ^16.13.0 || >=18.0.0}

  internal-slot@1.0.4:
    resolution: {integrity: sha512-tA8URYccNzMo94s5MQZgH8NB/XTa6HsOo0MLfXTKKEnHVVdegzaQoFZ7Jp44bdvLvY2waT5dc+j5ICEswhi7UQ==}
    engines: {node: '>= 0.4'}

  internal-slot@1.1.0:
    resolution: {integrity: sha512-4gd7VpWNQNB4UKKCFFVcp1AVv+FMOgs9NKzjHKusc8jTMhd5eL1NqQqOpE0KzMds804/yHlglp3uxgluOqAPLw==}
    engines: {node: '>= 0.4'}

  ipaddr.js@1.9.1:
    resolution: {integrity: sha512-0KI/607xoxSToH7GjN1FfSbLoU0+btTicjsQSWQlh/hZykN8KpmMf7uYwPW3R+akZ6R/w18ZlXSHBYXiYUPO3g==}
    engines: {node: '>= 0.10'}

  is-alphabetical@1.0.4:
    resolution: {integrity: sha512-DwzsA04LQ10FHTZuL0/grVDk4rFoVH1pjAToYwBrHSxcrBIGQuXrQMtD5U1b0U2XVgKZCTLLP8u2Qxqhy3l2Vg==}

  is-alphabetical@2.0.1:
    resolution: {integrity: sha512-FWyyY60MeTNyeSRpkM2Iry0G9hpr7/9kD40mD/cGQEuilcZYS4okz8SN2Q6rLCJ8gbCt6fN+rC+6tMGS99LaxQ==}

  is-alphanumerical@1.0.4:
    resolution: {integrity: sha512-UzoZUr+XfVz3t3v4KyGEniVL9BDRoQtY7tOyrRybkVNjDFWyo1yhXNGrrBTQxp3ib9BLAWs7k2YKBQsFRkZG9A==}

  is-alphanumerical@2.0.1:
    resolution: {integrity: sha512-hmbYhX/9MUMF5uh7tOXyK/n0ZvWpad5caBA17GsC6vyuCqaWliRG5K1qS9inmUhEMaOBIW7/whAnSwveW/LtZw==}

  is-array-buffer@3.0.2:
    resolution: {integrity: sha512-y+FyyR/w8vfIRq4eQcM1EYgSTnmHXPqaF+IgzgraytCFq5Xh8lllDVmAZolPJiZttZLeFSINPYMaEJ7/vWUa1w==}

  is-array-buffer@3.0.5:
    resolution: {integrity: sha512-DDfANUiiG2wC1qawP66qlTugJeL5HyzMpfr8lLK+jMQirGzNod0B12cFB/9q838Ru27sBwfw78/rdoU7RERz6A==}
    engines: {node: '>= 0.4'}

  is-arrayish@0.2.1:
    resolution: {integrity: sha512-zz06S8t0ozoDXMG+ube26zeCTNXcKIPJZJi8hBrF4idCLms4CG9QtK7qBl1boi5ODzFpjswb5JPmHCbMpjaYzg==}

  is-arrayish@0.3.2:
    resolution: {integrity: sha512-eVRqCvVlZbuw3GrM63ovNSNAeA1K16kaR/LRY/92w0zxQ5/1YzwblUX652i4Xs9RwAGjW9d9y6X88t8OaAJfWQ==}

  is-async-function@2.1.1:
    resolution: {integrity: sha512-9dgM/cZBnNvjzaMYHVoxxfPj2QXt22Ev7SuuPrs+xav0ukGB0S6d4ydZdEiM48kLx5kDV+QBPrpVnFyefL8kkQ==}
    engines: {node: '>= 0.4'}

  is-bigint@1.0.4:
    resolution: {integrity: sha512-zB9CruMamjym81i2JZ3UMn54PKGsQzsJeo6xvN3HJJ4CAsQNB6iRutp2To77OfCNuoxspsIhzaPoO1zyCEhFOg==}

  is-bigint@1.1.0:
    resolution: {integrity: sha512-n4ZT37wG78iz03xPRKJrHTdZbe3IicyucEtdRsV5yglwc3GyUfbAfpSeD0FJ41NbUNSt5wbhqfp1fS+BgnvDFQ==}
    engines: {node: '>= 0.4'}

  is-boolean-object@1.1.2:
    resolution: {integrity: sha512-gDYaKHJmnj4aWxyj6YHyXVpdQawtVLHU5cb+eztPGczf6cjuTdwve5ZIEfgXqH4e57An1D1AKf8CZ3kYrQRqYA==}
    engines: {node: '>= 0.4'}

  is-boolean-object@1.2.2:
    resolution: {integrity: sha512-wa56o2/ElJMYqjCjGkXri7it5FbebW5usLw/nPmCMs5DeZ7eziSYZhSmPRn0txqeW4LnAmQQU7FgqLpsEFKM4A==}
    engines: {node: '>= 0.4'}

  is-buffer@2.0.5:
    resolution: {integrity: sha512-i2R6zNFDwgEHJyQUtJEk0XFi1i0dPFn/oqjK3/vPCcDeJvW5NQ83V8QbicfF1SupOaB0h8ntgBC2YiE7dfyctQ==}
    engines: {node: '>=4'}

  is-callable@1.2.7:
    resolution: {integrity: sha512-1BC0BVFhS/p0qtw6enp8e+8OD0UrK0oFLztSjNzhcKA3WDuJxxAPXzPuPtKkjEY9UUoEWlX/8fgKeu2S8i9JTA==}
    engines: {node: '>= 0.4'}

  is-core-module@2.11.0:
    resolution: {integrity: sha512-RRjxlvLDkD1YJwDbroBHMb+cukurkDWNyHx7D3oNB5x9rb5ogcksMC5wHCadcXoo67gVr/+3GFySh3134zi6rw==}

  is-core-module@2.16.1:
    resolution: {integrity: sha512-UfoeMA6fIJ8wTYFEUjelnaGI67v6+N7qXJEvQuIGa99l4xsCruSYOVSQ0uPANn4dAzm8lkYPaKLrrijLq7x23w==}
    engines: {node: '>= 0.4'}

  is-data-view@1.0.2:
    resolution: {integrity: sha512-RKtWF8pGmS87i2D6gqQu/l7EYRlVdfzemCJN/P3UOs//x1QE7mfhvzHIApBTRf7axvT6DMGwSwBXYCT0nfB9xw==}
    engines: {node: '>= 0.4'}

  is-date-object@1.0.5:
    resolution: {integrity: sha512-9YQaSxsAiSwcvS33MBk3wTCVnWK+HhF8VZR2jRxehM16QcVOdHqPn4VPHmRK4lSr38n9JriurInLcP90xsYNfQ==}
    engines: {node: '>= 0.4'}

  is-date-object@1.1.0:
    resolution: {integrity: sha512-PwwhEakHVKTdRNVOw+/Gyh0+MzlCl4R6qKvkhuvLtPMggI1WAHt9sOwZxQLSGpUaDnrdyDsomoRgNnCfKNSXXg==}
    engines: {node: '>= 0.4'}

  is-decimal@1.0.4:
    resolution: {integrity: sha512-RGdriMmQQvZ2aqaQq3awNA6dCGtKpiDFcOzrTWrDAT2MiWrKQVPmxLGHl7Y2nNu6led0kEyoX0enY0qXYsv9zw==}

  is-decimal@2.0.1:
    resolution: {integrity: sha512-AAB9hiomQs5DXWcRB1rqsxGUstbRroFOPPVAomNk/3XHR5JyEZChOyTWe2oayKnsSsr/kcGqF+z6yuH6HHpN0A==}

  is-empty@1.2.0:
    resolution: {integrity: sha512-F2FnH/otLNJv0J6wc73A5Xo7oHLNnqplYqZhUu01tD54DIPvxIRSTSLkrUB/M0nHO4vo1O9PDfN4KoTxCzLh/w==}

  is-extglob@2.1.1:
    resolution: {integrity: sha512-SbKbANkN603Vi4jEZv49LeVJMn4yGwsbzZworEoyEiutsN3nJYdbO36zfhGJ6QEDpOZIFkDtnq5JRxmvl3jsoQ==}
    engines: {node: '>=0.10.0'}

  is-finalizationregistry@1.1.1:
    resolution: {integrity: sha512-1pC6N8qWJbWoPtEjgcL2xyhQOP491EQjeUo3qTKcmV8YSDDJrOepfG8pcC7h/QgnQHYSv0mJ3Z/ZWxmatVrysg==}
    engines: {node: '>= 0.4'}

  is-fullwidth-code-point@3.0.0:
    resolution: {integrity: sha512-zymm5+u+sCsSWyD9qNaejV3DFvhCKclKdizYaJUuHA83RLjb7nSuGnddCHGv0hk+KY7BMAlsWeK4Ueg6EV6XQg==}
    engines: {node: '>=8'}

  is-generator-fn@2.1.0:
    resolution: {integrity: sha512-cTIB4yPYL/Grw0EaSzASzg6bBy9gqCofvWN8okThAYIxKJZC+udlRAmGbM0XLeniEJSs8uEgHPGuHSe1XsOLSQ==}
    engines: {node: '>=6'}

  is-generator-function@1.1.0:
    resolution: {integrity: sha512-nPUB5km40q9e8UfN/Zc24eLlzdSf9OfKByBw9CIdw4H1giPMeA0OIJvbchsCu4npfI2QcMVBsGEBHKZ7wLTWmQ==}
    engines: {node: '>= 0.4'}

  is-glob@4.0.3:
    resolution: {integrity: sha512-xelSayHH36ZgE7ZWhli7pW34hNbNl8Ojv5KVmkJD4hBdD3th8Tfk9vYasLM+mXWOZhFkgZfxhLSnrwRr4elSSg==}
    engines: {node: '>=0.10.0'}

  is-hexadecimal@1.0.4:
    resolution: {integrity: sha512-gyPJuv83bHMpocVYoqof5VDiZveEoGoFL8m3BXNb2VW8Xs+rz9kqO8LOQ5DH6EsuvilT1ApazU0pyl+ytbPtlw==}

  is-hexadecimal@2.0.1:
    resolution: {integrity: sha512-DgZQp241c8oO6cA1SbTEWiXeoxV42vlcJxgH+B3hi1AiqqKruZR3ZGF8In3fj4+/y/7rHvlOZLZtgJ/4ttYGZg==}

  is-map@2.0.3:
    resolution: {integrity: sha512-1Qed0/Hr2m+YqxnM09CjA2d/i6YZNfF6R2oRAOj36eUdS6qIV/huPJNSEpKbupewFs+ZsJlxsjjPbc0/afW6Lw==}
    engines: {node: '>= 0.4'}

  is-natural-number@4.0.1:
    resolution: {integrity: sha512-Y4LTamMe0DDQIIAlaer9eKebAlDSV6huy+TWhJVPlzZh2o4tRP5SQWFlLn5N0To4mDD22/qdOq+veo1cSISLgQ==}

  is-negative-zero@2.0.2:
    resolution: {integrity: sha512-dqJvarLawXsFbNDeJW7zAz8ItJ9cd28YufuuFzh0G8pNHjJMnY08Dv7sYX2uF5UpQOwieAeOExEYAWWfu7ZZUA==}
    engines: {node: '>= 0.4'}

  is-number-object@1.0.7:
    resolution: {integrity: sha512-k1U0IRzLMo7ZlYIfzRu23Oh6MiIFasgpb9X76eqfFZAqwH44UI4KTBvBYIZ1dSL9ZzChTB9ShHfLkR4pdW5krQ==}
    engines: {node: '>= 0.4'}

  is-number-object@1.1.1:
    resolution: {integrity: sha512-lZhclumE1G6VYD8VHe35wFaIif+CTy5SJIi5+3y4psDgWu4wPDoBhF8NxUOinEc7pHgiTsT6MaBb92rKhhD+Xw==}
    engines: {node: '>= 0.4'}

  is-number@7.0.0:
    resolution: {integrity: sha512-41Cifkg6e8TylSpdtTpeLVMqvSBEVzTttHvERD741+pnZ8ANv0004MRL43QKPDlK9cGvNp6NZWZUBlbGXYxxng==}
    engines: {node: '>=0.12.0'}

  is-path-inside@3.0.3:
    resolution: {integrity: sha512-Fd4gABb+ycGAmKou8eMftCupSir5lRxqf4aD/vd0cD2qc4HL07OjCeuHMr8Ro4CoMaeCKDB0/ECBOVWjTwUvPQ==}
    engines: {node: '>=8'}

  is-plain-obj@4.1.0:
    resolution: {integrity: sha512-+Pgi+vMuUNkJyExiMBt5IlFoMyKnr5zhJ4Uspz58WOhBF5QoIZkFyNHIbBAtHwzVAgk5RtndVNsDRN61/mmDqg==}
    engines: {node: '>=12'}

  is-potential-custom-element-name@1.0.1:
    resolution: {integrity: sha512-bCYeRA2rVibKZd+s2625gGnGF/t7DSqDs4dP7CrLA1m7jKWz6pps0LpYLJN8Q64HtmPKJ1hrN3nzPNKFEKOUiQ==}

  is-promise@4.0.0:
    resolution: {integrity: sha512-hvpoI6korhJMnej285dSg6nu1+e6uxs7zG3BYAm5byqDsgJNWwxzM6z6iZiAgQR4TJ30JmBTOwqZUw3WlyH3AQ==}

  is-regex@1.1.4:
    resolution: {integrity: sha512-kvRdxDsxZjhzUX07ZnLydzS1TU/TJlTUHHY4YLL87e37oUA49DfkLqgy+VjFocowy29cKvcSiu+kIv728jTTVg==}
    engines: {node: '>= 0.4'}

  is-regex@1.2.1:
    resolution: {integrity: sha512-MjYsKHO5O7mCsmRGxWcLWheFqN9DJ/2TmngvjKXihe6efViPqc274+Fx/4fYj/r03+ESvBdTXK0V6tA3rgez1g==}
    engines: {node: '>= 0.4'}

  is-set@2.0.3:
    resolution: {integrity: sha512-iPAjerrse27/ygGLxw+EBR9agv9Y6uLeYVJMu+QNCoouJ1/1ri0mGrcWpfCqFZuzzx3WjtwxG098X+n4OuRkPg==}
    engines: {node: '>= 0.4'}

  is-shared-array-buffer@1.0.2:
    resolution: {integrity: sha512-sqN2UDu1/0y6uvXyStCOzyhAjCSlHceFoMKJW8W9EU9cvic/QdsZ0kEU93HEy3IUEFZIiH/3w+AH/UQbPHNdhA==}

  is-shared-array-buffer@1.0.4:
    resolution: {integrity: sha512-ISWac8drv4ZGfwKl5slpHG9OwPNty4jOWPRIhBpxOoD+hqITiwuipOQ2bNthAzwA3B4fIjO4Nln74N0S9byq8A==}
    engines: {node: '>= 0.4'}

  is-stream@1.1.0:
    resolution: {integrity: sha512-uQPm8kcs47jx38atAcWTVxyltQYoPT68y9aWYdV6yWXSyW8mzSat0TL6CiWdZeCdF3KrAvpVtnHbTv4RN+rqdQ==}
    engines: {node: '>=0.10.0'}

  is-stream@2.0.1:
    resolution: {integrity: sha512-hFoiJiTl63nn+kstHGBtewWSKnQLpyb155KHheA1l39uvtO9nWIop1p3udqPcUd/xbF1VLMO4n7OI6p7RbngDg==}
    engines: {node: '>=8'}

  is-string@1.0.7:
    resolution: {integrity: sha512-tE2UXzivje6ofPW7l23cjDOMa09gb7xlAqG6jG5ej6uPV32TlWP3NKPigtaGeHNu9fohccRYvIiZMfOOnOYUtg==}
    engines: {node: '>= 0.4'}

  is-string@1.1.1:
    resolution: {integrity: sha512-BtEeSsoaQjlSPBemMQIrY1MY0uM6vnS1g5fmufYOtnxLGUZM2178PKbhsk7Ffv58IX+ZtcvoGwccYsh0PglkAA==}
    engines: {node: '>= 0.4'}

  is-symbol@1.0.4:
    resolution: {integrity: sha512-C/CPBqKWnvdcxqIARxyOh4v1UUEOCHpgDa0WYgpKDFMszcrPcffg5uhwSgPCLD2WWxmq6isisz87tzT01tuGhg==}
    engines: {node: '>= 0.4'}

  is-symbol@1.1.1:
    resolution: {integrity: sha512-9gGx6GTtCQM73BgmHQXfDmLtfjjTUDSyoxTCbp5WtoixAhfgsDirWIcVQ/IHpvI5Vgd5i/J5F7B9cN/WlVbC/w==}
    engines: {node: '>= 0.4'}

  is-typed-array@1.1.10:
    resolution: {integrity: sha512-PJqgEHiWZvMpaFZ3uTc8kHPM4+4ADTlDniuQL7cU/UDA0Ql7F70yGfHph3cLNe+c9toaigv+DFzTJKhc2CtO6A==}
    engines: {node: '>= 0.4'}

  is-typed-array@1.1.15:
    resolution: {integrity: sha512-p3EcsicXjit7SaskXHs1hA91QxgTw46Fv6EFKKGS5DRFLD8yKnohjF3hxoju94b/OcMZoQukzpPpBE9uLVKzgQ==}
    engines: {node: '>= 0.4'}

  is-weakmap@2.0.2:
    resolution: {integrity: sha512-K5pXYOm9wqY1RgjpL3YTkF39tni1XajUIkawTLUo9EZEVUFga5gSQJF8nNS7ZwJQ02y+1YCNYcMh+HIf1ZqE+w==}
    engines: {node: '>= 0.4'}

  is-weakref@1.0.2:
    resolution: {integrity: sha512-qctsuLZmIQ0+vSSMfoVvyFe2+GSEvnmZ2ezTup1SBse9+twCCeial6EEi3Nc2KFcf6+qz2FBPnjXsk8xhKSaPQ==}

  is-weakref@1.1.1:
    resolution: {integrity: sha512-6i9mGWSlqzNMEqpCp93KwRS1uUOodk2OJ6b+sq7ZPDSy2WuI5NFIxp/254TytR8ftefexkWn5xNiHUNpPOfSew==}
    engines: {node: '>= 0.4'}

  is-weakset@2.0.4:
    resolution: {integrity: sha512-mfcwb6IzQyOKTs84CQMrOwW4gQcaTOAWJ0zzJCl2WSPDrWk/OzDaImWFH3djXhb24g4eudZfLRozAvPGw4d9hQ==}
    engines: {node: '>= 0.4'}

  isarray@1.0.0:
    resolution: {integrity: sha512-VLghIWNM6ELQzo7zwmcg0NmTVyWKYjvIeM83yjp0wRDTmUnrM678fQbcKBo6n2CJEF0szoG//ytg+TKla89ALQ==}

  isarray@2.0.5:
    resolution: {integrity: sha512-xHjhDr3cNBK0BzdUJSPXZntQUx/mwMS5Rw4A7lPJ90XGAO6ISP/ePDNuo0vhqOZU+UD5JoodwCAAoZQd3FeAKw==}

  isexe@2.0.0:
    resolution: {integrity: sha512-RHxMLp9lnKHGHRng9QFhRCMbYAcVpn69smSGcq3f36xjgVVWThj4qqLbTLlq7Ssj8B+fIQ1EuCEGI2lKsyQeIw==}

  istanbul-lib-coverage@3.2.0:
    resolution: {integrity: sha512-eOeJ5BHCmHYvQK7xt9GkdHuzuCGS1Y6g9Gvnx3Ym33fz/HpLRYxiS0wHNr+m/MBC8B647Xt608vCDEvhl9c6Mw==}
    engines: {node: '>=8'}

  istanbul-lib-instrument@5.2.1:
    resolution: {integrity: sha512-pzqtp31nLv/XFOzXGuvhCb8qhjmTVo5vjVk19XE4CRlSWz0KoeJ3bw9XsA7nOp9YBf4qHjwBxkDzKcME/J29Yg==}
    engines: {node: '>=8'}

  istanbul-lib-instrument@6.0.3:
    resolution: {integrity: sha512-Vtgk7L/R2JHyyGW07spoFlB8/lpjiOLTjMdms6AFMraYt3BaJauod/NGrfnVG/y4Ix1JEuMRPDPEj2ua+zz1/Q==}
    engines: {node: '>=10'}

  istanbul-lib-report@3.0.0:
    resolution: {integrity: sha512-wcdi+uAKzfiGT2abPpKZ0hSU1rGQjUQnLvtY5MpQ7QCTahD3VODhcu4wcfY1YtkGaDD5yuydOLINXsfbus9ROw==}
    engines: {node: '>=8'}

  istanbul-lib-source-maps@4.0.1:
    resolution: {integrity: sha512-n3s8EwkdFIJCG3BPKBYvskgXGoy88ARzvegkitk60NxRdwltLOTaH7CUiMRXvwYorl0Q712iEjcWB+fK/MrWVw==}
    engines: {node: '>=10'}

  istanbul-reports@3.1.5:
    resolution: {integrity: sha512-nUsEMa9pBt/NOHqbcbeJEgqIlY/K7rVWUX6Lql2orY5e9roQOthbR3vtY4zzf2orPELg80fnxxk9zUyPlgwD1w==}
    engines: {node: '>=8'}

  iterator.prototype@1.1.5:
    resolution: {integrity: sha512-H0dkQoCa3b2VEeKQBOxFph+JAbcrQdE7KC0UkqwpLmv2EC4P41QXP+rqo9wYodACiG5/WM5s9oDApTU8utwj9g==}
    engines: {node: '>= 0.4'}

  jackspeak@3.4.3:
    resolution: {integrity: sha512-OGlZQpz2yfahA/Rd1Y8Cd9SIEsqvXkLVoSw/cgwhnhFMDbsQFeZYoJJ7bIZBS9BcamUW96asq/npPWugM+RQBw==}

  jest-changed-files@29.7.0:
    resolution: {integrity: sha512-fEArFiwf1BpQ+4bXSprcDc3/x4HSzL4al2tozwVpDFpsxALjLYdyiIK4e5Vz66GQJIbXJ82+35PtysofptNX2w==}
    engines: {node: ^14.15.0 || ^16.10.0 || >=18.0.0}

  jest-circus@29.7.0:
    resolution: {integrity: sha512-3E1nCMgipcTkCocFwM90XXQab9bS+GMsjdpmPrlelaxwD93Ad8iVEjX/vvHPdLPnFf+L40u+5+iutRdA1N9myw==}
    engines: {node: ^14.15.0 || ^16.10.0 || >=18.0.0}

  jest-cli@29.7.0:
    resolution: {integrity: sha512-OVVobw2IubN/GSYsxETi+gOe7Ka59EFMR/twOU3Jb2GnKKeMGJB5SGUUrEz3SFVmJASUdZUzy83sLNNQ2gZslg==}
    engines: {node: ^14.15.0 || ^16.10.0 || >=18.0.0}
    hasBin: true
    peerDependencies:
      node-notifier: ^8.0.1 || ^9.0.0 || ^10.0.0
    peerDependenciesMeta:
      node-notifier:
        optional: true

  jest-config@29.7.0:
    resolution: {integrity: sha512-uXbpfeQ7R6TZBqI3/TxCU4q4ttk3u0PJeC+E0zbfSoSjq6bJ7buBPxzQPL0ifrkY4DNu4JUdk0ImlBUYi840eQ==}
    engines: {node: ^14.15.0 || ^16.10.0 || >=18.0.0}
    peerDependencies:
      '@types/node': '*'
      ts-node: '>=9.0.0'
    peerDependenciesMeta:
      '@types/node':
        optional: true
      ts-node:
        optional: true

  jest-diff@29.3.1:
    resolution: {integrity: sha512-vU8vyiO7568tmin2lA3r2DP8oRvzhvRcD4DjpXc6uGveQodyk7CKLhQlCSiwgx3g0pFaE88/KLZ0yaTWMc4Uiw==}
    engines: {node: ^14.15.0 || ^16.10.0 || >=18.0.0}

  jest-diff@29.7.0:
    resolution: {integrity: sha512-LMIgiIrhigmPrs03JHpxUh2yISK3vLFPkAodPeo0+BuF7wA2FoQbkEg1u8gBYBThncu7e1oEDUfIXVuTqLRUjw==}
    engines: {node: ^14.15.0 || ^16.10.0 || >=18.0.0}

  jest-docblock@29.7.0:
    resolution: {integrity: sha512-q617Auw3A612guyaFgsbFeYpNP5t2aoUNLwBUbc/0kD1R4t9ixDbyFTHd1nok4epoVFpr7PmeWHrhvuV3XaJ4g==}
    engines: {node: ^14.15.0 || ^16.10.0 || >=18.0.0}

  jest-each@29.7.0:
    resolution: {integrity: sha512-gns+Er14+ZrEoC5fhOfYCY1LOHHr0TI+rQUHZS8Ttw2l7gl+80eHc/gFf2Ktkw0+SIACDTeWvpFcv3B04VembQ==}
    engines: {node: ^14.15.0 || ^16.10.0 || >=18.0.0}

  jest-environment-node@29.7.0:
    resolution: {integrity: sha512-DOSwCRqXirTOyheM+4d5YZOrWcdu0LNZ87ewUoywbcb2XR4wKgqiG8vNeYwhjFMbEkfju7wx2GYH0P2gevGvFw==}
    engines: {node: ^14.15.0 || ^16.10.0 || >=18.0.0}

  jest-get-type@29.2.0:
    resolution: {integrity: sha512-uXNJlg8hKFEnDgFsrCjznB+sTxdkuqiCL6zMgA75qEbAJjJYTs9XPrvDctrEig2GDow22T/LvHgO57iJhXB/UA==}
    engines: {node: ^14.15.0 || ^16.10.0 || >=18.0.0}

  jest-get-type@29.6.3:
    resolution: {integrity: sha512-zrteXnqYxfQh7l5FHyL38jL39di8H8rHoecLH3JNxH3BwOrBsNeabdap5e0I23lD4HHI8W5VFBZqG4Eaq5LNcw==}
    engines: {node: ^14.15.0 || ^16.10.0 || >=18.0.0}

  jest-haste-map@29.7.0:
    resolution: {integrity: sha512-fP8u2pyfqx0K1rGn1R9pyE0/KTn+G7PxktWidOBTqFPLYX0b9ksaMFkhK5vrS3DVun09pckLdlx90QthlW7AmA==}
    engines: {node: ^14.15.0 || ^16.10.0 || >=18.0.0}

  jest-leak-detector@29.7.0:
    resolution: {integrity: sha512-kYA8IJcSYtST2BY9I+SMC32nDpBT3J2NvWJx8+JCuCdl/CR1I4EKUJROiP8XtCcxqgTTBGJNdbB1A8XRKbTetw==}
    engines: {node: ^14.15.0 || ^16.10.0 || >=18.0.0}

  jest-matcher-utils@29.3.1:
    resolution: {integrity: sha512-fkRMZUAScup3txIKfMe3AIZZmPEjWEdsPJFK3AIy5qRohWqQFg1qrmKfYXR9qEkNc7OdAu2N4KPHibEmy4HPeQ==}
    engines: {node: ^14.15.0 || ^16.10.0 || >=18.0.0}

  jest-matcher-utils@29.7.0:
    resolution: {integrity: sha512-sBkD+Xi9DtcChsI3L3u0+N0opgPYnCRPtGcQYrgXmR+hmt/fYfWAL0xRXYU8eWOdfuLgBe0YCW3AFtnRLagq/g==}
    engines: {node: ^14.15.0 || ^16.10.0 || >=18.0.0}

  jest-message-util@29.3.1:
    resolution: {integrity: sha512-lMJTbgNcDm5z+6KDxWtqOFWlGQxD6XaYwBqHR8kmpkP+WWWG90I35kdtQHY67Ay5CSuydkTBbJG+tH9JShFCyA==}
    engines: {node: ^14.15.0 || ^16.10.0 || >=18.0.0}

  jest-message-util@29.7.0:
    resolution: {integrity: sha512-GBEV4GRADeP+qtB2+6u61stea8mGcOT4mCtrYISZwfu9/ISHFJ/5zOMXYbpBE9RsS5+Gb63DW4FgmnKJ79Kf6w==}
    engines: {node: ^14.15.0 || ^16.10.0 || >=18.0.0}

  jest-mock@29.7.0:
    resolution: {integrity: sha512-ITOMZn+UkYS4ZFh83xYAOzWStloNzJFO2s8DWrE4lhtGD+AorgnbkiKERe4wQVBydIGPx059g6riW5Btp6Llnw==}
    engines: {node: ^14.15.0 || ^16.10.0 || >=18.0.0}

  jest-pnp-resolver@1.2.3:
    resolution: {integrity: sha512-+3NpwQEnRoIBtx4fyhblQDPgJI0H1IEIkX7ShLUjPGA7TtUTvI1oiKi3SR4oBR0hQhQR80l4WAe5RrXBwWMA8w==}
    engines: {node: '>=6'}
    peerDependencies:
      jest-resolve: '*'
    peerDependenciesMeta:
      jest-resolve:
        optional: true

  jest-regex-util@29.6.3:
    resolution: {integrity: sha512-KJJBsRCyyLNWCNBOvZyRDnAIfUiRJ8v+hOBQYGn8gDyF3UegwiP4gwRR3/SDa42g1YbVycTidUF3rKjyLFDWbg==}
    engines: {node: ^14.15.0 || ^16.10.0 || >=18.0.0}

  jest-resolve-dependencies@29.7.0:
    resolution: {integrity: sha512-un0zD/6qxJ+S0et7WxeI3H5XSe9lTBBR7bOHCHXkKR6luG5mwDDlIzVQ0V5cZCuoTgEdcdwzTghYkTWfubi+nA==}
    engines: {node: ^14.15.0 || ^16.10.0 || >=18.0.0}

  jest-resolve@29.7.0:
    resolution: {integrity: sha512-IOVhZSrg+UvVAshDSDtHyFCCBUl/Q3AAJv8iZ6ZjnZ74xzvwuzLXid9IIIPgTnY62SJjfuupMKZsZQRsCvxEgA==}
    engines: {node: ^14.15.0 || ^16.10.0 || >=18.0.0}

  jest-runner@29.7.0:
    resolution: {integrity: sha512-fsc4N6cPCAahybGBfTRcq5wFR6fpLznMg47sY5aDpsoejOcVYFb07AHuSnR0liMcPTgBsA3ZJL6kFOjPdoNipQ==}
    engines: {node: ^14.15.0 || ^16.10.0 || >=18.0.0}

  jest-runtime@29.7.0:
    resolution: {integrity: sha512-gUnLjgwdGqW7B4LvOIkbKs9WGbn+QLqRQQ9juC6HndeDiezIwhDP+mhMwHWCEcfQ5RUXa6OPnFF8BJh5xegwwQ==}
    engines: {node: ^14.15.0 || ^16.10.0 || >=18.0.0}

  jest-snapshot@29.7.0:
    resolution: {integrity: sha512-Rm0BMWtxBcioHr1/OX5YCP8Uov4riHvKPknOGs804Zg9JGZgmIBkbtlxJC/7Z4msKYVbIJtfU+tKb8xlYNfdkw==}
    engines: {node: ^14.15.0 || ^16.10.0 || >=18.0.0}

  jest-util@29.3.1:
    resolution: {integrity: sha512-7YOVZaiX7RJLv76ZfHt4nbNEzzTRiMW/IiOG7ZOKmTXmoGBxUDefgMAxQubu6WPVqP5zSzAdZG0FfLcC7HOIFQ==}
    engines: {node: ^14.15.0 || ^16.10.0 || >=18.0.0}

  jest-util@29.7.0:
    resolution: {integrity: sha512-z6EbKajIpqGKU56y5KBUgy1dt1ihhQJgWzUlZHArA/+X2ad7Cb5iF+AK1EWVL/Bo7Rz9uurpqw6SiBCefUbCGA==}
    engines: {node: ^14.15.0 || ^16.10.0 || >=18.0.0}

  jest-validate@29.7.0:
    resolution: {integrity: sha512-ZB7wHqaRGVw/9hST/OuFUReG7M8vKeq0/J2egIGLdvjHCmYqGARhzXmtgi+gVeZ5uXFF219aOc3Ls2yLg27tkw==}
    engines: {node: ^14.15.0 || ^16.10.0 || >=18.0.0}

  jest-watcher@29.7.0:
    resolution: {integrity: sha512-49Fg7WXkU3Vl2h6LbLtMQ/HyB6rXSIX7SqvBLQmssRBGN9I0PNvPmAmCWSOY6SOvrjhI/F7/bGAv9RtnsPA03g==}
    engines: {node: ^14.15.0 || ^16.10.0 || >=18.0.0}

  jest-worker@29.7.0:
    resolution: {integrity: sha512-eIz2msL/EzL9UFTFFx7jBTkeZfku0yUAyZZZmJ93H2TYEiroIx2PQjEXcwYtYl8zXCxb+PAmA2hLIt/6ZEkPHw==}
    engines: {node: ^14.15.0 || ^16.10.0 || >=18.0.0}

  jest@29.7.0:
    resolution: {integrity: sha512-NIy3oAFp9shda19hy4HK0HRTWKtPJmGdnvywu01nOqNC2vZg+Z+fvJDxpMQA88eb2I9EcafcdjYgsDthnYTvGw==}
    engines: {node: ^14.15.0 || ^16.10.0 || >=18.0.0}
    hasBin: true
    peerDependencies:
      node-notifier: ^8.0.1 || ^9.0.0 || ^10.0.0
    peerDependenciesMeta:
      node-notifier:
        optional: true

  joi@17.13.3:
    resolution: {integrity: sha512-otDA4ldcIx+ZXsKHWmp0YizCweVRZG96J10b0FevjfuncLO1oX59THoAmHkNubYJ+9gWsYsp5k8v4ib6oDv1fA==}

  js-tokens@4.0.0:
    resolution: {integrity: sha512-RdJUflcE3cUzKiMqQgsCu06FPu9UdIJO0beYbPhHN4k6apgJtifcoCtT9bcxOpYBtpD2kCM6Sbzg4CausW/PKQ==}

  js-yaml@3.14.1:
    resolution: {integrity: sha512-okMH7OXXJ7YrN9Ok3/SXrnu4iX9yOk+25nqX4imS2npuvTYDmo/QEZoqwZkYaIDk3jVvBOTOIEgEhaLOynBS9g==}
    hasBin: true

  js-yaml@4.1.0:
    resolution: {integrity: sha512-wpxZs9NoxZaJESJGIZTyDEaYpl0FKSA+FB9aJiyemKhMwkxQg63h4T1KJgUGHpTqPDNRcmmYLugrRjJlBtWvRA==}
    hasBin: true

  jsdom@26.1.0:
    resolution: {integrity: sha512-Cvc9WUhxSMEo4McES3P7oK3QaXldCfNWp7pl2NNeiIFlCoLr3kfq9kb1fxftiwk1FLV7CvpvDfonxtzUDeSOPg==}
    engines: {node: '>=18'}
    peerDependencies:
      canvas: ^3.0.0
    peerDependenciesMeta:
      canvas:
        optional: true

  jsesc@0.5.0:
    resolution: {integrity: sha512-uZz5UnB7u4T9LvwmFqXii7pZSouaRPorGs5who1Ip7VO0wxanFvBL7GkM6dTHlgX+jhBApRetaWpnDabOeTcnA==}
    hasBin: true

  jsesc@2.5.2:
    resolution: {integrity: sha512-OYu7XEzjkCQ3C5Ps3QIZsQfNpqoJyZZA99wd9aWd05NCtC5pWOkShK2mkL6HXQR6/Cy2lbNdPlZBpuQHXE63gA==}
    engines: {node: '>=4'}
    hasBin: true

  jsesc@3.0.2:
    resolution: {integrity: sha512-xKqzzWXDttJuOcawBt4KnKHHIf5oQ/Cxax+0PWFG+DFDgHNAdi+TXECADI+RYiFUMmx8792xsMbbgXj4CwnP4g==}
    engines: {node: '>=6'}
    hasBin: true

  jsesc@3.1.0:
    resolution: {integrity: sha512-/sM3dO2FOzXjKQhJuo0Q173wf2KOo8t4I8vHy6lF9poUp7bKT0/NHE8fPX23PwfhnykfqnC2xRxOnVw5XuGIaA==}
    engines: {node: '>=6'}
    hasBin: true

  json-parse-better-errors@1.0.2:
    resolution: {integrity: sha512-mrqyZKfX5EhL7hvqcV6WG1yYjnjeuYDzDhhcAAUrq8Po85NBQBJP+ZDUT75qZQ98IkUoBqdkExkukOU7Ts2wrw==}

  json-parse-even-better-errors@2.3.1:
    resolution: {integrity: sha512-xyFwyhro/JEof6Ghe2iz2NcXoj2sloNsWr/XsERDK/oiPCfaNhl5ONfp+jQdAZRQQ0IJWNzH9zIZF7li91kh2w==}

  json-parse-even-better-errors@3.0.2:
    resolution: {integrity: sha512-fi0NG4bPjCHunUJffmLd0gxssIgkNmArMvis4iNah6Owg1MCJjWhEcDLmsK6iGkJq3tHwbDkTlce70/tmXN4cQ==}
    engines: {node: ^14.17.0 || ^16.13.0 || >=18.0.0}

  json-schema-traverse@0.4.1:
    resolution: {integrity: sha512-xbbCH5dCYU5T8LcEhhuh7HJ88HXuW3qsI3Y0zOZFKfZEHcpWiHU/Jxzk629Brsab/mMiHQti9wMP+845RPe3Vg==}

  json-schema-traverse@1.0.0:
    resolution: {integrity: sha512-NM8/P9n3XjXhIZn1lLhkFaACTOURQXjWhV4BA/RnOv8xvgqtqpAX9IO4mRQxSx1Rlo4tqzeqb0sOlruaOy3dug==}

  json-stable-stringify-without-jsonify@1.0.1:
    resolution: {integrity: sha512-Bdboy+l7tA3OGW6FjyFHWkP5LuByj1Tk33Ljyq0axyzdk9//JSi2u3fP1QSmd1KNwq6VOKYGlAu87CisVir6Pw==}

  json5@1.0.2:
    resolution: {integrity: sha512-g1MWMLBiz8FKi1e4w0UyVL3w+iJceWAFBAaBnnGKOpNa5f8TLktkbre1+s6oICydWAm+HRUGTmI+//xv2hvXYA==}
    hasBin: true

  json5@2.2.3:
    resolution: {integrity: sha512-XmOWe7eyHYH14cLdVPoyg+GOH3rYX++KpzrylJwSW98t3Nk+U8XOl8FWKOgwtzdb8lXGf6zYwDUzeHMWfxasyg==}
    engines: {node: '>=6'}
    hasBin: true

  jsonfile@6.1.0:
    resolution: {integrity: sha512-5dgndWOriYSm5cnYaJNhalLNDKOqFwyDB/rr1E9ZsGciGvKPs8R2xYGCacuf3z6K1YKDz182fd+fY3cn3pMqXQ==}

  jsonwebtoken@9.0.2:
    resolution: {integrity: sha512-PRp66vJ865SSqOlgqS8hujT5U4AOgMfhrwYIuIhfKaoSCZcirrmASQr8CX7cUg+RMih+hgznrjp99o+W4pJLHQ==}
    engines: {node: '>=12', npm: '>=6'}

  jsx-ast-utils@3.3.3:
    resolution: {integrity: sha512-fYQHZTZ8jSfmWZ0iyzfwiU4WDX4HpHbMCZ3gPlWYiCl3BoeOTsqKBqnTVfH2rYT7eP5c3sVbeSPHnnJOaTrWiw==}
    engines: {node: '>=4.0'}

  jsx-ast-utils@3.3.5:
    resolution: {integrity: sha512-ZZow9HBI5O6EPgSJLUb8n2NKgmVWTwCvHGwFuJlMjvLFqlGG6pjirPhtdsseaLZjSibD8eegzmYpUZwoIlj2cQ==}
    engines: {node: '>=4.0'}

  jszip@3.10.1:
    resolution: {integrity: sha512-xXDvecyTpGLrqFrvkrUSoxxfJI5AH7U8zxxtVclpsUtMCq4JQ290LY8AW5c7Ggnr/Y/oK+bQMbqK2qmtk3pN4g==}

  jwa@1.4.1:
    resolution: {integrity: sha512-qiLX/xhEEFKUAJ6FiBMbes3w9ATzyk5W7Hvzpa/SLYdxNtng+gcurvrI7TbACjIXlsJyr05/S1oUhZrc63evQA==}

  jws@3.2.2:
    resolution: {integrity: sha512-YHlZCB6lMTllWDtSPHz/ZXTsi8S00usEV6v1tjq8tOUZzw7DpSDWVXjXDre6ed1w/pd495ODpHZYSdkRTsa0HA==}

  kleur@3.0.3:
    resolution: {integrity: sha512-eTIzlVOSUR+JxdDFepEYcBMtZ9Qqdef+rnzWdRZuMbOywu5tO2w2N7rqjoANZ5k9vywhL6Br1VRjUIgTQx4E8w==}
    engines: {node: '>=6'}

  kleur@4.1.5:
    resolution: {integrity: sha512-o+NO+8WrRiQEE4/7nwRJhN1HWpVmJm511pBHUxPLtp0BUISzlBplORYSmTclCnJvQq2tKu/sgl3xVpkc7ZWuQQ==}
    engines: {node: '>=6'}

  kuler@2.0.0:
    resolution: {integrity: sha512-Xq9nH7KlWZmXAtodXDDRE7vs6DU1gTU8zYDHDiWLSip45Egwq3plLHzPn27NgvzL2r1LMPC1vdqh98sQxtqj4A==}

  language-subtag-registry@0.3.22:
    resolution: {integrity: sha512-tN0MCzyWnoz/4nHS6uxdlFWoUZT7ABptwKPQ52Ea7URk6vll88bWBVhodtnlfEuCcKWNGoc+uGbw1cwa9IKh/w==}

  language-tags@1.0.9:
    resolution: {integrity: sha512-MbjN408fEndfiQXbFQ1vnd+1NoLDsnQW41410oQBXiyXDMYH5z505juWa4KUE1LqxRC7DgOgZDbKLxHIwm27hA==}
    engines: {node: '>=0.10'}

  leven@3.1.0:
    resolution: {integrity: sha512-qsda+H8jTaUaN/x5vzW2rzc+8Rw4TAQ/4KjB46IwK5VH+IlVeeeje/EoZRpiXvIqjFgK84QffqPztGI3VBLG1A==}
    engines: {node: '>=6'}

  levn@0.4.1:
    resolution: {integrity: sha512-+bT2uH4E5LGE7h/n3evcS/sQlJXCpIp6ym8OWJ5eV6+67Dsql/LaaT7qJBAt2rzfoa/5QBGBhxDix1dMt2kQKQ==}
    engines: {node: '>= 0.8.0'}

  lie@3.3.0:
    resolution: {integrity: sha512-UaiMJzeWRlEujzAuw5LokY1L5ecNQYZKfmyZ9L7wDHb/p5etKaxXhohBcrw0EYby+G/NA52vRSN4N39dxHAIwQ==}

  lines-and-columns@1.2.4:
    resolution: {integrity: sha512-7ylylesZQ/PV29jhEDl3Ufjo6ZX7gCqJr5F7PKrqc93v7fzSymt1BpwEU8nAUXs8qzzvqhbjhK5QZg6Mt/HkBg==}

  lines-and-columns@2.0.4:
    resolution: {integrity: sha512-wM1+Z03eypVAVUCE7QdSqpVIvelbOakn1M0bPDoA4SGWPx3sNDVUiMo3L6To6WWGClB7VyXnhQ4Sn7gxiJbE6A==}
    engines: {node: ^12.20.0 || ^14.13.1 || >=16.0.0}

  load-json-file@4.0.0:
    resolution: {integrity: sha512-Kx8hMakjX03tiGTLAIdJ+lL0htKnXjEZN6hk/tozf/WOuYGdZBJrZ+rCJRbVCugsjB3jMLn9746NsQIf5VjBMw==}
    engines: {node: '>=4'}

  load-plugin@5.1.0:
    resolution: {integrity: sha512-Lg1CZa1CFj2CbNaxijTL6PCbzd4qGTlZov+iH2p5Xwy/ApcZJh+i6jMN2cYePouTfjJfrNu3nXFdEw8LvbjPFQ==}

  locate-path@5.0.0:
    resolution: {integrity: sha512-t7hw9pI+WvuwNJXwk5zVHpyhIqzg2qTlklJOf0mVxGSbe3Fp2VieZcduNYjaLDoy6p9uGpQEGWG87WpMKlNq8g==}
    engines: {node: '>=8'}

  locate-path@6.0.0:
    resolution: {integrity: sha512-iPZK6eYjbxRu3uB4/WZ3EsEIMJFMqAoopl3R+zuq0UjcAm/MO6KCweDgPfP3elTztoKP3KtnVHxTn2NHBSDVUw==}
    engines: {node: '>=10'}

  lodash.debounce@4.0.8:
    resolution: {integrity: sha512-FT1yDzDYEoYWhnSGnpE/4Kj1fLZkDFyqRb7fNt6FdYOSxlUWAtp42Eh6Wb0rGIv/m9Bgo7x4GhQbm5Ys4SG5ow==}

  lodash.includes@4.3.0:
    resolution: {integrity: sha512-W3Bx6mdkRTGtlJISOvVD/lbqjTlPPUDTMnlXZFnVwi9NKJ6tiAk6LVdlhZMm17VZisqhKcgzpO5Wz91PCt5b0w==}

  lodash.isboolean@3.0.3:
    resolution: {integrity: sha512-Bz5mupy2SVbPHURB98VAcw+aHh4vRV5IPNhILUCsOzRmsTmSQ17jIuqopAentWoehktxGd9e/hbIXq980/1QJg==}

  lodash.isinteger@4.0.4:
    resolution: {integrity: sha512-DBwtEWN2caHQ9/imiNeEA5ys1JoRtRfY3d7V9wkqtbycnAmTvRRmbHKDV4a0EYc678/dia0jrte4tjYwVBaZUA==}

  lodash.isnumber@3.0.3:
    resolution: {integrity: sha512-QYqzpfwO3/CWf3XP+Z+tkQsfaLL/EnUlXWVkIk5FUPc4sBdTehEqZONuyRt2P67PXAk+NXmTBcc97zw9t1FQrw==}

  lodash.isplainobject@4.0.6:
    resolution: {integrity: sha512-oSXzaWypCMHkPC3NvBEaPHf0KsA5mvPrOPgQWDsbg8n7orZ290M0BmC/jgRZ4vcJ6DTAhjrsSYgdsW/F+MFOBA==}

  lodash.isstring@4.0.1:
    resolution: {integrity: sha512-0wJxfxH1wgO3GrbuP+dTTk7op+6L41QCXbGINEmD+ny/G/eCqGzxyCsh7159S+mgDDcoarnBw6PC1PS5+wUGgw==}

  lodash.merge@4.6.2:
    resolution: {integrity: sha512-0KpjqXRVvrYyCsX1swR/XTK0va6VQkQM6MNo7PqW77ByjAhoARA8EfrP1N4+KlKj8YS0ZUCtRT/YUuhyYDujIQ==}

  lodash.once@4.1.1:
    resolution: {integrity: sha512-Sb487aTOCr9drQVL8pIxOzVhafOjZN9UU54hiN8PU3uAiSV7lx1yYNpbNmex2PK6dSJoNTSJUUswT651yww3Mg==}

  lodash@4.17.21:
    resolution: {integrity: sha512-v2kDEe57lecTulaDIuNTPy3Ry4gLGJ6Z1O3vE1krgXZNrsQ+LFTGHVxVjcXPs17LhbZVGedAJv8XZ1tvj5FvSg==}

  logform@2.7.0:
    resolution: {integrity: sha512-TFYA4jnP7PVbmlBIfhlSe+WKxs9dklXMTEGcBCIvLhE/Tn3H6Gk1norupVW7m5Cnd4bLcr08AytbyV/xj7f/kQ==}
    engines: {node: '>= 12.0.0'}

  longest-streak@3.1.0:
    resolution: {integrity: sha512-9Ri+o0JYgehTaVBBDoMqIl8GXtbWg711O3srftcHhZ0dqnETqLaoIK0x17fUw9rFSlK/0NlsKe0Ahhyl5pXE2g==}

  loose-envify@1.4.0:
    resolution: {integrity: sha512-lyuxPGr/Wfhrlem2CL/UcnUc1zcqKAImBDzukY7Y5F/yQiNdko6+fRLevlw1HgMySw7f611UIY408EtxRSoK3Q==}
    hasBin: true

  lru-cache@10.4.3:
    resolution: {integrity: sha512-JNAzZcXrCt42VGLuYz0zfAzDfAvJWW6AfYlDBQyDV5DClI2m5sAmK+OIO7s59XfsRsWHp02jAJrRadPRGTt6SQ==}

  lru-cache@5.1.1:
    resolution: {integrity: sha512-KpNARQA3Iwv+jTA0utUVVbrh+Jlrr1Fv0e56GGzAFOXN7dk/FviaDW8LHmK52DlcH4WP2n6gI8vN1aesBFgo9w==}

  make-dir@1.3.0:
    resolution: {integrity: sha512-2w31R7SJtieJJnQtGc7RVL2StM2vGYVfqUOvUDxH6bC6aJTxPxTF0GnIgCyu7tjockiUWAYQRbxa7vKn34s5sQ==}
    engines: {node: '>=4'}

  make-dir@3.1.0:
    resolution: {integrity: sha512-g3FeP20LNwhALb/6Cz6Dd4F2ngze0jz7tbzrD2wAV+o9FeNHe4rL+yK2md0J/fiSf1sa1ADhXqi5+oVwOM/eGw==}
    engines: {node: '>=8'}

  make-error@1.3.6:
    resolution: {integrity: sha512-s8UhlNe7vPKomQhC1qFelMokr/Sc3AgNbso3n74mVPA5LTZwkB9NlXf4XPamLxJE8h0gh73rM94xvwRT2CVInw==}

  makeerror@1.0.12:
    resolution: {integrity: sha512-JmqCvUhmt43madlpFzG4BQzG2Z3m6tvQDNKdClZnO3VbIudJYmxsT0FNJMeiB2+JTSlTQTSbU8QdesVmwJcmLg==}

  math-intrinsics@1.1.0:
    resolution: {integrity: sha512-/IXtbwEk5HTPyEwyKX6hGkYXxM9nbj64B+ilVJnC/R6B0pH5G4V3b0pVbL7DBj4tkhBAppbQUlf6F6Xl9LHu1g==}
    engines: {node: '>= 0.4'}

  mdast-util-from-markdown@0.8.5:
    resolution: {integrity: sha512-2hkTXtYYnr+NubD/g6KGBS/0mFmBcifAsI0yIWRiRo0PjVs6SSOSOdtzbp6kSGnShDN6G5aWZpKQ2lWRy27mWQ==}

  mdast-util-from-markdown@1.2.0:
    resolution: {integrity: sha512-iZJyyvKD1+K7QX1b5jXdE7Sc5dtoTry1vzV28UZZe8Z1xVnB/czKntJ7ZAkG0tANqRnBF6p3p7GpU1y19DTf2Q==}

  mdast-util-mdx-expression@1.3.1:
    resolution: {integrity: sha512-TTb6cKyTA1RD+1su1iStZ5PAv3rFfOUKcoU5EstUpv/IZo63uDX03R8+jXjMEhcobXnNOiG6/ccekvVl4eV1zQ==}

  mdast-util-mdx-jsx@2.1.0:
    resolution: {integrity: sha512-KzgzfWMhdteDkrY4mQtyvTU5bc/W4ppxhe9SzelO6QUUiwLAM+Et2Dnjjprik74a336kHdo0zKm7Tp+n6FFeRg==}

  mdast-util-mdx@2.0.0:
    resolution: {integrity: sha512-M09lW0CcBT1VrJUaF/PYxemxxHa7SLDHdSn94Q9FhxjCQfuW7nMAWKWimTmA3OyDMSTH981NN1csW1X+HPSluw==}

  mdast-util-mdxjs-esm@1.3.0:
    resolution: {integrity: sha512-7N5ihsOkAEGjFotIX9p/YPdl4TqUoMxL4ajNz7PbT89BqsdWJuBC9rvgt6wpbwTZqWWR0jKWqQbwsOWDBUZv4g==}

  mdast-util-phrasing@3.0.0:
    resolution: {integrity: sha512-S+QYsDRLkGi8U7o5JF1agKa/sdP+CNGXXLqC17pdTVL8FHHgQEiwFGa9yE5aYtUxNiFGYoaDy9V1kC85Sz86Gg==}

  mdast-util-to-markdown@1.5.0:
    resolution: {integrity: sha512-bbv7TPv/WC49thZPg3jXuqzuvI45IL2EVAr/KxF0BSdHsU0ceFHOmwQn6evxAh1GaoK/6GQ1wp4R4oW2+LFL/A==}

  mdast-util-to-string@2.0.0:
    resolution: {integrity: sha512-AW4DRS3QbBayY/jJmD8437V1Gombjf8RSOUCMFBuo5iHi58AGEgVCKQ+ezHkZZDpAQS75hcBMpLqjpJTjtUL7w==}

  mdast-util-to-string@3.1.0:
    resolution: {integrity: sha512-n4Vypz/DZgwo0iMHLQL49dJzlp7YtAJP+N07MZHpjPf/5XJuHUWstviF4Mn2jEiR/GNmtnRRqnwsXExk3igfFA==}

  media-typer@0.3.0:
    resolution: {integrity: sha512-dq+qelQ9akHpcOl/gUVRTxVIOkAJ1wR3QAvb4RsVjS8oVoFjDGTc679wJYmUmknUF5HwMLOgb5O+a3KxfWapPQ==}
    engines: {node: '>= 0.6'}

  media-typer@1.1.0:
    resolution: {integrity: sha512-aisnrDP4GNe06UcKFnV5bfMNPBUw4jsLGaWwWfnH3v02GnBuXX2MCVn5RbrWo0j3pczUilYblq7fQ7Nw2t5XKw==}
    engines: {node: '>= 0.8'}

  memorystream@0.3.1:
    resolution: {integrity: sha512-S3UwM3yj5mtUSEfP41UZmt/0SCoVYUcU1rkXv+BQ5Ig8ndL4sPoJNBUJERafdPb5jjHJGuMgytgKvKIf58XNBw==}
    engines: {node: '>= 0.10.0'}

  merge-descriptors@2.0.0:
    resolution: {integrity: sha512-Snk314V5ayFLhp3fkUREub6WtjBfPdCPY1Ln8/8munuLuiYhsABgBVWsozAG+MWMbVEvcdcpbi9R7ww22l9Q3g==}
    engines: {node: '>=18'}

  merge-stream@2.0.0:
    resolution: {integrity: sha512-abv/qOcuPfk3URPfDzmZU1LKmuw8kT+0nIHvKrKgFrwifol/doWcdA4ZqsWQ8ENrFKkd67Mfpo/LovbIUsbt3w==}

  merge2@1.4.1:
    resolution: {integrity: sha512-8q7VEgMJW4J8tcfVPy8g09NcQwZdbwFEqhe/WZkoIzjn/3TGDwtOCYtXGxA3O8tPzpczCCDgv+P2P5y00ZJOOg==}
    engines: {node: '>= 8'}

  micromark-core-commonmark@1.0.6:
    resolution: {integrity: sha512-K+PkJTxqjFfSNkfAhp4GB+cZPfQd6dxtTXnf+RjZOV7T4EEXnvgzOcnp+eSTmpGk9d1S9sL6/lqrgSNn/s0HZA==}

  micromark-extension-mdx-expression@1.0.3:
    resolution: {integrity: sha512-TjYtjEMszWze51NJCZmhv7MEBcgYRgb3tJeMAJ+HQCAaZHHRBaDCccqQzGizR/H4ODefP44wRTgOn2vE5I6nZA==}

  micromark-extension-mdx-jsx@1.0.3:
    resolution: {integrity: sha512-VfA369RdqUISF0qGgv2FfV7gGjHDfn9+Qfiv5hEwpyr1xscRj/CiVRkU7rywGFCO7JwJ5L0e7CJz60lY52+qOA==}

  micromark-extension-mdx-md@1.0.0:
    resolution: {integrity: sha512-xaRAMoSkKdqZXDAoSgp20Azm0aRQKGOl0RrS81yGu8Hr/JhMsBmfs4wR7m9kgVUIO36cMUQjNyiyDKPrsv8gOw==}

  micromark-extension-mdxjs-esm@1.0.3:
    resolution: {integrity: sha512-2N13ol4KMoxb85rdDwTAC6uzs8lMX0zeqpcyx7FhS7PxXomOnLactu8WI8iBNXW8AVyea3KIJd/1CKnUmwrK9A==}

  micromark-extension-mdxjs@1.0.0:
    resolution: {integrity: sha512-TZZRZgeHvtgm+IhtgC2+uDMR7h8eTKF0QUX9YsgoL9+bADBpBY6SiLvWqnBlLbCEevITmTqmEuY3FoxMKVs1rQ==}

  micromark-factory-destination@1.0.0:
    resolution: {integrity: sha512-eUBA7Rs1/xtTVun9TmV3gjfPz2wEwgK5R5xcbIM5ZYAtvGF6JkyaDsj0agx8urXnO31tEO6Ug83iVH3tdedLnw==}

  micromark-factory-label@1.0.2:
    resolution: {integrity: sha512-CTIwxlOnU7dEshXDQ+dsr2n+yxpP0+fn271pu0bwDIS8uqfFcumXpj5mLn3hSC8iw2MUr6Gx8EcKng1dD7i6hg==}

  micromark-factory-mdx-expression@1.0.6:
    resolution: {integrity: sha512-WRQIc78FV7KrCfjsEf/sETopbYjElh3xAmNpLkd1ODPqxEngP42eVRGbiPEQWpRV27LzqW+XVTvQAMIIRLPnNA==}

  micromark-factory-space@1.0.0:
    resolution: {integrity: sha512-qUmqs4kj9a5yBnk3JMLyjtWYN6Mzfcx8uJfi5XAveBniDevmZasdGBba5b4QsvRcAkmvGo5ACmSUmyGiKTLZew==}

  micromark-factory-title@1.0.2:
    resolution: {integrity: sha512-zily+Nr4yFqgMGRKLpTVsNl5L4PMu485fGFDOQJQBl2NFpjGte1e86zC0da93wf97jrc4+2G2GQudFMHn3IX+A==}

  micromark-factory-whitespace@1.0.0:
    resolution: {integrity: sha512-Qx7uEyahU1lt1RnsECBiuEbfr9INjQTGa6Err+gF3g0Tx4YEviPbqqGKNv/NrBaE7dVHdn1bVZKM/n5I/Bak7A==}

  micromark-util-character@1.1.0:
    resolution: {integrity: sha512-agJ5B3unGNJ9rJvADMJ5ZiYjBRyDpzKAOk01Kpi1TKhlT1APx3XZk6eN7RtSz1erbWHC2L8T3xLZ81wdtGRZzg==}

  micromark-util-chunked@1.0.0:
    resolution: {integrity: sha512-5e8xTis5tEZKgesfbQMKRCyzvffRRUX+lK/y+DvsMFdabAicPkkZV6gO+FEWi9RfuKKoxxPwNL+dFF0SMImc1g==}

  micromark-util-classify-character@1.0.0:
    resolution: {integrity: sha512-F8oW2KKrQRb3vS5ud5HIqBVkCqQi224Nm55o5wYLzY/9PwHGXC01tr3d7+TqHHz6zrKQ72Okwtvm/xQm6OVNZA==}

  micromark-util-combine-extensions@1.0.0:
    resolution: {integrity: sha512-J8H058vFBdo/6+AsjHp2NF7AJ02SZtWaVUjsayNFeAiydTxUwViQPxN0Hf8dp4FmCQi0UUFovFsEyRSUmFH3MA==}

  micromark-util-decode-numeric-character-reference@1.0.0:
    resolution: {integrity: sha512-OzO9AI5VUtrTD7KSdagf4MWgHMtET17Ua1fIpXTpuhclCqD8egFWo85GxSGvxgkGS74bEahvtM0WP0HjvV0e4w==}

  micromark-util-decode-string@1.0.2:
    resolution: {integrity: sha512-DLT5Ho02qr6QWVNYbRZ3RYOSSWWFuH3tJexd3dgN1odEuPNxCngTCXJum7+ViRAd9BbdxCvMToPOD/IvVhzG6Q==}

  micromark-util-encode@1.0.1:
    resolution: {integrity: sha512-U2s5YdnAYexjKDel31SVMPbfi+eF8y1U4pfiRW/Y8EFVCy/vgxk/2wWTxzcqE71LHtCuCzlBDRU2a5CQ5j+mQA==}

  micromark-util-events-to-acorn@1.2.0:
    resolution: {integrity: sha512-WWp3bf7xT9MppNuw3yPjpnOxa8cj5ACivEzXJKu0WwnjBYfzaBvIAT9KfeyI0Qkll+bfQtfftSwdgTH6QhTOKw==}

  micromark-util-html-tag-name@1.1.0:
    resolution: {integrity: sha512-BKlClMmYROy9UiV03SwNmckkjn8QHVaWkqoAqzivabvdGcwNGMMMH/5szAnywmsTBUzDsU57/mFi0sp4BQO6dA==}

  micromark-util-normalize-identifier@1.0.0:
    resolution: {integrity: sha512-yg+zrL14bBTFrQ7n35CmByWUTFsgst5JhA4gJYoty4Dqzj4Z4Fr/DHekSS5aLfH9bdlfnSvKAWsAgJhIbogyBg==}

  micromark-util-resolve-all@1.0.0:
    resolution: {integrity: sha512-CB/AGk98u50k42kvgaMM94wzBqozSzDDaonKU7P7jwQIuH2RU0TeBqGYJz2WY1UdihhjweivStrJ2JdkdEmcfw==}

  micromark-util-sanitize-uri@1.1.0:
    resolution: {integrity: sha512-RoxtuSCX6sUNtxhbmsEFQfWzs8VN7cTctmBPvYivo98xb/kDEoTCtJQX5wyzIYEmk/lvNFTat4hL8oW0KndFpg==}

  micromark-util-subtokenize@1.0.2:
    resolution: {integrity: sha512-d90uqCnXp/cy4G881Ub4psE57Sf8YD0pim9QdjCRNjfas2M1u6Lbt+XZK9gnHL2XFhnozZiEdCa9CNfXSfQ6xA==}

  micromark-util-symbol@1.0.1:
    resolution: {integrity: sha512-oKDEMK2u5qqAptasDAwWDXq0tG9AssVwAx3E9bBF3t/shRIGsWIRG+cGafs2p/SnDSOecnt6hZPCE2o6lHfFmQ==}

  micromark-util-types@1.0.2:
    resolution: {integrity: sha512-DCfg/T8fcrhrRKTPjRrw/5LLvdGV7BHySf/1LOZx7TzWZdYRjogNtyNq885z3nNallwr3QUKARjqvHqX1/7t+w==}

  micromark@2.11.4:
    resolution: {integrity: sha512-+WoovN/ppKolQOFIAajxi7Lu9kInbPxFuTBVEavFcL8eAfVstoc5MocPmqBeAdBOJV00uaVjegzH4+MA0DN/uA==}

  micromark@3.1.0:
    resolution: {integrity: sha512-6Mj0yHLdUZjHnOPgr5xfWIMqMWS12zDN6iws9SLuSz76W8jTtAv24MN4/CL7gJrl5vtxGInkkqDv/JIoRsQOvA==}

  micromatch@4.0.5:
    resolution: {integrity: sha512-DMy+ERcEW2q8Z2Po+WNXuw3c5YaUSFjAO5GsJqfEl7UjvtIuFKO6ZrKvcItdy98dwFI2N1tg3zNIdKaQT+aNdA==}
    engines: {node: '>=8.6'}

  mime-db@1.52.0:
    resolution: {integrity: sha512-sPU4uV7dYlvtWJxwwxHD0PuihVNiE7TyAbQ5SWxDCB9mUYvOgroQOwYQQOKPJ8CIbE+1ETVlOoK1UC2nU3gYvg==}
    engines: {node: '>= 0.6'}

  mime-db@1.54.0:
    resolution: {integrity: sha512-aU5EJuIN2WDemCcAp2vFBfp/m4EAhWJnUNSSw0ixs7/kXbd6Pg64EmwJkNdFhB8aWt1sH2CTXrLxo/iAGV3oPQ==}
    engines: {node: '>= 0.6'}

  mime-types@2.1.35:
    resolution: {integrity: sha512-ZDY+bPm5zTTF+YpCrAU9nK0UgICYPT0QtT1NZWFv4s++TNkcgVaT0g6+4R2uI4MjQjzysHB1zxuWL50hzaeXiw==}
    engines: {node: '>= 0.6'}

  mime-types@3.0.1:
    resolution: {integrity: sha512-xRc4oEhT6eaBpU1XF7AjpOFD+xQmXNB5OVKwp4tqCuBpHLS/ZbBDrc07mYTDqVMg6PfxUjjNp85O6Cd2Z/5HWA==}
    engines: {node: '>= 0.6'}

  mimic-fn@2.1.0:
    resolution: {integrity: sha512-OqbOk5oEQeAZ8WXWydlu9HJjz9WVdEIvamMCcXmuqUYjTknH/sqsWvhQ3vgwKFRR1HpjvNBKQ37nbJgYzGqGcg==}
    engines: {node: '>=6'}

  minimatch@3.1.2:
    resolution: {integrity: sha512-J7p63hRiAjw1NDEww1W7i37+ByIrOWO5XQQAzZ3VOcL0PNybwpfmV/N05zFAzwQ9USyEcX6t3UO+K5aqBQOIHw==}

  minimatch@5.1.2:
    resolution: {integrity: sha512-bNH9mmM9qsJ2X4r2Nat1B//1dJVcn3+iBLa3IgqJ7EbGaDNepL9QSHOxN4ng33s52VMMhhIfgCYDk3C4ZmlDAg==}
    engines: {node: '>=10'}

  minimatch@9.0.5:
    resolution: {integrity: sha512-G6T0ZX48xgozx7587koeX9Ys2NYy6Gmv//P89sEte9V9whIapMNF4idKxnW2QtCcLiTWlb/wfCabAtAFWhhBow==}
    engines: {node: '>=16 || 14 >=14.17'}

  minimist@1.2.7:
    resolution: {integrity: sha512-bzfL1YUZsP41gmu/qjrEk0Q6i2ix/cVeAhbCbqH9u3zYutS1cLg00qhrD0M2MVdCcx4Sc0UpP2eBWo9rotpq6g==}

  minipass@7.1.2:
    resolution: {integrity: sha512-qOOzS1cBTWYF4BH8fVePDBOO9iptMnGUEZwNc/cMWnTV2nVLZ7VoNWEPHkYczZA0pdoA7dl6e7FL659nX9S2aw==}
    engines: {node: '>=16 || 14 >=14.17'}

  mkdirp@0.5.6:
    resolution: {integrity: sha512-FP+p8RB8OWpF3YZBCrP5gtADmtXApB5AMLn+vdyA+PyxCjrCs00mjyUozssO33cwDeT3wNGdLxJ5M//YqtHAJw==}
    hasBin: true

  morgan@1.10.0:
    resolution: {integrity: sha512-AbegBVI4sh6El+1gNwvD5YIck7nSA36weD7xvIxG4in80j/UoK8AEGaWnnz8v1GxonMCltmlNs5ZKbGvl9b1XQ==}
    engines: {node: '>= 0.8.0'}

  mri@1.2.0:
    resolution: {integrity: sha512-tzzskb3bG8LvYGFF/mDTpq3jpI6Q9wc3LEmBaghu+DdCssd1FakN7Bc0hVNmEyGq1bq3RgfkCb3cmQLpNPOroA==}
    engines: {node: '>=4'}

  ms@2.0.0:
    resolution: {integrity: sha512-Tpp60P6IUJDTuOq/5Z8cdskzJujfwqfOTkrwIwj7IRISpnkJnT6SyJ4PCPnGMoFjC9ddhal5KVIYtAt97ix05A==}

  ms@2.1.2:
    resolution: {integrity: sha512-sGkPx+VjMtmA6MX27oA4FBFELFCZZ4S4XqeGOXCv68tT+jb3vk/RyaKWP0PTKyWtmLSM0b+adUTEvbs1PEaH2w==}

  ms@2.1.3:
    resolution: {integrity: sha512-6FlzubTLZG3J2a/NVCAleEhjzq5oxgHyaCU9yYXvcLsvoVaHJq/s5xXI6/XXP6tz7R9xAOtHnSO/tXtF3WRTlA==}

  multer@1.4.5-lts.2:
    resolution: {integrity: sha512-VzGiVigcG9zUAoCNU+xShztrlr1auZOlurXynNvO9GiWD1/mTBbUljOKY+qMeazBqXgRnjzeEgJI/wyjJUHg9A==}
    engines: {node: '>= 6.0.0'}

  natural-compare-lite@1.4.0:
    resolution: {integrity: sha512-Tj+HTDSJJKaZnfiuw+iaF9skdPpTo2GtEly5JHnWV/hfv2Qj/9RKsGISQtLh2ox3l5EAGw487hnBee0sIJ6v2g==}

  natural-compare@1.4.0:
    resolution: {integrity: sha512-OWND8ei3VtNC9h7V60qff3SVobHr996CTwgxubgyQYEpg290h9J0buyECNNJexkFm5sOajh5G116RYA1c8ZMSw==}

  negotiator@1.0.0:
    resolution: {integrity: sha512-8Ofs/AUQh8MaEcrlq5xOX0CQ9ypTF5dl78mjlMNfOK08fzpgTHQRQPBxcPlEtIw0yRpws+Zo/3r+5WRby7u3Gg==}
    engines: {node: '>= 0.6'}

  nice-try@1.0.5:
    resolution: {integrity: sha512-1nh45deeb5olNY7eX82BkPO7SSxR5SSYJiPTrTdFUVYwAl8CKMA5N9PjTYkHiRjisVcxcQ1HXdLhx2qxxJzLNQ==}

  node-int64@0.4.0:
    resolution: {integrity: sha512-O5lz91xSOeoXP6DulyHfllpq+Eg00MWitZIbtPfoSEvqIHdl5gfcY6hYzDWnj0qD5tz52PI08u9qUvSVeUBeHw==}

  node-releases@2.0.19:
    resolution: {integrity: sha512-xxOWJsBKtzAq7DY0J+DTzuz58K8e7sJbdgwkbMWQe8UYB6ekmsQ45q0M/tJDsGaZmbC+l7n57UV8Hl5tHxO9uw==}

  nopt@7.2.1:
    resolution: {integrity: sha512-taM24ViiimT/XntxbPyJQzCG+p4EKOpgD3mxFwW38mGjVUrfERQOeY4EDHjdnptttfHuHQXFx+lTP08Q+mLa/w==}
    engines: {node: ^14.17.0 || ^16.13.0 || >=18.0.0}
    hasBin: true

  normalize-package-data@2.5.0:
    resolution: {integrity: sha512-/5CMN3T0R4XTj4DcGaexo+roZSdSFW/0AOOTROrjxzCG1wrWXEsGbRKevjlIL+ZDE4sZlJr5ED4YW0yqmkK+eA==}

  normalize-path@3.0.0:
    resolution: {integrity: sha512-6eZs5Ls3WtCisHWp9S2GUy8dqkpGi4BVSz3GaqiE6ezub0512ESztXUwUB6C6IKbQkY2Pnb/mD4WYojCRwcwLA==}
    engines: {node: '>=0.10.0'}

  npm-normalize-package-bin@3.0.1:
    resolution: {integrity: sha512-dMxCf+zZ+3zeQZXKxmyuCKlIDPGuv8EF940xbkC4kQVDTtqoh6rJFO+JTKSA6/Rwi0getWmtuy4Itup0AMcaDQ==}
    engines: {node: ^14.17.0 || ^16.13.0 || >=18.0.0}

  npm-run-all@4.1.5:
    resolution: {integrity: sha512-Oo82gJDAVcaMdi3nuoKFavkIHBRVqQ1qvMb+9LHk/cF4P6B2m8aP04hGf7oL6wZ9BuGwX1onlLhpuoofSyoQDQ==}
    engines: {node: '>= 4'}
    hasBin: true

  npm-run-path@4.0.1:
    resolution: {integrity: sha512-S48WzZW777zhNIrn7gxOlISNAqi9ZC/uQFnRdbeIHhZhCA6UqpkOT8T1G7BvfdgP4Er8gF4sUbaS0i7QvIfCWw==}
    engines: {node: '>=8'}

  nwsapi@2.2.20:
    resolution: {integrity: sha512-/ieB+mDe4MrrKMT8z+mQL8klXydZWGR5Dowt4RAGKbJ3kIGEx3X4ljUo+6V73IXtUPWgfOlU5B9MlGxFO5T+cA==}

  object-assign@4.1.1:
    resolution: {integrity: sha512-rJgTQnkUnH1sFw8yT6VSU3zD3sWmu6sZhIseY8VX+GRu3P6F7Fu+JNDoXfklElbLJSnc3FUQHVe4cU5hj+BcUg==}
    engines: {node: '>=0.10.0'}

  object-inspect@1.12.2:
    resolution: {integrity: sha512-z+cPxW0QGUp0mcqcsgQyLVRDoXFQbXOwBaqyF7VIgI4TWNQsDHrBpUQslRmIfAoYWdYzs6UlKJtB2XJpTaNSpQ==}

  object-inspect@1.13.4:
    resolution: {integrity: sha512-W67iLl4J2EXEGTbfeHCffrjDfitvLANg0UlX3wFUUSTx92KXRFegMHUVgSqE+wvhAbi4WqjGg9czysTV2Epbew==}
    engines: {node: '>= 0.4'}

  object-keys@1.1.1:
    resolution: {integrity: sha512-NuAESUOUMrlIXOfHKzD6bpPu3tYt3xvjNdRIQ+FeT0lNb4K8WR70CaDxhuNguS2XG+GjkyMwOzsN5ZktImfhLA==}
    engines: {node: '>= 0.4'}

  object.assign@4.1.4:
    resolution: {integrity: sha512-1mxKf0e58bvyjSCtKYY4sRe9itRk3PJpquJOjeIkz885CczcI4IvJJDLPS72oowuSh+pBxUFROpX+TU++hxhZQ==}
    engines: {node: '>= 0.4'}

  object.assign@4.1.7:
    resolution: {integrity: sha512-nK28WOo+QIjBkDduTINE4JkF/UJJKyf2EJxvJKfblDpyg0Q+pkOHNTL0Qwy6NP6FhE/EnzV73BxxqcJaXY9anw==}
    engines: {node: '>= 0.4'}

  object.entries@1.1.9:
    resolution: {integrity: sha512-8u/hfXFRBD1O0hPUjioLhoWFHRmt6tKA4/vZPyckBr18l1KE9uHrFaFaUi8MDRTpi4uak2goyPTSNJLXX2k2Hw==}
    engines: {node: '>= 0.4'}

  object.fromentries@2.0.8:
    resolution: {integrity: sha512-k6E21FzySsSK5a21KRADBd/NGneRegFO5pLHfdQLpRDETUNJueLXs3WCzyQ3tFRDYgbq3KHGXfTbi2bs8WQ6rQ==}
    engines: {node: '>= 0.4'}

  object.groupby@1.0.3:
    resolution: {integrity: sha512-+Lhy3TQTuzXI5hevh8sBGqbmurHbbIjAi0Z4S63nthVLmLxfbj4T54a4CfZrXIrt9iP4mVAPYMo/v99taj3wjQ==}
    engines: {node: '>= 0.4'}

  object.values@1.1.6:
    resolution: {integrity: sha512-FVVTkD1vENCsAcwNs9k6jea2uHC/X0+JcjG8YA60FN5CMaJmG95wT9jek/xX9nornqGRrBkKtzuAu2wuHpKqvw==}
    engines: {node: '>= 0.4'}

  object.values@1.2.1:
    resolution: {integrity: sha512-gXah6aZrcUxjWg2zR2MwouP2eHlCBzdV4pygudehaKXSGW4v2AsRQUK+lwwXhii6KFZcunEnmSUoYp5CXibxtA==}
    engines: {node: '>= 0.4'}

  on-finished@2.3.0:
    resolution: {integrity: sha512-ikqdkGAAyf/X/gPhXGvfgAytDZtDbr+bkNUJ0N9h5MI/dmdgCs3l6hoHrcUv41sRKew3jIwrp4qQDXiK99Utww==}
    engines: {node: '>= 0.8'}

  on-finished@2.4.1:
    resolution: {integrity: sha512-oVlzkg3ENAhCk2zdv7IJwd/QUD4z2RxRwpkcGY8psCVcCYZNq4wYnVWALHM+brtuJjePWiYF/ClmuDr8Ch5+kg==}
    engines: {node: '>= 0.8'}

  on-headers@1.0.2:
    resolution: {integrity: sha512-pZAE+FJLoyITytdqK0U5s+FIpjN0JP3OzFi/u8Rx+EV5/W+JTWGXG8xFzevE7AjBfDqHv/8vL8qQsIhHnqRkrA==}
    engines: {node: '>= 0.8'}

  once@1.4.0:
    resolution: {integrity: sha512-lNaJgI+2Q5URQBkccEKHTQOPaXdUxnZZElQTZY0MFUAuaEqe1E+Nyvgdz/aIyNi6Z9MzO5dv1H8n58/GELp3+w==}

  one-time@1.0.0:
    resolution: {integrity: sha512-5DXOiRKwuSEcQ/l0kGCF6Q3jcADFv5tSmRaJck/OqkVFcOzutB134KRSfF0xDrL39MNnqxbHBbUUcjZIhTgb2g==}

  onetime@5.1.2:
    resolution: {integrity: sha512-kbpaSSGJTWdAY5KPVeMOKXSrPtr8C8C7wodJbcsd51jRnmD+GZu8Y0VoU6Dm5Z4vWr0Ig/1NKuWRKf7j5aaYSg==}
    engines: {node: '>=6'}

  optimist@0.3.7:
    resolution: {integrity: sha512-TCx0dXQzVtSCg2OgY/bO9hjM9cV4XYx09TVK+s3+FhkjT6LovsLe+pPMzpWf+6yXK/hUizs2gUoTw3jHM0VaTQ==}

  optionator@0.9.4:
    resolution: {integrity: sha512-6IpQ7mKUxRcZNLIObR0hz7lxsapSSIYNZJwXPGeF0mTVqGKFIXj1DQcMoT22S3ROcLyY/rz0PWaWZ9ayWmad9g==}
    engines: {node: '>= 0.8.0'}

  orderedmap@2.1.1:
    resolution: {integrity: sha512-TvAWxi0nDe1j/rtMcWcIj94+Ffe6n7zhow33h40SKxmsmozs6dz/e+EajymfoFcHd7sxNn8yHM8839uixMOV6g==}

  own-keys@1.0.1:
    resolution: {integrity: sha512-qFOyK5PjiWZd+QQIh+1jhdb9LpxTF0qs7Pm8o5QHYZ0M3vKqSqzsZaEB6oWlxZ+q2sJBMI/Ktgd2N5ZwQoRHfg==}
    engines: {node: '>= 0.4'}

  p-limit@2.3.0:
    resolution: {integrity: sha512-//88mFWSJx8lxCzwdAABTJL2MyWB12+eIY7MDL2SqLmAkeKU9qxRvWuSyTjm3FUmpBEMuFfckAIqEaVGUDxb6w==}
    engines: {node: '>=6'}

  p-limit@3.1.0:
    resolution: {integrity: sha512-TYOanM3wGwNGsZN2cVTYPArw454xnXj5qmWF1bEoAc4+cU/ol7GVh7odevjp1FNHduHc3KZMcFduxU5Xc6uJRQ==}
    engines: {node: '>=10'}

  p-locate@4.1.0:
    resolution: {integrity: sha512-R79ZZ/0wAxKGu3oYMlz8jy/kbhsNrS7SKZ7PxEHBgJ5+F2mtFW2fK2cOtBh1cHYkQsbzFV7I+EoRKe6Yt0oK7A==}
    engines: {node: '>=8'}

  p-locate@5.0.0:
    resolution: {integrity: sha512-LaNjtRWUBY++zB5nE/NwcaoMylSPk+S+ZHNB1TzdbMJMny6dynpAGt7X/tl/QYq3TIeE6nxHppbo2LGymrG5Pw==}
    engines: {node: '>=10'}

  p-try@2.2.0:
    resolution: {integrity: sha512-R4nPAVTAU0B9D35/Gk3uJf/7XYbQcyohSKdvAxIRSNghFl4e71hVoGnBNQz9cWaXxO2I10KTC+3jMdvvoKw6dQ==}
    engines: {node: '>=6'}

  package-json-from-dist@1.0.1:
    resolution: {integrity: sha512-UEZIS3/by4OC8vL3P2dTXRETpebLI2NiI5vIrjaD/5UtrkFX/tNbwjTSRAGC/+7CAo2pIcBaRgWmcBBHcsaCIw==}

  pako@1.0.11:
    resolution: {integrity: sha512-4hLB8Py4zZce5s4yd9XzopqwVv/yGNhV1Bl8NTmCq1763HeK2+EwVTv+leGeL13Dnh2wfbqowVPXCIO0z4taYw==}

  parent-module@1.0.1:
    resolution: {integrity: sha512-GQ2EWRpQV8/o+Aw8YqtfZZPfNRWZYkbidE9k5rpl/hC3vtHHBfGm2Ifi6qWV+coDGkrUKZAxE3Lot5kcsRlh+g==}
    engines: {node: '>=6'}

  parse-entities@2.0.0:
    resolution: {integrity: sha512-kkywGpCcRYhqQIchaWqZ875wzpS/bMKhz5HnN3p7wveJTkTtyAB/AlnS0f8DFSqYW1T82t6yEAkEcB+A1I3MbQ==}

  parse-entities@4.0.0:
    resolution: {integrity: sha512-5nk9Fn03x3rEhGaX1FU6IDwG/k+GxLXlFAkgrbM1asuAFl3BhdQWvASaIsmwWypRNcZKHPYnIuOSfIWEyEQnPQ==}

  parse-json@4.0.0:
    resolution: {integrity: sha512-aOIos8bujGN93/8Ox/jPLh7RwVnPEysynVFE+fQZyg6jKELEHwzgKdLRFHUgXJL6kylijVSBC4BvN9OmsB48Rw==}
    engines: {node: '>=4'}

  parse-json@5.2.0:
    resolution: {integrity: sha512-ayCKvm/phCGxOkYRSCM82iDwct8/EonSEgCSxWxD7ve6jHggsFl4fZVQBPRNgQoKiuV/odhFrGzQXZwbifC8Rg==}
    engines: {node: '>=8'}

  parse-json@6.0.2:
    resolution: {integrity: sha512-SA5aMiaIjXkAiBrW/yPgLgQAQg42f7K3ACO+2l/zOvtQBwX58DMUsFJXelW2fx3yMBmWOVkR6j1MGsdSbCA4UA==}
    engines: {node: ^12.20.0 || ^14.13.1 || >=16.0.0}

  parse5@7.3.0:
    resolution: {integrity: sha512-IInvU7fabl34qmi9gY8XOVxhYyMyuH2xUNpb2q8/Y+7552KlejkRvqvD19nMoUW/uQGGbqNpA6Tufu5FL5BZgw==}

  parseurl@1.3.3:
    resolution: {integrity: sha512-CiyeOxFT/JZyN5m0z9PfXw4SCBJ6Sygz1Dpl0wqjlhDEGGBP1GnsUVEL0p63hoG1fcj3fHynXi9NYO4nWOL+qQ==}
    engines: {node: '>= 0.8'}

  passport-jwt@4.0.1:
    resolution: {integrity: sha512-UCKMDYhNuGOBE9/9Ycuoyh7vP6jpeTp/+sfMJl7nLff/t6dps+iaeE0hhNkKN8/HZHcJ7lCdOyDxHdDoxoSvdQ==}

  passport-strategy@1.0.0:
    resolution: {integrity: sha512-CB97UUvDKJde2V0KDWWB3lyf6PC3FaZP7YxZ2G8OAtn9p4HI9j9JLP9qjOGZFvyl8uwNT8qM+hGnz/n16NI7oA==}
    engines: {node: '>= 0.4.0'}

  passport@0.7.0:
    resolution: {integrity: sha512-cPLl+qZpSc+ireUvt+IzqbED1cHHkDoVYMo30jbJIdOOjQ1MQYZBPiNvmi8UM6lJuOpTPXJGZQk0DtC4y61MYQ==}
    engines: {node: '>= 0.4.0'}

  path-exists@4.0.0:
    resolution: {integrity: sha512-ak9Qy5Q7jYb2Wwcey5Fpvg2KoAc/ZIhLSLOSBmRmygPsGwkVVt0fZa0qrtMz+m6tJTAHfZQ8FnmB4MG4LWy7/w==}
    engines: {node: '>=8'}

  path-is-absolute@1.0.1:
    resolution: {integrity: sha512-AVbw3UJ2e9bq64vSaS9Am0fje1Pa8pbGqTTsmXfaIiMpnr5DlDhfJOuLj9Sf95ZPVDAUerDfEk88MPmPe7UCQg==}
    engines: {node: '>=0.10.0'}

  path-key@2.0.1:
    resolution: {integrity: sha512-fEHGKCSmUSDPv4uoj8AlD+joPlq3peND+HRYyxFz4KPw4z926S/b8rIuFs2FYJg3BwsxJf6A9/3eIdLaYC+9Dw==}
    engines: {node: '>=4'}

  path-key@3.1.1:
    resolution: {integrity: sha512-ojmeN0qd+y0jszEtoY48r0Peq5dwMEkIlCOu6Q5f41lfkswXuKtYrhgoTpLnyIcHm24Uhqx+5Tqm2InSwLhE6Q==}
    engines: {node: '>=8'}

  path-parse@1.0.7:
    resolution: {integrity: sha512-LDJzPVEEEPR+y48z93A0Ed0yXb8pAByGWo/k5YYdYgpY2/2EsOsksJrq7lOHxryrVOn1ejG6oAp8ahvOIQD8sw==}

  path-scurry@1.11.1:
    resolution: {integrity: sha512-Xa4Nw17FS9ApQFJ9umLiJS4orGjm7ZzwUrwamcGQuHSzDyth9boKDaycYdDcZDuqYATXw4HFXgaqWTctW/v1HA==}
    engines: {node: '>=16 || 14 >=14.18'}

  path-to-regexp@8.2.0:
    resolution: {integrity: sha512-TdrF7fW9Rphjq4RjrW0Kp2AW0Ahwu9sRGTkS6bvDi0SCwZlEZYmcfDbEsTz8RVk0EHIS/Vd1bv3JhG+1xZuAyQ==}
    engines: {node: '>=16'}

  path-type@3.0.0:
    resolution: {integrity: sha512-T2ZUsdZFHgA3u4e5PfPbjd7HDDpxPnQb5jN0SrDsjNSuVXHJqtwTnWqG0B1jZrgmJ/7lj1EmVIByWt1gxGkWvg==}
    engines: {node: '>=4'}

  path-type@4.0.0:
    resolution: {integrity: sha512-gDKb8aZMDeD/tZWs9P6+q0J9Mwkdl6xMV8TjnGP3qJVJ06bdMgkbBlLU8IdfOsIsFz2BW1rNVT3XuNEl8zPAvw==}
    engines: {node: '>=8'}

  pause@0.0.1:
    resolution: {integrity: sha512-KG8UEiEVkR3wGEb4m5yZkVCzigAD+cVEJck2CzYZO37ZGJfctvVptVO192MwrtPhzONn6go8ylnOdMhKqi4nfg==}

  pend@1.2.0:
    resolution: {integrity: sha512-F3asv42UuXchdzt+xXqfW1OGlVBe+mxa2mqI0pg5yAHZPvFmY3Y6drSf/GQ1A86WgWEN9Kzh/WrgKa6iGcHXLg==}

  picocolors@1.1.1:
    resolution: {integrity: sha512-xceH2snhtb5M9liqDsmEw56le376mTZkEX/jEb/RxNFyegNul7eNslCXP9FDj/Lcu0X8KEyMceP2ntpaHrDEVA==}

  picomatch@2.3.1:
    resolution: {integrity: sha512-JU3teHTNjmE2VCGFzuY8EXzCDVwEqB2a8fsIvwaStHhAWJEeVd1o1QD80CU6+ZdEXXSLbSsuLwJjkCBWqRQUVA==}
    engines: {node: '>=8.6'}

  pidtree@0.3.1:
    resolution: {integrity: sha512-qQbW94hLHEqCg7nhby4yRC7G2+jYHY4Rguc2bjw7Uug4GIJuu1tvf2uHaZv5Q8zdt+WKJ6qK1FOI6amaWUo5FA==}
    engines: {node: '>=0.10'}
    hasBin: true

  pify@2.3.0:
    resolution: {integrity: sha512-udgsAY+fTnvv7kI7aaxbqwWNb0AHiB0qBO89PZKPkoTmGOgdbrHDKD+0B2X4uTfJ/FT1R09r9gTsjUjNJotuog==}
    engines: {node: '>=0.10.0'}

  pify@3.0.0:
    resolution: {integrity: sha512-C3FsVNH1udSEX48gGX1xfvwTWfsYWj5U+8/uK15BGzIGrKoUpghX8hWZwa/OFnakBiiVNmBvemTJR5mcy7iPcg==}
    engines: {node: '>=4'}

  pinkie-promise@2.0.1:
    resolution: {integrity: sha512-0Gni6D4UcLTbv9c57DfxDGdr41XfgUjqWZu492f0cIGr16zDU06BWP/RAEvOuo7CQ0CNjHaLlM59YJJFm3NWlw==}
    engines: {node: '>=0.10.0'}

  pinkie@2.0.4:
    resolution: {integrity: sha512-MnUuEycAemtSaeFSjXKW/aroV7akBbY+Sv+RkyqFjgAe73F+MR0TBWKBRDkmfWq/HiFmdavfZ1G7h4SPZXaCSg==}
    engines: {node: '>=0.10.0'}

  pirates@4.0.5:
    resolution: {integrity: sha512-8V9+HQPupnaXMA23c5hvl69zXvTwTzyAYasnkb0Tts4XvO4CliqONMOnvlq26rkhLC3nWDFBJf73LU1e1VZLaQ==}
    engines: {node: '>= 6'}

  pkg-dir@4.2.0:
    resolution: {integrity: sha512-HRDzbaKjC+AOWVXxAU/x54COGeIv9eb+6CkDSQoNTt4XyWoIJvuPsXizxu/Fr23EiekbtZwmh1IcIG/l/a10GQ==}
    engines: {node: '>=8'}

  possible-typed-array-names@1.1.0:
    resolution: {integrity: sha512-/+5VFTchJDoVj3bhoqi6UeymcD00DAwb1nJwamzPvHEszJ4FpF6SNNbUbOS8yI56qHzdV8eK0qEfOSiodkTdxg==}
    engines: {node: '>= 0.4'}

  prelude-ls@1.2.1:
    resolution: {integrity: sha512-vkcDPrRZo1QZLbn5RLGPpg/WmIQ65qoWWhcGKf/b5eplkkarX0m9z8ppCat4mlOqUsWpyNuYgO3VRyrYHSzX5g==}
    engines: {node: '>= 0.8.0'}

  prettier-linter-helpers@1.0.0:
    resolution: {integrity: sha512-GbK2cP9nraSSUF9N2XwUwqfzlAFlMNYYl+ShE/V+H8a9uNl/oUqB1w2EL54Jh0OlyRSd8RfWYJ3coVS4TROP2w==}
    engines: {node: '>=6.0.0'}

  prettier@2.8.8:
    resolution: {integrity: sha512-tdN8qQGvNjw4CHbY+XXk0JgCXn9QiF21a55rBe5LJAU+kDyC4WQn4+awm2Xfk2lQMk5fKup9XgzTZtGkjBdP9Q==}
    engines: {node: '>=10.13.0'}
    hasBin: true

  pretty-format@29.3.1:
    resolution: {integrity: sha512-FyLnmb1cYJV8biEIiRyzRFvs2lry7PPIvOqKVe1GCUEYg4YGmlx1qG9EJNMxArYm7piII4qb8UV1Pncq5dxmcg==}
    engines: {node: ^14.15.0 || ^16.10.0 || >=18.0.0}

  pretty-format@29.7.0:
    resolution: {integrity: sha512-Pdlw/oPxN+aXdmM9R00JVC9WVFoCLTKJvDVLgmJ+qAffBMxsV85l/Lu7sNx4zSzPyoL2euImuEwHhOXdEgNFZQ==}
    engines: {node: ^14.15.0 || ^16.10.0 || >=18.0.0}

  prisma@6.7.0:
    resolution: {integrity: sha512-vArg+4UqnQ13CVhc2WUosemwh6hr6cr6FY2uzDvCIFwH8pu8BXVv38PktoMLVjtX7sbYThxbnZF5YiR8sN2clw==}
    engines: {node: '>=18.18'}
    hasBin: true
    peerDependencies:
      typescript: '>=5.1.0'
    peerDependenciesMeta:
      typescript:
        optional: true

  proc-log@3.0.0:
    resolution: {integrity: sha512-++Vn7NS4Xf9NacaU9Xq3URUuqZETPsf8L4j5/ckhaRYsfPeRyzGw+iDjFhV/Jr3uNmTvvddEJFWh5R1gRgUH8A==}
    engines: {node: ^14.17.0 || ^16.13.0 || >=18.0.0}

  process-nextick-args@2.0.1:
    resolution: {integrity: sha512-3ouUOpQhtgrbOa17J7+uxOTpITYWaGP7/AhoR3+A+/1e9skrzelGi/dXzEYyvbxubEF6Wn2ypscTKiKJFFn1ag==}

  prom-client@15.1.3:
    resolution: {integrity: sha512-6ZiOBfCywsD4k1BN9IX0uZhF+tJkV8q8llP64G5Hajs4JOeVLPCwpPVcpXy3BwYiUGgyJzsJJQeOIv7+hDSq8g==}
    engines: {node: ^16 || ^18 || >=20}

  prompts@2.4.2:
    resolution: {integrity: sha512-NxNv/kLguCA7p3jE8oL2aEBsrJWgAakBpgmgK6lpPWV+WuOmY6r2/zbAVnP+T8bQlA0nzHXSJSJW0Hq7ylaD2Q==}
    engines: {node: '>= 6'}

  prop-types@15.8.1:
    resolution: {integrity: sha512-oj87CgZICdulUohogVAR7AjlC0327U4el4L6eAvOqCeudMDVU0NThNaV+b9Df4dXgSP1gXMTnPdhfe/2qDH5cg==}

  prosemirror-keymap@1.2.2:
    resolution: {integrity: sha512-EAlXoksqC6Vbocqc0GtzCruZEzYgrn+iiGnNjsJsH4mrnIGex4qbLdWWNza3AW5W36ZRrlBID0eM6bdKH4OStQ==}

  prosemirror-model@1.25.1:
    resolution: {integrity: sha512-AUvbm7qqmpZa5d9fPKMvH1Q5bqYQvAZWOGRvxsB6iFLyycvC9MwNemNVjHVrWgjaoxAfY8XVg7DbvQ/qxvI9Eg==}

  prosemirror-state@1.4.3:
    resolution: {integrity: sha512-goFKORVbvPuAQaXhpbemJFRKJ2aixr+AZMGiquiqKxaucC6hlpHNZHWgz5R7dS4roHiwq9vDctE//CZ++o0W1Q==}

  prosemirror-tables@1.7.1:
    resolution: {integrity: sha512-eRQ97Bf+i9Eby99QbyAiyov43iOKgWa7QCGly+lrDt7efZ1v8NWolhXiB43hSDGIXT1UXgbs4KJN3a06FGpr1Q==}

  prosemirror-transform@1.10.4:
    resolution: {integrity: sha512-pwDy22nAnGqNR1feOQKHxoFkkUtepoFAd3r2hbEDsnf4wp57kKA36hXsB3njA9FtONBEwSDnDeCiJe+ItD+ykw==}

  prosemirror-utils@1.2.2:
    resolution: {integrity: sha512-7a2MPf99oCW8/587rQYI1/snX71Ban40+apr1hLkY8TmU9YXd7JeR6QsmktcTisJURO3WRjxIia4lTMsYgZVOw==}
    peerDependencies:
      prosemirror-model: ^1.19.2
      prosemirror-state: ^1.4.3

  prosemirror-view@1.39.2:
    resolution: {integrity: sha512-BmOkml0QWNob165gyUxXi5K5CVUgVPpqMEAAml/qzgKn9boLUWVPzQ6LtzXw8Cn1GtRQX4ELumPxqtLTDaAKtg==}

  proxy-addr@2.0.7:
    resolution: {integrity: sha512-llQsMLSUDUPT44jdrU/O37qlnifitDP+ZwrmmZcoSKyLKvtZxpyV0n2/bD/N4tBAAZ/gJEdZU7KMraoK1+XYAg==}
    engines: {node: '>= 0.10'}

  punycode@2.3.1:
    resolution: {integrity: sha512-vYt7UD1U9Wg6138shLtLOvdAu+8DsC/ilFtEVHcH+wydcSpNE20AfSOduf6MkRFahL5FY7X1oU7nKVZFtfq8Fg==}
    engines: {node: '>=6'}

  pure-rand@6.1.0:
    resolution: {integrity: sha512-bVWawvoZoBYpp6yIoQtQXHZjmz35RSVHnUOTefl8Vcjr8snTPY1wnpSPMWekcFwbxI6gtmT7rSYPFvz71ldiOA==}

  qs@6.14.0:
    resolution: {integrity: sha512-YWWTjgABSKcvs/nWBi9PycY/JiPJqOD4JA6o9Sej2AtvSGarXxKC3OQSk4pAarbdQlKAh5D4FCQkJNkW+GAn3w==}
    engines: {node: '>=0.6'}

  queue-microtask@1.2.3:
    resolution: {integrity: sha512-NuaNSa6flKT5JaSYQzJok04JzTL1CA6aGhv5rfLW3PgqA+M2ChpZQnAC8h8i4ZFkBS8X5RqkDBHA7r4hej3K9A==}

  range-parser@1.2.1:
    resolution: {integrity: sha512-Hrgsx+orqoygnmhFbKaHE6c296J+HTAQXoxEF6gNupROmmGJRoyzfG3ccAveqCBrwr/2yxQ5BVd/GTl5agOwSg==}
    engines: {node: '>= 0.6'}

  raw-body@3.0.0:
    resolution: {integrity: sha512-RmkhL8CAyCRPXCE28MMH0z2PNWQBNk2Q09ZdxM9IOOXwxwZbN+qbWaatPkdkWIKL2ZVDImrN/pK5HTRz2PcS4g==}
    engines: {node: '>= 0.8'}

  react-is@16.13.1:
    resolution: {integrity: sha512-24e6ynE2H+OKt4kqsOvNd8kBpV65zoxbA4BVsEOB3ARVWQki/DHzaUoC5KuON/BiccDaCCTZBuOcfZs70kR8bQ==}

  react-is@18.2.0:
    resolution: {integrity: sha512-xWGDIW6x921xtzPkhiULtthJHoJvBbF3q26fzloPCK0hsvxtPVelvftw3zjbHWSkR2km9Z+4uxbDDK/6Zw9B8w==}

  read-package-json-fast@3.0.2:
    resolution: {integrity: sha512-0J+Msgym3vrLOUB3hzQCuZHII0xkNGCtz/HJH9xZshwv9DbDwkw1KaE3gx/e2J5rpEY5rtOy6cyhKOPrkP7FZw==}
    engines: {node: ^14.17.0 || ^16.13.0 || >=18.0.0}

  read-pkg@3.0.0:
    resolution: {integrity: sha512-BLq/cCO9two+lBgiTYNqD6GdtK8s4NpaWrl6/rCO9w0TUS8oJl7cmToOZfRYllKTISY6nt1U7jQ53brmKqY6BA==}
    engines: {node: '>=4'}

  readable-stream@2.3.7:
    resolution: {integrity: sha512-Ebho8K4jIbHAxnuxi7o42OrZgF/ZTNcsZj6nRKyUmkhLFq8CHItp/fy6hQZuZmP/n3yZ9VBUbp4zz/mX8hmYPw==}

  readable-stream@3.6.0:
    resolution: {integrity: sha512-BViHy7LKeTz4oNnkcLJ+lVSL6vpiFeX6/d3oSH8zCW7UxP2onchk+vTGB143xuFjHS3deTgkKoXXymXqymiIdA==}
    engines: {node: '>= 6'}

  readable-stream@3.6.2:
    resolution: {integrity: sha512-9u/sniCrY3D5WdsERHzHE4G2YCXqoG5FTHUiCC4SIbr6XcLZBY05ya9EKjYek9O5xOAwjGq+1JdGBAS7Q9ScoA==}
    engines: {node: '>= 6'}

  reflect.getprototypeof@1.0.10:
    resolution: {integrity: sha512-00o4I+DVrefhv+nX0ulyi3biSHCPDe+yLv5o/p6d/UVlirijB8E16FtfwSAi4g3tcqrQ4lRAqQSoFEZJehYEcw==}
    engines: {node: '>= 0.4'}

  regenerate-unicode-properties@10.1.0:
    resolution: {integrity: sha512-d1VudCLoIGitcU/hEg2QqvyGZQmdC0Lf8BqdOMXGFSvJP4bNV1+XqbPQeHHLD51Jh4QJJ225dlIFvY4Ly6MXmQ==}
    engines: {node: '>=4'}

  regenerate-unicode-properties@10.2.0:
    resolution: {integrity: sha512-DqHn3DwbmmPVzeKj9woBadqmXxLvQoQIwu7nopMc72ztvxVmVk2SBhSnx67zuye5TP+lJsb/TBQsjLKhnDf3MA==}
    engines: {node: '>=4'}

  regenerate@1.4.2:
    resolution: {integrity: sha512-zrceR/XhGYU/d/opr2EKO7aRHUeiBI8qjtfHqADTwZd6Szfy16la6kqD0MIUs5z5hx6AaKa+PixpPrR289+I0A==}

  regexp.prototype.flags@1.5.0:
    resolution: {integrity: sha512-0SutC3pNudRKgquxGoRGIz946MZVHqbNfPjBdxeOhBrdgDKlRoXmYLQN9xRbrR09ZXWeGAdPuif7egofn6v5LA==}
    engines: {node: '>= 0.4'}

  regexp.prototype.flags@1.5.4:
    resolution: {integrity: sha512-dYqgNSZbDwkaJ2ceRd9ojCGjBq+mOm9LmtXnAnEGyHhN/5R7iDW2TRw3h+o/jCFxus3P2LfWIIiwowAjANm7IA==}
    engines: {node: '>= 0.4'}

  regexpp@3.2.0:
    resolution: {integrity: sha512-pq2bWo9mVD43nbts2wGv17XLiNLya+GklZ8kaDLV2Z08gDCsGpnKn9BFMepvWuHCbyVvY7J5o5+BVvoQbmlJLg==}
    engines: {node: '>=8'}

  regexpu-core@5.2.2:
    resolution: {integrity: sha512-T0+1Zp2wjF/juXMrMxHxidqGYn8U4R+zleSJhX9tQ1PUsS8a9UtYfbsF9LdiVgNX3kiX8RNaKM42nfSgvFJjmw==}
    engines: {node: '>=4'}

  regexpu-core@6.2.0:
    resolution: {integrity: sha512-H66BPQMrv+V16t8xtmq+UC0CBpiTBA60V8ibS1QVReIp8T1z8hwFxqcGzm9K6lgsN7sB5edVH8a+ze6Fqm4weA==}
    engines: {node: '>=4'}

  regjsgen@0.7.1:
    resolution: {integrity: sha512-RAt+8H2ZEzHeYWxZ3H2z6tF18zyyOnlcdaafLrm21Bguj7uZy6ULibiAFdXEtKQY4Sy7wDTwDiOazasMLc4KPA==}

  regjsgen@0.8.0:
    resolution: {integrity: sha512-RvwtGe3d7LvWiDQXeQw8p5asZUmfU1G/l6WbUXeHta7Y2PEIvBTwH6E2EfmYUK8pxcxEdEmaomqyp0vZZ7C+3Q==}

  regjsparser@0.12.0:
    resolution: {integrity: sha512-cnE+y8bz4NhMjISKbgeVJtqNbtf5QpjZP+Bslo+UqkIt9QPnX9q095eiRRASJG1/tz6dlNr6Z5NsBiWYokp6EQ==}
    hasBin: true

  regjsparser@0.9.1:
    resolution: {integrity: sha512-dQUtn90WanSNl+7mQKcXAgZxvUe7Z0SqXlgzv0za4LwiUhyzBC58yQO3liFoUgu8GiJVInAhJjkj1N0EtQ5nkQ==}
    hasBin: true

  remark-mdx@2.3.0:
    resolution: {integrity: sha512-g53hMkpM0I98MU266IzDFMrTD980gNF3BJnkyFcmN+dD873mQeD5rdMO3Y2X+x8umQfbSE0PcoEDl7ledSA+2g==}

  remark-parse@10.0.2:
    resolution: {integrity: sha512-3ydxgHa/ZQzG8LvC7jTXccARYDcRld3VfcgIIFs7bI6vbRSxJJmzgLEIIoYKyrfhaY+ujuWaf/PJiMZXoiCXgw==}

  remark-stringify@10.0.3:
    resolution: {integrity: sha512-koyOzCMYoUHudypbj4XpnAKFbkddRMYZHwghnxd7ue5210WzGw6kOBwauJTRUMq16jsovXx8dYNvSSWP89kZ3A==}

  require-directory@2.1.1:
    resolution: {integrity: sha512-fGxEI7+wsG9xrvdjsrlmL22OMTTiHRwAMroiEeMgq8gzoLC/PQr7RsRDSTLUg/bZAZtF+TVIkHc6/4RIKrui+Q==}
    engines: {node: '>=0.10.0'}

  require-from-string@2.0.2:
    resolution: {integrity: sha512-Xf0nWe6RseziFMu+Ap9biiUbmplq6S9/p+7w7YXP/JBHhrUDDUhwa+vANyubuqfZWTveU//DYVGsDG7RKL/vEw==}
    engines: {node: '>=0.10.0'}

  resolve-cwd@3.0.0:
    resolution: {integrity: sha512-OrZaX2Mb+rJCpH/6CpSqt9xFVpN++x01XnN2ie9g6P5/3xelLAkXWVADpdz1IHD/KFfEXyE6V0U01OQ3UO2rEg==}
    engines: {node: '>=8'}

  resolve-from@4.0.0:
    resolution: {integrity: sha512-pb/MYmXstAkysRFx8piNI1tGFNQIFA3vkE3Gq4EuA1dF6gHp/+vgZqsCGJapvy8N3Q+4o7FwvquPJcnZ7RYy4g==}
    engines: {node: '>=4'}

  resolve-from@5.0.0:
    resolution: {integrity: sha512-qYg9KP24dD5qka9J47d0aVky0N+b4fTU89LN9iDnjB5waksiC49rvMB0PrUJQGoTmH50XPiqOvAjDfaijGxYZw==}
    engines: {node: '>=8'}

  resolve.exports@2.0.3:
    resolution: {integrity: sha512-OcXjMsGdhL4XnbShKpAcSqPMzQoYkYyhbEaeSko47MjRP9NfEQMhZkXL1DoFlt9LWQn4YttrdnV6X2OiyzBi+A==}
    engines: {node: '>=10'}

  resolve@1.22.1:
    resolution: {integrity: sha512-nBpuuYuY5jFsli/JIs1oldw6fOQCBioohqWZg/2hiaOybXOft4lonv85uDOKXdf8rhyK159cxU5cDcK/NKk8zw==}
    hasBin: true

  resolve@1.22.10:
    resolution: {integrity: sha512-NPRy+/ncIMeDlTAsuqwKIiferiawhefFJtkNSW0qZJEqMEb+qBt/77B/jGeeek+F0uOeN05CDa6HXbbIgtVX4w==}
    engines: {node: '>= 0.4'}
    hasBin: true

  resolve@2.0.0-next.5:
    resolution: {integrity: sha512-U7WjGVG9sH8tvjW5SmGbQuui75FiyjAX72HX15DwBBwF9dNiQZRQAg9nnPhYy+TUnE0+VcrttuvNI8oSxZcocA==}
    hasBin: true

  reusify@1.0.4:
    resolution: {integrity: sha512-U9nH88a3fc/ekCF1l0/UP1IosiuIjyTh7hBvXVMHYgVcfGvt897Xguj2UOLDeI5BG2m7/uwyaLVT6fbtCwTyzw==}
    engines: {iojs: '>=1.0.0', node: '>=0.10.0'}

  rimraf@3.0.2:
    resolution: {integrity: sha512-JZkJMZkAGFFPP2YqXZXPbMlMBgsxzE8ILs4lMIX/2o0L9UBw9O/Y3o6wFw/i9YLapcUJWwqbi3kdxIPdC62TIA==}
    deprecated: Rimraf versions prior to v4 are no longer supported
    hasBin: true

  router@2.2.0:
    resolution: {integrity: sha512-nLTrUKm2UyiL7rlhapu/Zl45FwNgkZGaCpZbIHajDYgwlJCOzLSk+cIPAnsEqV955GjILJnKbdQC1nVPz+gAYQ==}
    engines: {node: '>= 18'}

  rrweb-cssom@0.8.0:
    resolution: {integrity: sha512-guoltQEx+9aMf2gDZ0s62EcV8lsXR+0w8915TC3ITdn2YueuNjdAYh/levpU9nFaoChh9RUS5ZdQMrKfVEN9tw==}

  run-parallel@1.2.0:
    resolution: {integrity: sha512-5l4VyZR86LZ/lDxZTR6jqL8AFE2S0IFLMP26AbjsLVADxHdhB/c0GUsH+y39UfCi3dzz8OlQuPmnaJOMoDHQBA==}

  sade@1.8.1:
    resolution: {integrity: sha512-xal3CZX1Xlo/k4ApwCFrHVACi9fBqJ7V+mwhBsuf/1IOKbBy098Fex+Wa/5QMubw09pSZ/u8EY8PWgevJsXp1A==}
    engines: {node: '>=6'}

  safe-array-concat@1.1.3:
    resolution: {integrity: sha512-AURm5f0jYEOydBj7VQlVvDrjeFgthDdEF5H1dP+6mNpoXOMo1quQqJ4wvJDyRZ9+pO3kGWoOdmV08cSv2aJV6Q==}
    engines: {node: '>=0.4'}

  safe-buffer@5.1.2:
    resolution: {integrity: sha512-Gd2UZBJDkXlY7GbJxfsE8/nvKkUEU1G38c1siN6QP6a9PT9MmHB8GnpscSmMJSoF8LOIrt8ud/wPtojys4G6+g==}

  safe-buffer@5.2.1:
    resolution: {integrity: sha512-rp3So07KcdmmKbGvgaNxQSJr7bGVSVk5S9Eq1F+ppbRo70+YeaDxkw5Dd8NPN+GD6bjnYm2VuPuCXmpuYvmCXQ==}

  safe-push-apply@1.0.0:
    resolution: {integrity: sha512-iKE9w/Z7xCzUMIZqdBsp6pEQvwuEebH4vdpjcDWnyzaI6yl6O9FHvVpmGelvEHNsoY6wGblkxR6Zty/h00WiSA==}
    engines: {node: '>= 0.4'}

  safe-regex-test@1.0.0:
    resolution: {integrity: sha512-JBUUzyOgEwXQY1NuPtvcj/qcBDbDmEvWufhlnXZIm75DEHp+afM1r1ujJpJsV/gSM4t59tpDyPi1sd6ZaPFfsA==}

  safe-regex-test@1.1.0:
    resolution: {integrity: sha512-x/+Cz4YrimQxQccJf5mKEbIa1NzeCRNI5Ecl/ekmlYaampdNLPalVyIcCZNNH3MvmqBugV5TMYZXv0ljslUlaw==}
    engines: {node: '>= 0.4'}

  safe-stable-stringify@2.4.2:
    resolution: {integrity: sha512-gMxvPJYhP0O9n2pvcfYfIuYgbledAOJFcqRThtPRmjscaipiwcwPPKLytpVzMkG2HAN87Qmo2d4PtGiri1dSLA==}
    engines: {node: '>=10'}

  safer-buffer@2.1.2:
    resolution: {integrity: sha512-YZo3K82SD7Riyi0E1EQPojLz7kpepnSQI9IyPbHHg1XXXevb5dJI7tpyN2ADxGcQbHG7vcyRHk0cbwqcQriUtg==}

  saxes@6.0.0:
    resolution: {integrity: sha512-xAg7SOnEhrm5zI3puOOKyy1OMcMlIJZYNJY7xLBwSze0UjhPLnWfj2GF2EpT0jmzaJKIWKHLsaSSajf35bcYnA==}
    engines: {node: '>=v12.22.7'}

  seek-bzip@1.0.6:
    resolution: {integrity: sha512-e1QtP3YL5tWww8uKaOCQ18UxIT2laNBXHjV/S2WYCiK4udiv8lkG89KRIoCjUagnAmCBurjF4zEVX2ByBbnCjQ==}
    hasBin: true

  semver@5.7.1:
    resolution: {integrity: sha512-sauaDf/PZdVgrLTNYHRtpXa1iRiKcaebiKQ1BJdpQlWH2lCvexQdX55snPFyK7QzpudqbCI0qXFfOasHdyNDGQ==}
    hasBin: true

  semver@6.3.0:
    resolution: {integrity: sha512-b39TBaTSfV6yBrapU89p5fKekE2m/NwnDocOVruQFS1/veMgdzuPcnOM34M6CwxW8jH/lxEa5rBoDeUwu5HHTw==}
    hasBin: true

  semver@6.3.1:
    resolution: {integrity: sha512-BR7VvDCVHO+q2xBEWskxS6DJE1qRnb7DxzUrogb71CWoSficBxYsiAGd+Kl0mmq/MprG9yArRkyrQxTO6XjMzA==}
    hasBin: true

  semver@7.7.2:
    resolution: {integrity: sha512-RF0Fw+rO5AMf9MAyaRXI4AV0Ulj5lMHqVxxdSgiVbixSCXoEmmX/jk0CuJw4+3SqroYO9VoUh+HcuJivvtJemA==}
    engines: {node: '>=10'}
    hasBin: true

  send@1.2.0:
    resolution: {integrity: sha512-uaW0WwXKpL9blXE2o0bRhoL2EGXIrZxQ2ZQ4mgcfoBxdFmQold+qWsD2jLrfZ0trjKL6vOw0j//eAwcALFjKSw==}
    engines: {node: '>= 18'}

  serve-static@2.2.0:
    resolution: {integrity: sha512-61g9pCh0Vnh7IutZjtLGGpTA355+OPn2TyDv/6ivP2h/AdAVX9azsoxmg2/M6nZeQZNYBEwIcsne1mJd9oQItQ==}
    engines: {node: '>= 18'}

  set-function-length@1.2.2:
    resolution: {integrity: sha512-pgRc4hJ4/sNjWCSS9AmnS40x3bNMDTknHgL5UaMBTMyJnU90EgWh1Rz+MC9eFu4BuN/UwZjKQuY/1v3rM7HMfg==}
    engines: {node: '>= 0.4'}

  set-function-name@2.0.2:
    resolution: {integrity: sha512-7PGFlmtwsEADb0WYyvCMa1t+yke6daIG4Wirafur5kcf+MhUnPms1UeR0CKQdTZD81yESwMHbtn+TR+dMviakQ==}
    engines: {node: '>= 0.4'}

  set-proto@1.0.0:
    resolution: {integrity: sha512-RJRdvCo6IAnPdsvP/7m6bsQqNnn1FCBX5ZNtFL98MmFF/4xAIJTIg1YbHW5DC2W5SKZanrC6i4HsJqlajw/dZw==}
    engines: {node: '>= 0.4'}

  setimmediate@1.0.5:
    resolution: {integrity: sha512-MATJdZp8sLqDl/68LfQmbP8zKPLQNV6BIZoIgrscFDQ+RsvK/BxeDQOgyxKKoh0y/8h3BqVFnCqQ/gd+reiIXA==}

  setprototypeof@1.2.0:
    resolution: {integrity: sha512-E5LDX7Wrp85Kil5bhZv46j8jOeboKq5JMmYM3gVGdGH8xFpPWXUMsNrlODCrkoxMEeNi/XZIwuRvY4XNwYMJpw==}

  shebang-command@1.2.0:
    resolution: {integrity: sha512-EV3L1+UQWGor21OmnvojK36mhg+TyIKDh3iFBKBohr5xeXIhNBcx8oWdgkTEEQ+BEFFYdLRuqMfd5L84N1V5Vg==}
    engines: {node: '>=0.10.0'}

  shebang-command@2.0.0:
    resolution: {integrity: sha512-kHxr2zZpYtdmrN1qDjrrX/Z1rR1kG8Dx+gkpK1G4eXmvXswmcE1hTWBWYUzlraYw1/yZp6YuDY77YtvbN0dmDA==}
    engines: {node: '>=8'}

  shebang-regex@1.0.0:
    resolution: {integrity: sha512-wpoSFAxys6b2a2wHZ1XpDSgD7N9iVjg29Ph9uV/uaP9Ex/KXlkTZTeddxDPSYQpgvzKLGJke2UU0AzoGCjNIvQ==}
    engines: {node: '>=0.10.0'}

  shebang-regex@3.0.0:
    resolution: {integrity: sha512-7++dFhtcx3353uBaq8DDR4NuxBetBzC7ZQOhmTQInHEd6bSrXdiEyzCvG07Z44UYdLShWUyXt5M/yhz8ekcb1A==}
    engines: {node: '>=8'}

  shell-quote@1.7.4:
    resolution: {integrity: sha512-8o/QEhSSRb1a5i7TFR0iM4G16Z0vYB2OQVs4G3aAFXjn3T6yEx8AZxy1PgDF7I00LZHYA3WxaSYIf5e5sAX8Rw==}

  side-channel-list@1.0.0:
    resolution: {integrity: sha512-FCLHtRD/gnpCiCHEiJLOwdmFP+wzCmDEkc9y7NsYxeF4u7Btsn1ZuwgwJGxImImHicJArLP4R0yX4c2KCrMrTA==}
    engines: {node: '>= 0.4'}

  side-channel-map@1.0.1:
    resolution: {integrity: sha512-VCjCNfgMsby3tTdo02nbjtM/ewra6jPHmpThenkTYh8pG9ucZ/1P8So4u4FGBek/BjpOVsDCMoLA/iuBKIFXRA==}
    engines: {node: '>= 0.4'}

  side-channel-weakmap@1.0.2:
    resolution: {integrity: sha512-WPS/HvHQTYnHisLo9McqBHOJk2FkHO/tlpvldyrnem4aeQp4hai3gythswg6p01oSoTl58rcpiFAjF2br2Ak2A==}
    engines: {node: '>= 0.4'}

  side-channel@1.0.4:
    resolution: {integrity: sha512-q5XPytqFEIKHkGdiMIrY10mvLRvnQh42/+GoBlFW3b2LXLE2xxJpZFdm94we0BaoV3RwJyGqg5wS7epxTv0Zvw==}

  side-channel@1.1.0:
    resolution: {integrity: sha512-ZX99e6tRweoUXqR+VBrslhda51Nh5MTQwou5tnUDgbtyM0dBgmhEDtWGP/xbKn6hqfPRHujUNwz5fy/wbbhnpw==}
    engines: {node: '>= 0.4'}

  signal-exit@3.0.7:
    resolution: {integrity: sha512-wnD2ZE+l+SPC/uoS0vXeE9L1+0wuaMqKlfz9AMUo38JsyLSBWSFcHR1Rri62LZc12vLr1gb3jl7iwQhgwpAbGQ==}

  signal-exit@4.1.0:
    resolution: {integrity: sha512-bzyZ1e88w9O1iNJbKnOlvYTrWPDl46O1bG0D3XInv+9tkPrxrN8jUUTiFlDkkmKWgn1M6CfIA13SuGqOa9Korw==}
    engines: {node: '>=14'}

  simple-swizzle@0.2.2:
    resolution: {integrity: sha512-JA//kQgZtbuY83m+xT+tXJkmJncGMTFT+C+g2h2R9uxkYIrE2yy9sgmcLhCnw57/WSD+Eh3J97FPEDFnbXnDUg==}

  sisteransi@1.0.5:
    resolution: {integrity: sha512-bLGGlR1QxBcynn2d5YmDX4MGjlZvy2MRBDRNHLJ8VI6l6+9FUiyTFNJ0IveOSP0bcXgVDPRcfGqA0pjaqUpfVg==}

  slash@3.0.0:
    resolution: {integrity: sha512-g9Q1haeby36OSStwb4ntCGGGaKsaVSjQ68fBxoQcutl5fS1vuY18H3wSt3jFyFtrkx+Kz0V1G85A4MyAdDMi2Q==}
    engines: {node: '>=8'}

  source-map-support@0.5.13:
    resolution: {integrity: sha512-SHSKFHadjVA5oR4PPqhtAVdcBWwRYVd6g6cAXnIbRiIwc2EhPrTuKUBdSLvlEKyIP3GCf89fltvcZiP9MMFA1w==}

  source-map@0.6.1:
    resolution: {integrity: sha512-UjgapumWlbMhkBgzT7Ykc5YXUT46F0iKu8SGXq0bcwP5dz/h0Plj6enJqjz1Zbq2l5WaqYnrVbwWOWMyF3F47g==}
    engines: {node: '>=0.10.0'}

  spdx-correct@3.1.1:
    resolution: {integrity: sha512-cOYcUWwhCuHCXi49RhFRCyJEK3iPj1Ziz9DpViV3tbZOwXD49QzIN3MpOLJNxh2qwq2lJJZaKMVw9qNi4jTC0w==}

  spdx-exceptions@2.3.0:
    resolution: {integrity: sha512-/tTrYOC7PPI1nUAgx34hUpqXuyJG+DTHJTnIULG4rDygi4xu/tfgmq1e1cIRwRzwZgo4NLySi+ricLkZkw4i5A==}

  spdx-expression-parse@3.0.1:
    resolution: {integrity: sha512-cbqHunsQWnJNE6KhVSMsMeH5H/L9EpymbzqTQ3uLwNCLZ1Q481oWaofqH7nO6V07xlXwY6PhQdQ2IedWx/ZK4Q==}

  spdx-license-ids@3.0.12:
    resolution: {integrity: sha512-rr+VVSXtRhO4OHbXUiAF7xW3Bo9DuuF6C5jH+q/x15j2jniycgKbxU09Hr0WqlSLUs4i4ltHGXqTe7VHclYWyA==}

  sprintf-js@1.0.3:
    resolution: {integrity: sha512-D9cPgkvLlV3t3IzL0D0YLvGA9Ahk4PcvVwUbN0dSGr1aP0Nrt4AEnTUbuGvquEC0mA64Gqt1fzirlRs5ibXx8g==}

  stack-trace@0.0.10:
    resolution: {integrity: sha512-KGzahc7puUKkzyMt+IqAep+TVNbKP+k2Lmwhub39m1AsTSkaDutx56aDCo+HLDzf/D26BIHTJWNiTG1KAJiQCg==}

  stack-utils@2.0.6:
    resolution: {integrity: sha512-XlkWvfIm6RmsWtNJx+uqtKLS8eqFbxUg0ZzLXqY0caEy9l7hruX8IpiDnjsLavoBgqCCR71TqWO8MaXYheJ3RQ==}
    engines: {node: '>=10'}

  statuses@2.0.1:
    resolution: {integrity: sha512-RwNA9Z/7PrK06rYLIzFMlaF+l73iwpzsqRIFgbMLbTcLD6cOao82TaWefPXQvB2fOC4AjuYSEndS7N/mTCbkdQ==}
    engines: {node: '>= 0.8'}

  streamsearch@1.1.0:
    resolution: {integrity: sha512-Mcc5wHehp9aXz1ax6bZUyY5afg9u2rv5cqQI3mRrYkGC8rW2hM02jWuwjtL++LS5qinSyhj2QfLyNsuc+VsExg==}
    engines: {node: '>=10.0.0'}

  string-length@4.0.2:
    resolution: {integrity: sha512-+l6rNN5fYHNhZZy41RXsYptCjA2Igmq4EG7kZAYFQI1E1VTXarr6ZPXBg6eq7Y6eK4FEhY6AJlyuFIb/v/S0VQ==}
    engines: {node: '>=10'}

  string-width@4.2.3:
    resolution: {integrity: sha512-wKyQRQpjJ0sIp62ErSZdGsjMJWsap5oRNihHhu6G7JVO/9jIB6UyevL+tXuOqrng8j/cxKTWyWUwvSTriiZz/g==}
    engines: {node: '>=8'}

  string-width@5.1.2:
    resolution: {integrity: sha512-HnLOCR3vjcY8beoNLtcjZ5/nxn2afmME6lhrDrebokqMap+XbeW8n9TXpPDOqdGK5qcI3oT0GKTW6wC7EMiVqA==}
    engines: {node: '>=12'}

  string.prototype.includes@2.0.1:
    resolution: {integrity: sha512-o7+c9bW6zpAdJHTtujeePODAhkuicdAryFsfVKwA+wGw89wJ4GTY484WTucM9hLtDEOpOvI+aHnzqnC5lHp4Rg==}
    engines: {node: '>= 0.4'}

  string.prototype.matchall@4.0.12:
    resolution: {integrity: sha512-6CC9uyBL+/48dYizRf7H7VAYCMCNTBeM78x/VTUe9bFEaxBepPJDa1Ow99LqI/1yF7kuy7Q3cQsYMrcjGUcskA==}
    engines: {node: '>= 0.4'}

  string.prototype.padend@3.1.4:
    resolution: {integrity: sha512-67otBXoksdjsnXXRUq+KMVTdlVRZ2af422Y0aTyTjVaoQkGr3mxl2Bc5emi7dOQ3OGVVQQskmLEWwFXwommpNw==}
    engines: {node: '>= 0.4'}

  string.prototype.repeat@1.0.0:
    resolution: {integrity: sha512-0u/TldDbKD8bFCQ/4f5+mNRrXwZ8hg2w7ZR8wa16e8z9XpePWl3eGEcUD0OXpEH/VJH/2G3gjUtR3ZOiBe2S/w==}

  string.prototype.trim@1.2.10:
    resolution: {integrity: sha512-Rs66F0P/1kedk5lyYyH9uBzuiI/kNRmwJAR9quK6VOtIpZ2G+hMZd+HQbbv25MgCA6gEffoMZYxlTod4WcdrKA==}
    engines: {node: '>= 0.4'}

  string.prototype.trimend@1.0.6:
    resolution: {integrity: sha512-JySq+4mrPf9EsDBEDYMOb/lM7XQLulwg5R/m1r0PXEFqrV0qHvl58sdTilSXtKOflCsK2E8jxf+GKC0T07RWwQ==}

  string.prototype.trimend@1.0.9:
    resolution: {integrity: sha512-G7Ok5C6E/j4SGfyLCloXTrngQIQU3PWtXGst3yM7Bea9FRURf1S42ZHlZZtsNque2FN2PoUhfZXYLNWwEr4dLQ==}
    engines: {node: '>= 0.4'}

  string.prototype.trimstart@1.0.6:
    resolution: {integrity: sha512-omqjMDaY92pbn5HOX7f9IccLA+U1tA9GvtU4JrodiXFfYB7jPzzHpRzpglLAjtUV6bB557zwClJezTqnAiYnQA==}

  string.prototype.trimstart@1.0.8:
    resolution: {integrity: sha512-UXSH262CSZY1tfu3G3Secr6uGLCFVPMhIqHjlgCUtCCcgihYc/xKs9djMTMUOb2j1mVSeU8EU6NWc/iQKU6Gfg==}
    engines: {node: '>= 0.4'}

  string_decoder@1.1.1:
    resolution: {integrity: sha512-n/ShnvDi6FHbbVfviro+WojiFzv+s8MPMHBczVePfUpDJLwoLT0ht1l4YwBCbi8pJAveEEdnkHyPyTP/mzRfwg==}

  string_decoder@1.3.0:
    resolution: {integrity: sha512-hkRX8U1WjJFd8LsDJ2yQ/wWWxaopEsABU1XfkM8A+j0+85JAGppt16cr1Whg6KIbb4okU6Mql6BOj+uup/wKeA==}

  stringify-entities@4.0.3:
    resolution: {integrity: sha512-BP9nNHMhhfcMbiuQKCqMjhDP5yBCAxsPu4pHFFzJ6Alo9dZgY4VLDPutXqIjpRiMoKdp7Av85Gr73Q5uH9k7+g==}

  strip-ansi@6.0.1:
    resolution: {integrity: sha512-Y38VPSHcqkFrCpFnQ9vuSXmquuv5oXOKpGeT6aGrr3o3Gc9AlVa6JBfUSOCnbxGGZF+/0ooI7KrPuUSztUdU5A==}
    engines: {node: '>=8'}

  strip-ansi@7.1.0:
    resolution: {integrity: sha512-iq6eVVI64nQQTRYq2KtEg2d2uU7LElhTJwsH4YzIHZshxlgZms/wIc4VoDQTlG/IvVIrBKG06CrZnp0qv7hkcQ==}
    engines: {node: '>=12'}

  strip-bom@3.0.0:
    resolution: {integrity: sha512-vavAMRXOgBVNF6nyEEmL3DBK19iRpDcoIwW+swQ+CbGiu7lju6t+JklA1MHweoWtadgt4ISVUsXLyDq34ddcwA==}
    engines: {node: '>=4'}

  strip-bom@4.0.0:
    resolution: {integrity: sha512-3xurFv5tEgii33Zi8Jtp55wEIILR9eh34FAW00PZf+JnSsTmV/ioewSgQl97JHvgjoRGwPShsWm+IdrxB35d0w==}
    engines: {node: '>=8'}

  strip-dirs@2.1.0:
    resolution: {integrity: sha512-JOCxOeKLm2CAS73y/U4ZeZPTkE+gNVCzKt7Eox84Iej1LT/2pTWYpZKJuxwQpvX1LiZb1xokNR7RLfuBAa7T3g==}

  strip-final-newline@2.0.0:
    resolution: {integrity: sha512-BrpvfNAE3dcvq7ll3xVumzjKjZQ5tI1sEUIKr3Uoks0XUl45St3FlatVqef9prk4jRDzhW6WZg+3bk93y6pLjA==}
    engines: {node: '>=6'}

  strip-json-comments@3.1.1:
    resolution: {integrity: sha512-6fPc+R4ihwqP6N/aIv2f1gMH8lOVtWQHoqC4yK6oSDVVocumAsfCqjkXnqiYMhmMwS/mEHLp7Vehlt3ql6lEig==}
    engines: {node: '>=8'}

  supports-color@5.5.0:
    resolution: {integrity: sha512-QjVjwdXIt408MIiAqCX4oUKsgU2EqAGzs2Ppkm4aQYbjm+ZEWEcW4SfFNTr4uMNZma0ey4f5lgLrkB0aX0QMow==}
    engines: {node: '>=4'}

  supports-color@7.2.0:
    resolution: {integrity: sha512-qpCAvRl9stuOHveKsn7HncJRvv501qIacKzQlO/+Lwxc9+0q2wLyv4Dfvt80/DPn2pqOBsJdDiogXGR9+OvwRw==}
    engines: {node: '>=8'}

  supports-color@8.1.1:
    resolution: {integrity: sha512-MpUEN2OodtUzxvKQl72cUF7RQ5EiHsGvSsVG0ia9c5RbWGL2CI4C7EpPS8UTBIplnlzZiNuV56w+FuNxy3ty2Q==}
    engines: {node: '>=10'}

  supports-color@9.4.0:
    resolution: {integrity: sha512-VL+lNrEoIXww1coLPOmiEmK/0sGigko5COxI09KzHc2VJXJsQ37UaQ+8quuxjDeA7+KnLGTWRyOXSLLR2Wb4jw==}
    engines: {node: '>=12'}

  supports-preserve-symlinks-flag@1.0.0:
    resolution: {integrity: sha512-ot0WnXS9fgdkgIcePe6RHNk1WA8+muPa6cSjeR3V8K27q9BB1rTE3R1p7Hv0z1ZyAc8s6Vvv8DIyWf681MAt0w==}
    engines: {node: '>= 0.4'}

  swagger-ui-dist@5.3.0:
    resolution: {integrity: sha512-v4+Lw9cCCPSWqg34lOxzoq3DwCkZcPrUq/m35g/4KN8lFlr9wsRGkdFBjhO87dH63xz0k36lpa/B9SEF50ia+Q==}

  swagger-ui-express@5.0.1:
    resolution: {integrity: sha512-SrNU3RiBGTLLmFU8GIJdOdanJTl4TOmT27tt3bWWHppqYmAZ6IDuEuBvMU6nZq0zLEe6b/1rACXCgLZqO6ZfrA==}
    engines: {node: '>= v0.10.32'}
    peerDependencies:
      express: '>=4.0.0 || >=5.0.0-beta'

  symbol-tree@3.2.4:
    resolution: {integrity: sha512-9QNk5KwDF+Bvz+PyObkmSYjI5ksVUYtjW7AU22r2NKcfLJcXp96hkDWU3+XndOsUb+AQ9QhfzfCT2O+CNWT5Tw==}

  synckit@0.9.2:
    resolution: {integrity: sha512-vrozgXDQwYO72vHjUb/HnFbQx1exDjoKzqx23aXEg2a9VIg2TSFZ8FmeZpTjUCFMYw7mpX4BE2SFu8wI7asYsw==}
    engines: {node: ^14.18.0 || >=16.0.0}

  tar-stream@1.6.2:
    resolution: {integrity: sha512-rzS0heiNf8Xn7/mpdSVVSMAWAoy9bfb1WOTYC78Z0UQKeKa/CWS8FOq0lKGNa8DWKAn9gxjCvMLYc5PGXYlK2A==}
    engines: {node: '>= 0.8.0'}

  tdigest@0.1.2:
    resolution: {integrity: sha512-+G0LLgjjo9BZX2MfdvPfH+MKLCrxlXSYec5DaPYP1fe6Iyhf0/fSmJ0bFiZ1F8BT6cGXl2LpltQptzjXKWEkKA==}

  test-exclude@6.0.0:
    resolution: {integrity: sha512-cAGWPIyOHU6zlmg88jwm7VRyXnMN7iV68OGAbYDk/Mh/xC/pzVPlQtY6ngoIH/5/tciuhGfvESU8GrHrcxD56w==}
    engines: {node: '>=8'}

  text-hex@1.0.0:
    resolution: {integrity: sha512-uuVGNWzgJ4yhRaNSiubPY7OjISw4sw4E5Uv0wbjp+OzcbmVU/rsT8ujgcXJhn9ypzsgr5vlzpPqP+MBBKcGvbg==}

  text-table@0.2.0:
    resolution: {integrity: sha512-N+8UisAXDGk8PFXP4HAzVR9nbfmVJ3zYLAWiTIoqC5v5isinhr+r5uaO8+7r3BMfuNIufIsA7RdpVgacC2cSpw==}

  through@2.3.8:
    resolution: {integrity: sha512-w89qg7PI8wAdvX60bMDP+bFoD5Dvhm9oLheFp5O4a2QF0cSBGsBX4qZmadPMvVqlLJBBci+WqGGOAPvcDeNSVg==}

  tldts-core@6.1.86:
    resolution: {integrity: sha512-Je6p7pkk+KMzMv2XXKmAE3McmolOQFdxkKw0R8EYNr7sELW46JqnNeTX8ybPiQgvg1ymCoF8LXs5fzFaZvJPTA==}

  tldts@6.1.86:
    resolution: {integrity: sha512-WMi/OQ2axVTf/ykqCQgXiIct+mSQDFdH2fkwhPwgEwvJ1kSzZRiinb0zF2Xb8u4+OqPChmyI6MEu4EezNJz+FQ==}
    hasBin: true

  tmpl@1.0.5:
    resolution: {integrity: sha512-3f0uOEAQwIqGuWW2MVzYg8fV/QNnc/IpuJNG837rLuczAaLVHslWHZQj4IGiEl5Hs3kkbhwL9Ab7Hrsmuj+Smw==}

  to-buffer@1.1.1:
    resolution: {integrity: sha512-lx9B5iv7msuFYE3dytT+KE5tap+rNYw+K4jVkb9R/asAb+pbBSM17jtunHplhBe6RRJdZx3Pn2Jph24O32mOVg==}

  to-fast-properties@2.0.0:
    resolution: {integrity: sha512-/OaKK0xYrs3DmxRYqL/yDc+FxFUVYhDlXMhRmv3z915w2HF1tnN1omB354j8VUGO/hbRzyD6Y3sA7v7GS/ceog==}
    engines: {node: '>=4'}

  to-regex-range@5.0.1:
    resolution: {integrity: sha512-65P7iz6X5yEr1cwcgvQxbbIw7Uk3gOy5dIdtZ4rDveLqhrdJP+Li/Hx6tyK0NEb+2GCyneCMJiGqrADCSNk8sQ==}
    engines: {node: '>=8.0'}

  to-vfile@7.2.4:
    resolution: {integrity: sha512-2eQ+rJ2qGbyw3senPI0qjuM7aut8IYXK6AEoOWb+fJx/mQYzviTckm1wDjq91QYHAPBTYzmdJXxMFA6Mk14mdw==}

  toidentifier@1.0.1:
    resolution: {integrity: sha512-o5sSPKEkg/DIQNmH43V0/uerLrpzVedkUh8tGNvaeXpfpuwjKenlSox/2O/BTlZUtEe+JG7s5YhEz608PlAHRA==}
    engines: {node: '>=0.6'}

  tough-cookie@5.1.2:
    resolution: {integrity: sha512-FVDYdxtnj0G6Qm/DhNPSb8Ju59ULcup3tuJxkFb5K8Bv2pUXILbf0xZWU8PX8Ov19OXljbUyveOFwRMwkXzO+A==}
    engines: {node: '>=16'}

  tr46@5.1.1:
    resolution: {integrity: sha512-hdF5ZgjTqgAntKkklYw0R03MG2x/bSzTtkxmIRw/sTNV8YXsCJ1tfLAX23lhxhHJlEf3CRCOCGGWw3vI3GaSPw==}
    engines: {node: '>=18'}

  triple-beam@1.3.0:
    resolution: {integrity: sha512-XrHUvV5HpdLmIj4uVMxHggLbFSZYIn7HEWsqePZcI50pco+MPqJ50wMGY794X7AOOhxOBAjbkqfAbEe/QMp2Lw==}

  trough@2.1.0:
    resolution: {integrity: sha512-AqTiAOLcj85xS7vQ8QkAV41hPDIJ71XJB4RCUrzo/1GM2CQwhkJGaf9Hgr7BOugMRpgGUrqRg/DrBDl4H40+8g==}

  ts-node@10.9.2:
    resolution: {integrity: sha512-f0FFpIdcHgn8zcPSbf1dRevwt047YMnaiJM3u2w2RewrB+fob/zePZcrOyQoLMMO7aBIddLcQIEK5dYjkLnGrQ==}
    hasBin: true
    peerDependencies:
      '@swc/core': '>=1.2.50'
      '@swc/wasm': '>=1.2.50'
      '@types/node': '*'
      typescript: '>=2.7'
    peerDependenciesMeta:
      '@swc/core':
        optional: true
      '@swc/wasm':
        optional: true

  tsconfig-paths@3.15.0:
    resolution: {integrity: sha512-2Ac2RgzDe/cn48GvOe3M+o82pEFewD3UPbyoUHHdKasHwJKjds4fLXWf/Ux5kATBKN20oaFGu+jbElp1pos0mg==}

  tslib@1.14.1:
    resolution: {integrity: sha512-Xni35NKzjgMrwevysHTCArtLDpPvye8zV/0E4EyYn43P7/7qvQwPh9BGkHewbMulVntbigmcT7rdX3BNo9wRJg==}

  tslib@2.8.1:
    resolution: {integrity: sha512-oJFu94HQb+KVduSUQL7wnpmqnfmLsOA/nAh6b6EH0wCEoK0/mPeXU6c3wKDV83MkOuHPRHtSXKKU99IBazS/2w==}

  tsutils@3.21.0:
    resolution: {integrity: sha512-mHKK3iUXL+3UF6xL5k0PEhKRUBKPBCv/+RkEOpjRWxxx27KKRBmmA60A9pgOUvMi8GKhRMPEmjBRPzs2W7O1OA==}
    engines: {node: '>= 6'}
    peerDependencies:
      typescript: '>=2.8.0 || >= 3.2.0-dev || >= 3.3.0-dev || >= 3.4.0-dev || >= 3.5.0-dev || >= 3.6.0-dev || >= 3.6.0-beta || >= 3.7.0-dev || >= 3.7.0-beta'

  type-check@0.4.0:
    resolution: {integrity: sha512-XleUoc9uwGXqjWwXaUTZAmzMcFZ5858QA2vvx1Ur5xIcixXIP+8LnFDgRplU30us6teqdlskFfu+ae4K79Ooew==}
    engines: {node: '>= 0.8.0'}

  type-detect@4.0.8:
    resolution: {integrity: sha512-0fr/mIH1dlO+x7TlcMy+bIDqKPsw/70tVyeHW787goQjhmqaZe10uwLujubK9q9Lg6Fiho1KUKDYz0Z7k7g5/g==}
    engines: {node: '>=4'}

  type-fest@0.20.2:
    resolution: {integrity: sha512-Ne+eE4r0/iWnpAxD852z3A+N0Bt5RN//NjJwRd2VFHEmrywxf5vsZlh4R6lixl6B+wz/8d+maTSAkN1FIkI3LQ==}
    engines: {node: '>=10'}

  type-fest@0.21.3:
    resolution: {integrity: sha512-t0rzBq87m3fVcduHDUFhKmyyX+9eo6WQjZvf51Ea/M0Q7+T374Jp1aUiyUl0GKxp8M/OETVHSDvmkyPgvX+X2w==}
    engines: {node: '>=10'}

  type-fest@2.19.0:
    resolution: {integrity: sha512-RAH822pAdBgcNMAfWnCBU3CFZcfZ/i1eZjwFU/dsLKumyuuP3niueg2UAukXYF0E2AAoc82ZSSf9J0WQBinzHA==}
    engines: {node: '>=12.20'}

  type-is@1.6.18:
    resolution: {integrity: sha512-TkRKr9sUTxEH8MdfuCSP7VizJyzRNMjj2J2do2Jr3Kym598JVdEksuzPQCnlFPW4ky9Q+iA+ma9BGm06XQBy8g==}
    engines: {node: '>= 0.6'}

  type-is@2.0.1:
    resolution: {integrity: sha512-OZs6gsjF4vMp32qrCbiVSkrFmXtG/AZhY3t0iAMrMBiAZyV9oALtXO8hsrHbMXF9x6L3grlFuwW2oAz7cav+Gw==}
    engines: {node: '>= 0.6'}

  typed-array-buffer@1.0.3:
    resolution: {integrity: sha512-nAYYwfY3qnzX30IkA6AQZjVbtK6duGontcQm1WSG1MD94YLqK0515GNApXkoxKOWMusVssAHWLh9SeaoefYFGw==}
    engines: {node: '>= 0.4'}

  typed-array-byte-length@1.0.3:
    resolution: {integrity: sha512-BaXgOuIxz8n8pIq3e7Atg/7s+DpiYrxn4vdot3w9KbnBhcRQq6o3xemQdIfynqSeXeDrF32x+WvfzmOjPiY9lg==}
    engines: {node: '>= 0.4'}

  typed-array-byte-offset@1.0.4:
    resolution: {integrity: sha512-bTlAFB/FBYMcuX81gbL4OcpH5PmlFHqlCCpAl8AlEzMz5k53oNDvN8p1PNOWLEmI2x4orp3raOFB51tv9X+MFQ==}
    engines: {node: '>= 0.4'}

  typed-array-length@1.0.4:
    resolution: {integrity: sha512-KjZypGq+I/H7HI5HlOoGHkWUUGq+Q0TPhQurLbyrVrvnKTBgzLhIJ7j6J/XTQOi0d1RjyZ0wdas8bKs2p0x3Ng==}

  typed-array-length@1.0.7:
    resolution: {integrity: sha512-3KS2b+kL7fsuk/eJZ7EQdnEmQoaho/r6KUef7hxvltNA5DR8NAUM+8wJMbJyZ4G9/7i3v5zPBIMN5aybAh2/Jg==}
    engines: {node: '>= 0.4'}

  typedarray@0.0.6:
    resolution: {integrity: sha512-/aCDEGatGvZ2BIk+HmLf4ifCJFwvKFNb9/JeZPMulfgFracn9QFcAf5GO8B/mweUjSoblS5In0cWhqpfs/5PQA==}

  typescript@4.9.5:
    resolution: {integrity: sha512-1FXk9E2Hm+QzZQ7z+McJiHL4NW1F2EzMu9Nq9i3zAaGqibafqYwCVU6WyWAuyQRRzOlxou8xZSyXLEN8oKj24g==}
    engines: {node: '>=4.2.0'}
    hasBin: true

  unbox-primitive@1.0.2:
    resolution: {integrity: sha512-61pPlCD9h51VoreyJ0BReideM3MDKMKnh6+V9L08331ipq6Q8OFXZYiqP6n/tbHx4s5I9uRhcye6BrbkizkBDw==}

  unbox-primitive@1.1.0:
    resolution: {integrity: sha512-nWJ91DjeOkej/TA8pXQ3myruKpKEYgqvpw9lz4OPHj/NWFNluYrjbz9j01CJ8yKQd2g4jFoOkINCTW2I5LEEyw==}
    engines: {node: '>= 0.4'}

  unbzip2-stream@1.4.3:
    resolution: {integrity: sha512-mlExGW4w71ebDJviH16lQLtZS32VKqsSfk80GCfUlwT/4/hNRFsoscrF/c++9xinkMzECL1uL9DDwXqFWkruPg==}

  unicode-canonical-property-names-ecmascript@2.0.0:
    resolution: {integrity: sha512-yY5PpDlfVIU5+y/BSCxAJRBIS1Zc2dDG3Ujq+sR0U+JjUevW2JhocOF+soROYDSaAezOzOKuyyixhD6mBknSmQ==}
    engines: {node: '>=4'}

  unicode-match-property-ecmascript@2.0.0:
    resolution: {integrity: sha512-5kaZCrbp5mmbz5ulBkDkbY0SsPOjKqVS35VpL9ulMPfSl0J0Xsm+9Evphv9CoIZFwre7aJoa94AY6seMKGVN5Q==}
    engines: {node: '>=4'}

  unicode-match-property-value-ecmascript@2.1.0:
    resolution: {integrity: sha512-qxkjQt6qjg/mYscYMC0XKRn3Rh0wFPlfxB0xkt9CfyTvpX1Ra0+rAmdX2QyAobptSEvuy4RtpPRui6XkV+8wjA==}
    engines: {node: '>=4'}

  unicode-property-aliases-ecmascript@2.1.0:
    resolution: {integrity: sha512-6t3foTQI9qne+OZoVQB/8x8rk2k1eVy1gRXhV3oFQ5T6R1dqQ1xtin3XqSlx3+ATBkliTaR/hHyJBm+LVPNM8w==}
    engines: {node: '>=4'}

  unified-engine@10.1.0:
    resolution: {integrity: sha512-5+JDIs4hqKfHnJcVCxTid1yBoI/++FfF/1PFdSMpaftZZZY+qg2JFruRbf7PaIwa9KgLotXQV3gSjtY0IdcFGQ==}

  unified@10.1.2:
    resolution: {integrity: sha512-pUSWAi/RAnVy1Pif2kAoeWNBa3JVrx0MId2LASj8G+7AiHWoKZNTomq6LG326T68U7/e263X6fTdcXIy7XnF7Q==}

  unist-util-inspect@7.0.2:
    resolution: {integrity: sha512-Op0XnmHUl6C2zo/yJCwhXQSm/SmW22eDZdWP2qdf4WpGrgO1ZxFodq+5zFyeRGasFjJotAnLgfuD1jkcKqiH1Q==}

  unist-util-is@5.1.1:
    resolution: {integrity: sha512-F5CZ68eYzuSvJjGhCLPL3cYx45IxkqXSetCcRgUXtbcm50X2L9oOWQlfUfDdAf+6Pd27YDblBfdtmsThXmwpbQ==}

  unist-util-position-from-estree@1.1.1:
    resolution: {integrity: sha512-xtoY50b5+7IH8tFbkw64gisG9tMSpxDjhX9TmaJJae/XuxQ9R/Kc8Nv1eOsf43Gt4KV/LkriMy9mptDr7XLcaw==}

  unist-util-remove-position@4.0.1:
    resolution: {integrity: sha512-0yDkppiIhDlPrfHELgB+NLQD5mfjup3a8UYclHruTJWmY74je8g+CIFr79x5f6AkmzSwlvKLbs63hC0meOMowQ==}

  unist-util-stringify-position@2.0.3:
    resolution: {integrity: sha512-3faScn5I+hy9VleOq/qNbAd6pAx7iH5jYBMS9I1HgQVijz/4mv5Bvw5iw1sC/90CODiKo81G/ps8AJrISn687g==}

  unist-util-stringify-position@3.0.2:
    resolution: {integrity: sha512-7A6eiDCs9UtjcwZOcCpM4aPII3bAAGv13E96IkawkOAW0OhH+yRxtY0lzo8KiHpzEMfH7Q+FizUmwp8Iqy5EWg==}

  unist-util-visit-parents@5.1.1:
    resolution: {integrity: sha512-gks4baapT/kNRaWxuGkl5BIhoanZo7sC/cUT/JToSRNL1dYoXRFl75d++NkjYk4TAu2uv2Px+l8guMajogeuiw==}

  unist-util-visit@4.1.1:
    resolution: {integrity: sha512-n9KN3WV9k4h1DxYR1LoajgN93wpEi/7ZplVe02IoB4gH5ctI1AaF2670BLHQYbwj+pY83gFtyeySFiyMHJklrg==}

  unist-util-visit@4.1.2:
    resolution: {integrity: sha512-MSd8OUGISqHdVvfY9TPhyK2VdUrPgxkUtWSuMHF6XAAFuL4LokseigBnZtPnJMu+FbynTkFNnFlyjxpVKujMRg==}

  universalify@2.0.0:
    resolution: {integrity: sha512-hAZsKq7Yy11Zu1DE0OzWjw7nnLZmJZYTDZZyEFHZdUhV8FkH5MCfoU1XMaxXovpyW5nq5scPqq0ZDP9Zyl04oQ==}
    engines: {node: '>= 10.0.0'}

  unpipe@1.0.0:
    resolution: {integrity: sha512-pjy2bYhSsufwWlKwPc+l3cN7+wuJlK6uz0YdJEOlQDbl6jo/YlPi4mb8agUkVC8BF7V8NuzeyPNqRksA3hztKQ==}
    engines: {node: '>= 0.8'}

  update-browserslist-db@1.1.3:
    resolution: {integrity: sha512-UxhIZQ+QInVdunkDAaiazvvT/+fXL5Osr0JZlJulepYu6Jd7qJtDZjlur0emRlT71EN3ScPoE7gvsuIKKNavKw==}
    hasBin: true
    peerDependencies:
      browserslist: '>= 4.21.0'

  uri-js@4.4.1:
    resolution: {integrity: sha512-7rKUyy33Q1yc98pQ1DAmLtwX109F7TIfWlW1Ydo8Wl1ii1SeHieeh0HHfPeL2fMXK6z0s8ecKs9frCuLJvndBg==}

  url-value-parser@2.2.0:
    resolution: {integrity: sha512-yIQdxJpgkPamPPAPuGdS7Q548rLhny42tg8d4vyTNzFqvOnwqrgHXvgehT09U7fwrzxi3RxCiXjoNUNnNOlQ8A==}
    engines: {node: '>=6.0.0'}

  util-deprecate@1.0.2:
    resolution: {integrity: sha512-EPD5q1uXyFxJpCrLnCc1nHnq3gOa6DZBocAIiI2TaSCA7VCJ1UJDMagCzIkXNsUYfD1daK//LTEQ8xiIbrHtcw==}

  utils-merge@1.0.1:
    resolution: {integrity: sha512-pMZTvIkT1d+TFGvDOqodOclx0QWkkgi6Tdoa8gC8ffGAAqz9pzPTZWAybbsHHoED/ztMtkv/VoYTYyShUn81hA==}
    engines: {node: '>= 0.4.0'}

  uuid@9.0.1:
    resolution: {integrity: sha512-b+1eJOlsR9K8HJpow9Ok3fiWOWSIcIzXodvv0rQjVoOVNpWMpxf1wZNpt4y9h10odCNrqnYp1OBzRktckBe3sA==}
    hasBin: true

  uvu@0.5.6:
    resolution: {integrity: sha512-+g8ENReyr8YsOc6fv/NVJs2vFdHBnBNdfE49rshrTzDWOlUx4Gq7KOS2GD8eqhy2j+Ejq29+SbKH8yjkAqXqoA==}
    engines: {node: '>=8'}
    hasBin: true

  v8-compile-cache-lib@3.0.1:
    resolution: {integrity: sha512-wa7YjyUGfNZngI/vtK0UHAN+lgDCxBPCylVXGp0zu59Fz5aiGtNXaq3DhIov063MorB+VfufLh3JlF2KdTK3xg==}

  v8-to-istanbul@9.0.1:
    resolution: {integrity: sha512-74Y4LqY74kLE6IFyIjPtkSTWzUZmj8tdHT9Ii/26dvQ6K9Dl2NbEfj0XgU2sHCtKgt5VupqhlO/5aWuqS+IY1w==}
    engines: {node: '>=10.12.0'}

  validate-npm-package-license@3.0.4:
    resolution: {integrity: sha512-DpKm2Ui/xN7/HQKCtpZxoRWBhZ9Z0kqtygG8XCgNQ8ZlDnxuQmWhj566j8fN4Cu3/JmbhsDo7fcAJq4s9h27Ew==}

  vary@1.1.2:
    resolution: {integrity: sha512-BNGbWLfd0eUPabhkXUVm0j8uuvREyTh5ovRa/dyow/BqAbZJyC+5fU+IzQOzmAKzYqYRAISoRhdQr3eIZ/PXqg==}
    engines: {node: '>= 0.8'}

  vfile-location@4.0.1:
    resolution: {integrity: sha512-JDxPlTbZrZCQXogGheBHjbRWjESSPEak770XwWPfw5mTc1v1nWGLB/apzZxsx8a0SJVfF8HK8ql8RD308vXRUw==}

  vfile-message@3.1.3:
    resolution: {integrity: sha512-0yaU+rj2gKAyEk12ffdSbBfjnnj+b1zqTBv3OQCTn8yEB02bsPizwdBPrLJjHnK+cU9EMMcUnNv938XcZIkmdA==}

  vfile-reporter@7.0.5:
    resolution: {integrity: sha512-NdWWXkv6gcd7AZMvDomlQbK3MqFWL1RlGzMn++/O2TI+68+nqxCPTvLugdOtfSzXmjh+xUyhp07HhlrbJjT+mw==}

  vfile-sort@3.0.1:
    resolution: {integrity: sha512-1os1733XY6y0D5x0ugqSeaVJm9lYgj0j5qdcZQFyxlZOSy1jYarL77lLyb5gK4Wqr1d5OxmuyflSO3zKyFnTFw==}

  vfile-statistics@2.0.1:
    resolution: {integrity: sha512-W6dkECZmP32EG/l+dp2jCLdYzmnDBIw6jwiLZSER81oR5AHRcVqL+k3Z+pfH1R73le6ayDkJRMk0sutj1bMVeg==}

  vfile@5.3.7:
    resolution: {integrity: sha512-r7qlzkgErKjobAmyNIkkSpizsFPYiUPuJb5pNW1RB4JcYVZhs4lIbVqk8XPk033CV/1z8ss5pkax8SuhGpcG8g==}

  w3c-keyname@2.2.8:
    resolution: {integrity: sha512-dpojBhNsCNN7T82Tm7k26A6G9ML3NkhDsnw9n/eoxSRlVBB4CEtIQ/KTCLI2Fwf3ataSXRhYFkQi3SlnFwPvPQ==}

  w3c-xmlserializer@4.0.0:
    resolution: {integrity: sha512-d+BFHzbiCx6zGfz0HyQ6Rg69w9k19nviJspaj4yNscGjrHu94sVP+aRm75yEbCh+r2/yR+7q6hux9LVtbuTGBw==}
    engines: {node: '>=14'}

  w3c-xmlserializer@5.0.0:
    resolution: {integrity: sha512-o8qghlI8NZHU1lLPrpi2+Uq7abh4GGPpYANlalzWxyWteJOCsr/P+oPBA49TOLu5FTZO4d3F9MnWJfiMo4BkmA==}
    engines: {node: '>=18'}

  walk-up-path@3.0.1:
    resolution: {integrity: sha512-9YlCL/ynK3CTlrSRrDxZvUauLzAswPCrsaCgilqFevUYpeEW0/3ScEjaa3kbW/T0ghhkEr7mv+fpjqn1Y1YuTA==}

  walker@1.0.8:
    resolution: {integrity: sha512-ts/8E8l5b7kY0vlWLewOkDXMmPdLcVV4GmOQLyxuSswIJsweeFZtAsMF7k1Nszz+TYBQrlYRmzOnr398y1JemQ==}

  webidl-conversions@7.0.0:
    resolution: {integrity: sha512-VwddBukDzu71offAQR975unBIGqfKZpM+8ZX6ySk8nYhVoo5CYaZyzt3YBvYtRtO+aoGlqxPg/B87NGVZ/fu6g==}
    engines: {node: '>=12'}

  whatwg-encoding@3.1.1:
    resolution: {integrity: sha512-6qN4hJdMwfYBtE3YBTTHhoeuUrDBPZmbQaxWAqSALV/MeEnR5z1xd8UKud2RAkFoPkmB+hli1TZSnyi84xz1vQ==}
    engines: {node: '>=18'}

  whatwg-mimetype@4.0.0:
    resolution: {integrity: sha512-QaKxh0eNIi2mE9p2vEdzfagOKHCcj1pJ56EEHGQOVxp8r9/iszLUUV7v89x9O1p/T+NlTM5W7jW6+cz4Fq1YVg==}
    engines: {node: '>=18'}

  whatwg-url@14.2.0:
    resolution: {integrity: sha512-De72GdQZzNTUBBChsXueQUnPKDkg/5A5zp7pFDuQAj5UFoENpiACU0wlCvzpAGnTkj++ihpKwKyYewn/XNUbKw==}
    engines: {node: '>=18'}

  which-boxed-primitive@1.0.2:
    resolution: {integrity: sha512-bwZdv0AKLpplFY2KZRX6TvyuN7ojjr7lwkg6ml0roIy9YeuSr7JS372qlNW18UQYzgYK9ziGcerWqZOmEn9VNg==}

  which-boxed-primitive@1.1.1:
    resolution: {integrity: sha512-TbX3mj8n0odCBFVlY8AxkqcHASw3L60jIuF8jFP78az3C2YhmGvqbHBpAjTRH2/xqYunrJ9g1jSyjCjpoWzIAA==}
    engines: {node: '>= 0.4'}

  which-builtin-type@1.2.1:
    resolution: {integrity: sha512-6iBczoX+kDQ7a3+YJBnh3T+KZRxM/iYNPXicqk66/Qfm1b93iu+yOImkg0zHbj5LNOcNv1TEADiZ0xa34B4q6Q==}
    engines: {node: '>= 0.4'}

  which-collection@1.0.2:
    resolution: {integrity: sha512-K4jVyjnBdgvc86Y6BkaLZEN933SwYOuBFkdmBu9ZfkcAbdVbpITnDmjvZ/aQjRXQrv5EPkTnD1s39GiiqbngCw==}
    engines: {node: '>= 0.4'}

  which-typed-array@1.1.19:
    resolution: {integrity: sha512-rEvr90Bck4WZt9HHFC4DJMsjvu7x+r6bImz0/BrbWb7A2djJ8hnZMrWnHo9F8ssv0OMErasDhftrfROTyqSDrw==}
    engines: {node: '>= 0.4'}

  which-typed-array@1.1.9:
    resolution: {integrity: sha512-w9c4xkx6mPidwp7180ckYWfMmvxpjlZuIudNtDf4N/tTAUB8VJbX25qZoAsrtGuYNnGw3pa0AXgbGKRB8/EceA==}
    engines: {node: '>= 0.4'}

  which@1.3.1:
    resolution: {integrity: sha512-HxJdYWq1MTIQbJ3nw0cqssHoTNU267KlrDuGZ1WYlxDStUtKUhOaJmh112/TZmHxxUfuJqPXSOm7tDyas0OSIQ==}
    hasBin: true

  which@2.0.2:
    resolution: {integrity: sha512-BLI3Tl1TW3Pvl70l3yq3Y64i+awpwXqsGBYWkkqMtnbXgrMD+yj7rhW0kuEDxzJaYXGjEW5ogapKNMEKNMjibA==}
    engines: {node: '>= 8'}
    hasBin: true

  winston-transport@4.9.0:
    resolution: {integrity: sha512-8drMJ4rkgaPo1Me4zD/3WLfI/zPdA9o2IipKODunnGDcuqbHwjsbB79ylv04LCGGzU0xQ6vTznOMpQGaLhhm6A==}
    engines: {node: '>= 12.0.0'}

  winston@3.17.0:
    resolution: {integrity: sha512-DLiFIXYC5fMPxaRg832S6F5mJYvePtmO5G9v9IgUFPhXm9/GkXarH/TUrBAVzhTCzAj9anE/+GjrgXp/54nOgw==}
    engines: {node: '>= 12.0.0'}

  word-wrap@1.2.5:
    resolution: {integrity: sha512-BN22B5eaMMI9UMtjrGd5g5eCYPpCPDUy0FJXbYsaT5zYxjFOckS53SQDE3pWkVoWpHXVb3BrYcEN4Twa55B5cA==}
    engines: {node: '>=0.10.0'}

  wordwrap@0.0.3:
    resolution: {integrity: sha512-1tMA907+V4QmxV7dbRvb4/8MaRALK6q9Abid3ndMYnbyo8piisCmeONVqVSXqQA3KaP4SLt5b7ud6E2sqP8TFw==}
    engines: {node: '>=0.4.0'}

  wrap-ansi@7.0.0:
    resolution: {integrity: sha512-YVGIj2kamLSTxw6NsZjoBxfSwsn0ycdesmc4p+Q21c5zPuZ1pl+NfxVdxPtdHvmNVOQ6XSYG4AUtyt/Fi7D16Q==}
    engines: {node: '>=10'}

  wrap-ansi@8.1.0:
    resolution: {integrity: sha512-si7QWI6zUMq56bESFvagtmzMdGOtoxfR+Sez11Mobfc7tm+VkUckk9bW2UeffTGVUbOksxmSw0AA2gs8g71NCQ==}
    engines: {node: '>=12'}

  wrappy@1.0.2:
    resolution: {integrity: sha512-l4Sp/DRseor9wL6EvV2+TuQn63dMkPjZ/sp9XkghTEbV9KlPS1xUsZ3u7/IQO4wxtcFB4bgpQPRcR3QCvezPcQ==}

  write-file-atomic@4.0.2:
    resolution: {integrity: sha512-7KxauUdBmSdWnmpaGFg+ppNjKF8uNLry8LyzjauQDOVONfFLNKrKvQOxZ/VuTIcS/gge/YNahf5RIIQWTSarlg==}
    engines: {node: ^12.13.0 || ^14.15.0 || >=16.0.0}

  ws@8.18.2:
    resolution: {integrity: sha512-DMricUmwGZUVr++AEAe2uiVM7UoO9MAVZMDu05UQOaUII0lp+zOzLLU4Xqh/JvTqklB1T4uELaaPBKyjE1r4fQ==}
    engines: {node: '>=10.0.0'}
    peerDependencies:
      bufferutil: ^4.0.1
      utf-8-validate: '>=5.0.2'
    peerDependenciesMeta:
      bufferutil:
        optional: true
      utf-8-validate:
        optional: true

  xml-name-validator@4.0.0:
    resolution: {integrity: sha512-ICP2e+jsHvAj2E2lIHxa5tjXRlKDJo4IdvPvCXbXQGdzSfmSpNVyIKMvoZHjDY9DP0zV17iI85o90vRFXNccRw==}
    engines: {node: '>=12'}

  xml-name-validator@5.0.0:
    resolution: {integrity: sha512-EvGK8EJ3DhaHfbRlETOWAS5pO9MZITeauHKJyb8wyajUfQUenkIg2MvLDTZ4T/TgIcm3HU0TFBgWWboAZ30UHg==}
    engines: {node: '>=18'}

  xmlchars@2.2.0:
    resolution: {integrity: sha512-JZnDKK8B0RCDw84FNdDAIpZK+JuJw+s7Lz8nksI7SIuU3UXJJslUthsi+uWBUYOwPFwW7W7PRLRfUKpxjtjFCw==}

  xtend@4.0.2:
    resolution: {integrity: sha512-LKYU1iAXJXUgAXn9URjiu+MWhyUXHsvfp7mcuYm9dSUKK0/CjtrUwFAxD82/mCWbtLsGjFIad0wIsod4zrTAEQ==}
    engines: {node: '>=0.4'}

  y18n@5.0.8:
    resolution: {integrity: sha512-0pfFzegeDWJHJIAmTLRP2DwHjdF5s7jo9tuztdQxAhINCdvS+3nGINqPd00AphqJR/0LhANUS6/+7SCb98YOfA==}
    engines: {node: '>=10'}

  yallist@3.1.1:
    resolution: {integrity: sha512-a4UGQaWPH59mOXUYnAG2ewncQS4i4F43Tv3JoAM+s2VDAmS9NsK8GpDMLrCHPksFT7h3K6TOoUNn2pb7RoXx4g==}

  yaml@2.7.1:
    resolution: {integrity: sha512-10ULxpnOCQXxJvBgxsn9ptjq6uviG/htZKk9veJGhlqn3w/DxQ631zFF+nlQXLwmImeS5amR2dl2U8sg6U9jsQ==}
    engines: {node: '>= 14'}
    hasBin: true

  yargs-parser@21.1.1:
    resolution: {integrity: sha512-tVpsJW7DdjecAiFpbIB1e3qxIQsE6NoPc5/eTdrbbIC4h0LVsWhnoa3g+m2HclBIujHzsxZ4VJVA+GUuc2/LBw==}
    engines: {node: '>=12'}

  yargs@17.6.2:
    resolution: {integrity: sha512-1/9UrdHjDZc0eOU0HxOHoS78C69UD3JRMvzlJ7S79S2nTaWRA/whGCTV8o9e/N/1Va9YIV7Q4sOxD8VV4pCWOw==}
    engines: {node: '>=12'}

  yauzl@2.10.0:
    resolution: {integrity: sha512-p4a9I6X6nu6IhoGmBqAcbJy1mlC4j27vEPZX9F4L4/vZT3Lyq1VkFHw/V/PUcB9Buo+DG3iHkT0x3Qya58zc3g==}

  yn@3.1.1:
    resolution: {integrity: sha512-Ux4ygGWsu2c7isFWe8Yu1YluJmqVhxqK2cLXNQA5AcC3QfbGNpM7fu0Y8b/z16pXLnFxZYvWhd3fhBY9DLmC6Q==}
    engines: {node: '>=6'}

  yocto-queue@0.1.0:
    resolution: {integrity: sha512-rVksvsnNCdJ/ohGc6xgPwyN8eheCxsiLM8mxuE/t/mOVqJewPuO1miLpTHQiRgTKCLexL4MeAFVagts7HmNZ2Q==}
    engines: {node: '>=10'}

  zwitch@2.0.4:
    resolution: {integrity: sha512-bXE4cR/kVZhKZX/RjPEflHaKVhUVl85noU3v6b8apfQEc1x4A+zBxjZ4lN8LqGd6WZ3dl98pY4o717VFmoPp+A==}

snapshots:

  '@ampproject/remapping@2.2.0':
    dependencies:
      '@jridgewell/gen-mapping': 0.1.1
      '@jridgewell/trace-mapping': 0.3.17

  '@asamuzakjp/css-color@3.1.7':
    dependencies:
      '@csstools/css-calc': 2.1.3(@csstools/css-parser-algorithms@3.0.4(@csstools/css-tokenizer@3.0.3))(@csstools/css-tokenizer@3.0.3)
      '@csstools/css-color-parser': 3.0.9(@csstools/css-parser-algorithms@3.0.4(@csstools/css-tokenizer@3.0.3))(@csstools/css-tokenizer@3.0.3)
      '@csstools/css-parser-algorithms': 3.0.4(@csstools/css-tokenizer@3.0.3)
      '@csstools/css-tokenizer': 3.0.3
      lru-cache: 10.4.3

  '@babel/code-frame@7.18.6':
    dependencies:
      '@babel/highlight': 7.18.6

  '@babel/code-frame@7.27.1':
    dependencies:
      '@babel/helper-validator-identifier': 7.27.1
      js-tokens: 4.0.0
      picocolors: 1.1.1

  '@babel/compat-data@7.27.2': {}

  '@babel/core@7.23.7':
    dependencies:
      '@ampproject/remapping': 2.2.0
      '@babel/code-frame': 7.27.1
      '@babel/generator': 7.27.1
      '@babel/helper-compilation-targets': 7.27.2
      '@babel/helper-module-transforms': 7.27.1(@babel/core@7.23.7)
      '@babel/helpers': 7.27.1
      '@babel/parser': 7.27.2
      '@babel/template': 7.27.2
      '@babel/traverse': 7.27.1
      '@babel/types': 7.27.1
      convert-source-map: 2.0.0
      debug: 4.3.4
      gensync: 1.0.0-beta.2
      json5: 2.2.3
      semver: 6.3.1
    transitivePeerDependencies:
      - supports-color

  '@babel/core@7.27.1':
    dependencies:
      '@ampproject/remapping': 2.2.0
      '@babel/code-frame': 7.27.1
      '@babel/generator': 7.27.1
      '@babel/helper-compilation-targets': 7.27.2
      '@babel/helper-module-transforms': 7.27.1(@babel/core@7.27.1)
      '@babel/helpers': 7.27.1
      '@babel/parser': 7.27.2
      '@babel/template': 7.27.2
      '@babel/traverse': 7.27.1
      '@babel/types': 7.27.1
      convert-source-map: 2.0.0
      debug: 4.3.4
      gensync: 1.0.0-beta.2
      json5: 2.2.3
      semver: 6.3.1
    transitivePeerDependencies:
      - supports-color

  '@babel/generator@7.20.7':
    dependencies:
      '@babel/types': 7.20.7
      '@jridgewell/gen-mapping': 0.3.2
      jsesc: 2.5.2

  '@babel/generator@7.27.1':
    dependencies:
      '@babel/parser': 7.27.2
      '@babel/types': 7.27.1
      '@jridgewell/gen-mapping': 0.3.8
      '@jridgewell/trace-mapping': 0.3.25
      jsesc: 3.1.0

  '@babel/helper-annotate-as-pure@7.18.6':
    dependencies:
      '@babel/types': 7.20.7

  '@babel/helper-annotate-as-pure@7.27.1':
    dependencies:
      '@babel/types': 7.27.1

  '@babel/helper-compilation-targets@7.27.2':
    dependencies:
      '@babel/compat-data': 7.27.2
      '@babel/helper-validator-option': 7.27.1
      browserslist: 4.24.5
      lru-cache: 5.1.1
      semver: 6.3.1

  '@babel/helper-create-class-features-plugin@7.27.1(@babel/core@7.23.7)':
    dependencies:
      '@babel/core': 7.23.7
      '@babel/helper-annotate-as-pure': 7.27.1
      '@babel/helper-member-expression-to-functions': 7.27.1
      '@babel/helper-optimise-call-expression': 7.27.1
      '@babel/helper-replace-supers': 7.27.1(@babel/core@7.23.7)
      '@babel/helper-skip-transparent-expression-wrappers': 7.27.1
      '@babel/traverse': 7.27.1
      semver: 6.3.1
    transitivePeerDependencies:
      - supports-color

  '@babel/helper-create-regexp-features-plugin@7.20.5(@babel/core@7.23.7)':
    dependencies:
      '@babel/core': 7.23.7
      '@babel/helper-annotate-as-pure': 7.18.6
      regexpu-core: 5.2.2

  '@babel/helper-create-regexp-features-plugin@7.27.1(@babel/core@7.23.7)':
    dependencies:
      '@babel/core': 7.23.7
      '@babel/helper-annotate-as-pure': 7.27.1
      regexpu-core: 6.2.0
      semver: 6.3.1

  '@babel/helper-define-polyfill-provider@0.4.4(@babel/core@7.23.7)':
    dependencies:
      '@babel/core': 7.23.7
      '@babel/helper-compilation-targets': 7.27.2
      '@babel/helper-plugin-utils': 7.27.1
      debug: 4.3.4
      lodash.debounce: 4.0.8
      resolve: 1.22.1
    transitivePeerDependencies:
      - supports-color

  '@babel/helper-define-polyfill-provider@0.5.0(@babel/core@7.23.7)':
    dependencies:
      '@babel/core': 7.23.7
      '@babel/helper-compilation-targets': 7.27.2
      '@babel/helper-plugin-utils': 7.27.1
      debug: 4.3.4
      lodash.debounce: 4.0.8
      resolve: 1.22.1
    transitivePeerDependencies:
      - supports-color

  '@babel/helper-define-polyfill-provider@0.6.4(@babel/core@7.23.7)':
    dependencies:
      '@babel/core': 7.23.7
      '@babel/helper-compilation-targets': 7.27.2
      '@babel/helper-plugin-utils': 7.27.1
      debug: 4.3.4
      lodash.debounce: 4.0.8
      resolve: 1.22.1
    transitivePeerDependencies:
      - supports-color

  '@babel/helper-member-expression-to-functions@7.27.1':
    dependencies:
      '@babel/traverse': 7.27.1
      '@babel/types': 7.27.1
    transitivePeerDependencies:
      - supports-color

  '@babel/helper-module-imports@7.27.1':
    dependencies:
      '@babel/traverse': 7.27.1
      '@babel/types': 7.27.1
    transitivePeerDependencies:
      - supports-color

  '@babel/helper-module-transforms@7.27.1(@babel/core@7.23.7)':
    dependencies:
      '@babel/core': 7.23.7
      '@babel/helper-module-imports': 7.27.1
      '@babel/helper-validator-identifier': 7.27.1
      '@babel/traverse': 7.27.1
    transitivePeerDependencies:
      - supports-color

  '@babel/helper-module-transforms@7.27.1(@babel/core@7.27.1)':
    dependencies:
      '@babel/core': 7.27.1
      '@babel/helper-module-imports': 7.27.1
      '@babel/helper-validator-identifier': 7.27.1
      '@babel/traverse': 7.27.1
    transitivePeerDependencies:
      - supports-color

  '@babel/helper-optimise-call-expression@7.27.1':
    dependencies:
      '@babel/types': 7.27.1

  '@babel/helper-plugin-utils@7.20.2': {}

  '@babel/helper-plugin-utils@7.27.1': {}

  '@babel/helper-remap-async-to-generator@7.27.1(@babel/core@7.23.7)':
    dependencies:
      '@babel/core': 7.23.7
      '@babel/helper-annotate-as-pure': 7.27.1
      '@babel/helper-wrap-function': 7.27.1
      '@babel/traverse': 7.27.1
    transitivePeerDependencies:
      - supports-color

  '@babel/helper-replace-supers@7.27.1(@babel/core@7.23.7)':
    dependencies:
      '@babel/core': 7.23.7
      '@babel/helper-member-expression-to-functions': 7.27.1
      '@babel/helper-optimise-call-expression': 7.27.1
      '@babel/traverse': 7.27.1
    transitivePeerDependencies:
      - supports-color

  '@babel/helper-skip-transparent-expression-wrappers@7.27.1':
    dependencies:
      '@babel/traverse': 7.27.1
      '@babel/types': 7.27.1
    transitivePeerDependencies:
      - supports-color

  '@babel/helper-string-parser@7.19.4': {}

  '@babel/helper-string-parser@7.27.1': {}

  '@babel/helper-validator-identifier@7.19.1': {}

  '@babel/helper-validator-identifier@7.27.1': {}

  '@babel/helper-validator-option@7.27.1': {}

  '@babel/helper-wrap-function@7.27.1':
    dependencies:
      '@babel/template': 7.27.2
      '@babel/traverse': 7.27.1
      '@babel/types': 7.27.1
    transitivePeerDependencies:
      - supports-color

  '@babel/helpers@7.27.1':
    dependencies:
      '@babel/template': 7.27.2
      '@babel/types': 7.27.1

  '@babel/highlight@7.18.6':
    dependencies:
      '@babel/helper-validator-identifier': 7.19.1
      chalk: 2.4.2
      js-tokens: 4.0.0

  '@babel/parser@7.20.7':
    dependencies:
      '@babel/types': 7.20.7

  '@babel/parser@7.27.2':
    dependencies:
      '@babel/types': 7.27.1

  '@babel/plugin-bugfix-safari-id-destructuring-collision-in-function-expression@7.27.1(@babel/core@7.23.7)':
    dependencies:
      '@babel/core': 7.23.7
      '@babel/helper-plugin-utils': 7.27.1

  '@babel/plugin-bugfix-v8-spread-parameters-in-optional-chaining@7.27.1(@babel/core@7.23.7)':
    dependencies:
      '@babel/core': 7.23.7
      '@babel/helper-plugin-utils': 7.27.1
      '@babel/helper-skip-transparent-expression-wrappers': 7.27.1
      '@babel/plugin-transform-optional-chaining': 7.27.1(@babel/core@7.23.7)
    transitivePeerDependencies:
      - supports-color

  '@babel/plugin-bugfix-v8-static-class-fields-redefine-readonly@7.27.1(@babel/core@7.23.7)':
    dependencies:
      '@babel/core': 7.23.7
      '@babel/helper-plugin-utils': 7.27.1
      '@babel/traverse': 7.27.1
    transitivePeerDependencies:
      - supports-color

  '@babel/plugin-proposal-private-property-in-object@7.21.0-placeholder-for-preset-env.2(@babel/core@7.23.7)':
    dependencies:
      '@babel/core': 7.23.7

  '@babel/plugin-syntax-async-generators@7.8.4(@babel/core@7.23.7)':
    dependencies:
      '@babel/core': 7.23.7
      '@babel/helper-plugin-utils': 7.27.1

  '@babel/plugin-syntax-bigint@7.8.3(@babel/core@7.23.7)':
    dependencies:
      '@babel/core': 7.23.7
      '@babel/helper-plugin-utils': 7.20.2

  '@babel/plugin-syntax-class-properties@7.12.13(@babel/core@7.23.7)':
    dependencies:
      '@babel/core': 7.23.7
      '@babel/helper-plugin-utils': 7.27.1

  '@babel/plugin-syntax-class-static-block@7.14.5(@babel/core@7.23.7)':
    dependencies:
      '@babel/core': 7.23.7
      '@babel/helper-plugin-utils': 7.27.1

  '@babel/plugin-syntax-dynamic-import@7.8.3(@babel/core@7.23.7)':
    dependencies:
      '@babel/core': 7.23.7
      '@babel/helper-plugin-utils': 7.27.1

  '@babel/plugin-syntax-export-namespace-from@7.8.3(@babel/core@7.23.7)':
    dependencies:
      '@babel/core': 7.23.7
      '@babel/helper-plugin-utils': 7.27.1

  '@babel/plugin-syntax-import-assertions@7.27.1(@babel/core@7.23.7)':
    dependencies:
      '@babel/core': 7.23.7
      '@babel/helper-plugin-utils': 7.27.1

  '@babel/plugin-syntax-import-attributes@7.27.1(@babel/core@7.23.7)':
    dependencies:
      '@babel/core': 7.23.7
      '@babel/helper-plugin-utils': 7.27.1

  '@babel/plugin-syntax-import-meta@7.10.4(@babel/core@7.23.7)':
    dependencies:
      '@babel/core': 7.23.7
      '@babel/helper-plugin-utils': 7.27.1

  '@babel/plugin-syntax-json-strings@7.8.3(@babel/core@7.23.7)':
    dependencies:
      '@babel/core': 7.23.7
      '@babel/helper-plugin-utils': 7.27.1

  '@babel/plugin-syntax-jsx@7.18.6(@babel/core@7.23.7)':
    dependencies:
      '@babel/core': 7.23.7
      '@babel/helper-plugin-utils': 7.20.2

  '@babel/plugin-syntax-jsx@7.27.1(@babel/core@7.23.7)':
    dependencies:
      '@babel/core': 7.23.7
      '@babel/helper-plugin-utils': 7.27.1

  '@babel/plugin-syntax-logical-assignment-operators@7.10.4(@babel/core@7.23.7)':
    dependencies:
      '@babel/core': 7.23.7
      '@babel/helper-plugin-utils': 7.27.1

  '@babel/plugin-syntax-nullish-coalescing-operator@7.8.3(@babel/core@7.23.7)':
    dependencies:
      '@babel/core': 7.23.7
      '@babel/helper-plugin-utils': 7.27.1

  '@babel/plugin-syntax-numeric-separator@7.10.4(@babel/core@7.23.7)':
    dependencies:
      '@babel/core': 7.23.7
      '@babel/helper-plugin-utils': 7.27.1

  '@babel/plugin-syntax-object-rest-spread@7.8.3(@babel/core@7.23.7)':
    dependencies:
      '@babel/core': 7.23.7
      '@babel/helper-plugin-utils': 7.27.1

  '@babel/plugin-syntax-optional-catch-binding@7.8.3(@babel/core@7.23.7)':
    dependencies:
      '@babel/core': 7.23.7
      '@babel/helper-plugin-utils': 7.27.1

  '@babel/plugin-syntax-optional-chaining@7.8.3(@babel/core@7.23.7)':
    dependencies:
      '@babel/core': 7.23.7
      '@babel/helper-plugin-utils': 7.27.1

  '@babel/plugin-syntax-private-property-in-object@7.14.5(@babel/core@7.23.7)':
    dependencies:
      '@babel/core': 7.23.7
      '@babel/helper-plugin-utils': 7.27.1

  '@babel/plugin-syntax-top-level-await@7.14.5(@babel/core@7.23.7)':
    dependencies:
      '@babel/core': 7.23.7
      '@babel/helper-plugin-utils': 7.27.1

  '@babel/plugin-syntax-typescript@7.20.0(@babel/core@7.23.7)':
    dependencies:
      '@babel/core': 7.23.7
      '@babel/helper-plugin-utils': 7.20.2

  '@babel/plugin-syntax-typescript@7.27.1(@babel/core@7.23.7)':
    dependencies:
      '@babel/core': 7.23.7
      '@babel/helper-plugin-utils': 7.27.1

  '@babel/plugin-syntax-unicode-sets-regex@7.18.6(@babel/core@7.23.7)':
    dependencies:
      '@babel/core': 7.23.7
      '@babel/helper-create-regexp-features-plugin': 7.20.5(@babel/core@7.23.7)
      '@babel/helper-plugin-utils': 7.27.1

  '@babel/plugin-transform-arrow-functions@7.27.1(@babel/core@7.23.7)':
    dependencies:
      '@babel/core': 7.23.7
      '@babel/helper-plugin-utils': 7.27.1

  '@babel/plugin-transform-async-generator-functions@7.27.1(@babel/core@7.23.7)':
    dependencies:
      '@babel/core': 7.23.7
      '@babel/helper-plugin-utils': 7.27.1
      '@babel/helper-remap-async-to-generator': 7.27.1(@babel/core@7.23.7)
      '@babel/traverse': 7.27.1
    transitivePeerDependencies:
      - supports-color

  '@babel/plugin-transform-async-to-generator@7.27.1(@babel/core@7.23.7)':
    dependencies:
      '@babel/core': 7.23.7
      '@babel/helper-module-imports': 7.27.1
      '@babel/helper-plugin-utils': 7.27.1
      '@babel/helper-remap-async-to-generator': 7.27.1(@babel/core@7.23.7)
    transitivePeerDependencies:
      - supports-color

  '@babel/plugin-transform-block-scoped-functions@7.27.1(@babel/core@7.23.7)':
    dependencies:
      '@babel/core': 7.23.7
      '@babel/helper-plugin-utils': 7.27.1

  '@babel/plugin-transform-block-scoping@7.27.1(@babel/core@7.23.7)':
    dependencies:
      '@babel/core': 7.23.7
      '@babel/helper-plugin-utils': 7.27.1

  '@babel/plugin-transform-class-properties@7.27.1(@babel/core@7.23.7)':
    dependencies:
      '@babel/core': 7.23.7
      '@babel/helper-create-class-features-plugin': 7.27.1(@babel/core@7.23.7)
      '@babel/helper-plugin-utils': 7.27.1
    transitivePeerDependencies:
      - supports-color

  '@babel/plugin-transform-class-static-block@7.27.1(@babel/core@7.23.7)':
    dependencies:
      '@babel/core': 7.23.7
      '@babel/helper-create-class-features-plugin': 7.27.1(@babel/core@7.23.7)
      '@babel/helper-plugin-utils': 7.27.1
    transitivePeerDependencies:
      - supports-color

  '@babel/plugin-transform-classes@7.27.1(@babel/core@7.23.7)':
    dependencies:
      '@babel/core': 7.23.7
      '@babel/helper-annotate-as-pure': 7.27.1
      '@babel/helper-compilation-targets': 7.27.2
      '@babel/helper-plugin-utils': 7.27.1
      '@babel/helper-replace-supers': 7.27.1(@babel/core@7.23.7)
      '@babel/traverse': 7.27.1
      globals: 11.12.0
    transitivePeerDependencies:
      - supports-color

  '@babel/plugin-transform-computed-properties@7.27.1(@babel/core@7.23.7)':
    dependencies:
      '@babel/core': 7.23.7
      '@babel/helper-plugin-utils': 7.27.1
      '@babel/template': 7.27.2

  '@babel/plugin-transform-destructuring@7.27.1(@babel/core@7.23.7)':
    dependencies:
      '@babel/core': 7.23.7
      '@babel/helper-plugin-utils': 7.27.1

  '@babel/plugin-transform-dotall-regex@7.27.1(@babel/core@7.23.7)':
    dependencies:
      '@babel/core': 7.23.7
      '@babel/helper-create-regexp-features-plugin': 7.27.1(@babel/core@7.23.7)
      '@babel/helper-plugin-utils': 7.27.1

  '@babel/plugin-transform-duplicate-keys@7.27.1(@babel/core@7.23.7)':
    dependencies:
      '@babel/core': 7.23.7
      '@babel/helper-plugin-utils': 7.27.1

  '@babel/plugin-transform-dynamic-import@7.27.1(@babel/core@7.23.7)':
    dependencies:
      '@babel/core': 7.23.7
      '@babel/helper-plugin-utils': 7.27.1

  '@babel/plugin-transform-exponentiation-operator@7.27.1(@babel/core@7.23.7)':
    dependencies:
      '@babel/core': 7.23.7
      '@babel/helper-plugin-utils': 7.27.1

  '@babel/plugin-transform-export-namespace-from@7.27.1(@babel/core@7.23.7)':
    dependencies:
      '@babel/core': 7.23.7
      '@babel/helper-plugin-utils': 7.27.1

  '@babel/plugin-transform-for-of@7.27.1(@babel/core@7.23.7)':
    dependencies:
      '@babel/core': 7.23.7
      '@babel/helper-plugin-utils': 7.27.1
      '@babel/helper-skip-transparent-expression-wrappers': 7.27.1
    transitivePeerDependencies:
      - supports-color

  '@babel/plugin-transform-function-name@7.27.1(@babel/core@7.23.7)':
    dependencies:
      '@babel/core': 7.23.7
      '@babel/helper-compilation-targets': 7.27.2
      '@babel/helper-plugin-utils': 7.27.1
      '@babel/traverse': 7.27.1
    transitivePeerDependencies:
      - supports-color

  '@babel/plugin-transform-json-strings@7.27.1(@babel/core@7.23.7)':
    dependencies:
      '@babel/core': 7.23.7
      '@babel/helper-plugin-utils': 7.27.1

  '@babel/plugin-transform-literals@7.27.1(@babel/core@7.23.7)':
    dependencies:
      '@babel/core': 7.23.7
      '@babel/helper-plugin-utils': 7.27.1

  '@babel/plugin-transform-logical-assignment-operators@7.27.1(@babel/core@7.23.7)':
    dependencies:
      '@babel/core': 7.23.7
      '@babel/helper-plugin-utils': 7.27.1

  '@babel/plugin-transform-member-expression-literals@7.27.1(@babel/core@7.23.7)':
    dependencies:
      '@babel/core': 7.23.7
      '@babel/helper-plugin-utils': 7.27.1

  '@babel/plugin-transform-modules-amd@7.27.1(@babel/core@7.23.7)':
    dependencies:
      '@babel/core': 7.23.7
      '@babel/helper-module-transforms': 7.27.1(@babel/core@7.23.7)
      '@babel/helper-plugin-utils': 7.27.1
    transitivePeerDependencies:
      - supports-color

  '@babel/plugin-transform-modules-commonjs@7.27.1(@babel/core@7.23.7)':
    dependencies:
      '@babel/core': 7.23.7
      '@babel/helper-module-transforms': 7.27.1(@babel/core@7.23.7)
      '@babel/helper-plugin-utils': 7.27.1
    transitivePeerDependencies:
      - supports-color

  '@babel/plugin-transform-modules-systemjs@7.27.1(@babel/core@7.23.7)':
    dependencies:
      '@babel/core': 7.23.7
      '@babel/helper-module-transforms': 7.27.1(@babel/core@7.23.7)
      '@babel/helper-plugin-utils': 7.27.1
      '@babel/helper-validator-identifier': 7.27.1
      '@babel/traverse': 7.27.1
    transitivePeerDependencies:
      - supports-color

  '@babel/plugin-transform-modules-umd@7.27.1(@babel/core@7.23.7)':
    dependencies:
      '@babel/core': 7.23.7
      '@babel/helper-module-transforms': 7.27.1(@babel/core@7.23.7)
      '@babel/helper-plugin-utils': 7.27.1
    transitivePeerDependencies:
      - supports-color

  '@babel/plugin-transform-named-capturing-groups-regex@7.27.1(@babel/core@7.23.7)':
    dependencies:
      '@babel/core': 7.23.7
      '@babel/helper-create-regexp-features-plugin': 7.27.1(@babel/core@7.23.7)
      '@babel/helper-plugin-utils': 7.27.1

  '@babel/plugin-transform-new-target@7.27.1(@babel/core@7.23.7)':
    dependencies:
      '@babel/core': 7.23.7
      '@babel/helper-plugin-utils': 7.27.1

  '@babel/plugin-transform-nullish-coalescing-operator@7.27.1(@babel/core@7.23.7)':
    dependencies:
      '@babel/core': 7.23.7
      '@babel/helper-plugin-utils': 7.27.1

  '@babel/plugin-transform-numeric-separator@7.27.1(@babel/core@7.23.7)':
    dependencies:
      '@babel/core': 7.23.7
      '@babel/helper-plugin-utils': 7.27.1

  '@babel/plugin-transform-object-rest-spread@7.27.2(@babel/core@7.23.7)':
    dependencies:
      '@babel/core': 7.23.7
      '@babel/helper-compilation-targets': 7.27.2
      '@babel/helper-plugin-utils': 7.27.1
      '@babel/plugin-transform-destructuring': 7.27.1(@babel/core@7.23.7)
      '@babel/plugin-transform-parameters': 7.27.1(@babel/core@7.23.7)

  '@babel/plugin-transform-object-super@7.27.1(@babel/core@7.23.7)':
    dependencies:
      '@babel/core': 7.23.7
      '@babel/helper-plugin-utils': 7.27.1
      '@babel/helper-replace-supers': 7.27.1(@babel/core@7.23.7)
    transitivePeerDependencies:
      - supports-color

  '@babel/plugin-transform-optional-catch-binding@7.27.1(@babel/core@7.23.7)':
    dependencies:
      '@babel/core': 7.23.7
      '@babel/helper-plugin-utils': 7.27.1

  '@babel/plugin-transform-optional-chaining@7.27.1(@babel/core@7.23.7)':
    dependencies:
      '@babel/core': 7.23.7
      '@babel/helper-plugin-utils': 7.27.1
      '@babel/helper-skip-transparent-expression-wrappers': 7.27.1
    transitivePeerDependencies:
      - supports-color

  '@babel/plugin-transform-parameters@7.27.1(@babel/core@7.23.7)':
    dependencies:
      '@babel/core': 7.23.7
      '@babel/helper-plugin-utils': 7.27.1

  '@babel/plugin-transform-private-methods@7.27.1(@babel/core@7.23.7)':
    dependencies:
      '@babel/core': 7.23.7
      '@babel/helper-create-class-features-plugin': 7.27.1(@babel/core@7.23.7)
      '@babel/helper-plugin-utils': 7.27.1
    transitivePeerDependencies:
      - supports-color

  '@babel/plugin-transform-private-property-in-object@7.27.1(@babel/core@7.23.7)':
    dependencies:
      '@babel/core': 7.23.7
      '@babel/helper-annotate-as-pure': 7.27.1
      '@babel/helper-create-class-features-plugin': 7.27.1(@babel/core@7.23.7)
      '@babel/helper-plugin-utils': 7.27.1
    transitivePeerDependencies:
      - supports-color

  '@babel/plugin-transform-property-literals@7.27.1(@babel/core@7.23.7)':
    dependencies:
      '@babel/core': 7.23.7
      '@babel/helper-plugin-utils': 7.27.1

  '@babel/plugin-transform-regenerator@7.27.1(@babel/core@7.23.7)':
    dependencies:
      '@babel/core': 7.23.7
      '@babel/helper-plugin-utils': 7.27.1

  '@babel/plugin-transform-reserved-words@7.27.1(@babel/core@7.23.7)':
    dependencies:
      '@babel/core': 7.23.7
      '@babel/helper-plugin-utils': 7.27.1

  '@babel/plugin-transform-shorthand-properties@7.27.1(@babel/core@7.23.7)':
    dependencies:
      '@babel/core': 7.23.7
      '@babel/helper-plugin-utils': 7.27.1

  '@babel/plugin-transform-spread@7.27.1(@babel/core@7.23.7)':
    dependencies:
      '@babel/core': 7.23.7
      '@babel/helper-plugin-utils': 7.27.1
      '@babel/helper-skip-transparent-expression-wrappers': 7.27.1
    transitivePeerDependencies:
      - supports-color

  '@babel/plugin-transform-sticky-regex@7.27.1(@babel/core@7.23.7)':
    dependencies:
      '@babel/core': 7.23.7
      '@babel/helper-plugin-utils': 7.27.1

  '@babel/plugin-transform-template-literals@7.27.1(@babel/core@7.23.7)':
    dependencies:
      '@babel/core': 7.23.7
      '@babel/helper-plugin-utils': 7.27.1

  '@babel/plugin-transform-typeof-symbol@7.27.1(@babel/core@7.23.7)':
    dependencies:
      '@babel/core': 7.23.7
      '@babel/helper-plugin-utils': 7.27.1

  '@babel/plugin-transform-typescript@7.27.1(@babel/core@7.23.7)':
    dependencies:
      '@babel/core': 7.23.7
      '@babel/helper-annotate-as-pure': 7.27.1
      '@babel/helper-create-class-features-plugin': 7.27.1(@babel/core@7.23.7)
      '@babel/helper-plugin-utils': 7.27.1
      '@babel/helper-skip-transparent-expression-wrappers': 7.27.1
      '@babel/plugin-syntax-typescript': 7.27.1(@babel/core@7.23.7)
    transitivePeerDependencies:
      - supports-color

  '@babel/plugin-transform-unicode-escapes@7.27.1(@babel/core@7.23.7)':
    dependencies:
      '@babel/core': 7.23.7
      '@babel/helper-plugin-utils': 7.27.1

  '@babel/plugin-transform-unicode-property-regex@7.27.1(@babel/core@7.23.7)':
    dependencies:
      '@babel/core': 7.23.7
      '@babel/helper-create-regexp-features-plugin': 7.27.1(@babel/core@7.23.7)
      '@babel/helper-plugin-utils': 7.27.1

  '@babel/plugin-transform-unicode-regex@7.27.1(@babel/core@7.23.7)':
    dependencies:
      '@babel/core': 7.23.7
      '@babel/helper-create-regexp-features-plugin': 7.27.1(@babel/core@7.23.7)
      '@babel/helper-plugin-utils': 7.27.1

  '@babel/plugin-transform-unicode-sets-regex@7.27.1(@babel/core@7.23.7)':
    dependencies:
      '@babel/core': 7.23.7
      '@babel/helper-create-regexp-features-plugin': 7.27.1(@babel/core@7.23.7)
      '@babel/helper-plugin-utils': 7.27.1

  '@babel/preset-env@7.23.8(@babel/core@7.23.7)':
    dependencies:
      '@babel/compat-data': 7.27.2
      '@babel/core': 7.23.7
      '@babel/helper-compilation-targets': 7.27.2
      '@babel/helper-plugin-utils': 7.27.1
      '@babel/helper-validator-option': 7.27.1
      '@babel/plugin-bugfix-safari-id-destructuring-collision-in-function-expression': 7.27.1(@babel/core@7.23.7)
      '@babel/plugin-bugfix-v8-spread-parameters-in-optional-chaining': 7.27.1(@babel/core@7.23.7)
      '@babel/plugin-bugfix-v8-static-class-fields-redefine-readonly': 7.27.1(@babel/core@7.23.7)
      '@babel/plugin-proposal-private-property-in-object': 7.21.0-placeholder-for-preset-env.2(@babel/core@7.23.7)
      '@babel/plugin-syntax-async-generators': 7.8.4(@babel/core@7.23.7)
      '@babel/plugin-syntax-class-properties': 7.12.13(@babel/core@7.23.7)
      '@babel/plugin-syntax-class-static-block': 7.14.5(@babel/core@7.23.7)
      '@babel/plugin-syntax-dynamic-import': 7.8.3(@babel/core@7.23.7)
      '@babel/plugin-syntax-export-namespace-from': 7.8.3(@babel/core@7.23.7)
      '@babel/plugin-syntax-import-assertions': 7.27.1(@babel/core@7.23.7)
      '@babel/plugin-syntax-import-attributes': 7.27.1(@babel/core@7.23.7)
      '@babel/plugin-syntax-import-meta': 7.10.4(@babel/core@7.23.7)
      '@babel/plugin-syntax-json-strings': 7.8.3(@babel/core@7.23.7)
      '@babel/plugin-syntax-logical-assignment-operators': 7.10.4(@babel/core@7.23.7)
      '@babel/plugin-syntax-nullish-coalescing-operator': 7.8.3(@babel/core@7.23.7)
      '@babel/plugin-syntax-numeric-separator': 7.10.4(@babel/core@7.23.7)
      '@babel/plugin-syntax-object-rest-spread': 7.8.3(@babel/core@7.23.7)
      '@babel/plugin-syntax-optional-catch-binding': 7.8.3(@babel/core@7.23.7)
      '@babel/plugin-syntax-optional-chaining': 7.8.3(@babel/core@7.23.7)
      '@babel/plugin-syntax-private-property-in-object': 7.14.5(@babel/core@7.23.7)
      '@babel/plugin-syntax-top-level-await': 7.14.5(@babel/core@7.23.7)
      '@babel/plugin-syntax-unicode-sets-regex': 7.18.6(@babel/core@7.23.7)
      '@babel/plugin-transform-arrow-functions': 7.27.1(@babel/core@7.23.7)
      '@babel/plugin-transform-async-generator-functions': 7.27.1(@babel/core@7.23.7)
      '@babel/plugin-transform-async-to-generator': 7.27.1(@babel/core@7.23.7)
      '@babel/plugin-transform-block-scoped-functions': 7.27.1(@babel/core@7.23.7)
      '@babel/plugin-transform-block-scoping': 7.27.1(@babel/core@7.23.7)
      '@babel/plugin-transform-class-properties': 7.27.1(@babel/core@7.23.7)
      '@babel/plugin-transform-class-static-block': 7.27.1(@babel/core@7.23.7)
      '@babel/plugin-transform-classes': 7.27.1(@babel/core@7.23.7)
      '@babel/plugin-transform-computed-properties': 7.27.1(@babel/core@7.23.7)
      '@babel/plugin-transform-destructuring': 7.27.1(@babel/core@7.23.7)
      '@babel/plugin-transform-dotall-regex': 7.27.1(@babel/core@7.23.7)
      '@babel/plugin-transform-duplicate-keys': 7.27.1(@babel/core@7.23.7)
      '@babel/plugin-transform-dynamic-import': 7.27.1(@babel/core@7.23.7)
      '@babel/plugin-transform-exponentiation-operator': 7.27.1(@babel/core@7.23.7)
      '@babel/plugin-transform-export-namespace-from': 7.27.1(@babel/core@7.23.7)
      '@babel/plugin-transform-for-of': 7.27.1(@babel/core@7.23.7)
      '@babel/plugin-transform-function-name': 7.27.1(@babel/core@7.23.7)
      '@babel/plugin-transform-json-strings': 7.27.1(@babel/core@7.23.7)
      '@babel/plugin-transform-literals': 7.27.1(@babel/core@7.23.7)
      '@babel/plugin-transform-logical-assignment-operators': 7.27.1(@babel/core@7.23.7)
      '@babel/plugin-transform-member-expression-literals': 7.27.1(@babel/core@7.23.7)
      '@babel/plugin-transform-modules-amd': 7.27.1(@babel/core@7.23.7)
      '@babel/plugin-transform-modules-commonjs': 7.27.1(@babel/core@7.23.7)
      '@babel/plugin-transform-modules-systemjs': 7.27.1(@babel/core@7.23.7)
      '@babel/plugin-transform-modules-umd': 7.27.1(@babel/core@7.23.7)
      '@babel/plugin-transform-named-capturing-groups-regex': 7.27.1(@babel/core@7.23.7)
      '@babel/plugin-transform-new-target': 7.27.1(@babel/core@7.23.7)
      '@babel/plugin-transform-nullish-coalescing-operator': 7.27.1(@babel/core@7.23.7)
      '@babel/plugin-transform-numeric-separator': 7.27.1(@babel/core@7.23.7)
      '@babel/plugin-transform-object-rest-spread': 7.27.2(@babel/core@7.23.7)
      '@babel/plugin-transform-object-super': 7.27.1(@babel/core@7.23.7)
      '@babel/plugin-transform-optional-catch-binding': 7.27.1(@babel/core@7.23.7)
      '@babel/plugin-transform-optional-chaining': 7.27.1(@babel/core@7.23.7)
      '@babel/plugin-transform-parameters': 7.27.1(@babel/core@7.23.7)
      '@babel/plugin-transform-private-methods': 7.27.1(@babel/core@7.23.7)
      '@babel/plugin-transform-private-property-in-object': 7.27.1(@babel/core@7.23.7)
      '@babel/plugin-transform-property-literals': 7.27.1(@babel/core@7.23.7)
      '@babel/plugin-transform-regenerator': 7.27.1(@babel/core@7.23.7)
      '@babel/plugin-transform-reserved-words': 7.27.1(@babel/core@7.23.7)
      '@babel/plugin-transform-shorthand-properties': 7.27.1(@babel/core@7.23.7)
      '@babel/plugin-transform-spread': 7.27.1(@babel/core@7.23.7)
      '@babel/plugin-transform-sticky-regex': 7.27.1(@babel/core@7.23.7)
      '@babel/plugin-transform-template-literals': 7.27.1(@babel/core@7.23.7)
      '@babel/plugin-transform-typeof-symbol': 7.27.1(@babel/core@7.23.7)
      '@babel/plugin-transform-unicode-escapes': 7.27.1(@babel/core@7.23.7)
      '@babel/plugin-transform-unicode-property-regex': 7.27.1(@babel/core@7.23.7)
      '@babel/plugin-transform-unicode-regex': 7.27.1(@babel/core@7.23.7)
      '@babel/plugin-transform-unicode-sets-regex': 7.27.1(@babel/core@7.23.7)
      '@babel/preset-modules': 0.1.6-no-external-plugins(@babel/core@7.23.7)
      babel-plugin-polyfill-corejs2: 0.4.13(@babel/core@7.23.7)
      babel-plugin-polyfill-corejs3: 0.8.7(@babel/core@7.23.7)
      babel-plugin-polyfill-regenerator: 0.5.5(@babel/core@7.23.7)
      core-js-compat: 3.42.0
      semver: 6.3.1
    transitivePeerDependencies:
      - supports-color

  '@babel/preset-modules@0.1.6-no-external-plugins(@babel/core@7.23.7)':
    dependencies:
      '@babel/core': 7.23.7
      '@babel/helper-plugin-utils': 7.27.1
      '@babel/types': 7.20.7
      esutils: 2.0.3

  '@babel/preset-typescript@7.23.3(@babel/core@7.23.7)':
    dependencies:
      '@babel/core': 7.23.7
      '@babel/helper-plugin-utils': 7.27.1
      '@babel/helper-validator-option': 7.27.1
      '@babel/plugin-syntax-jsx': 7.27.1(@babel/core@7.23.7)
      '@babel/plugin-transform-modules-commonjs': 7.27.1(@babel/core@7.23.7)
      '@babel/plugin-transform-typescript': 7.27.1(@babel/core@7.23.7)
    transitivePeerDependencies:
      - supports-color

  '@babel/template@7.20.7':
    dependencies:
      '@babel/code-frame': 7.18.6
      '@babel/parser': 7.20.7
      '@babel/types': 7.20.7

  '@babel/template@7.27.2':
    dependencies:
      '@babel/code-frame': 7.27.1
      '@babel/parser': 7.27.2
      '@babel/types': 7.27.1

  '@babel/traverse@7.27.1':
    dependencies:
      '@babel/code-frame': 7.27.1
      '@babel/generator': 7.27.1
      '@babel/parser': 7.27.2
      '@babel/template': 7.27.2
      '@babel/types': 7.27.1
      debug: 4.3.4
      globals: 11.12.0
    transitivePeerDependencies:
      - supports-color

  '@babel/types@7.20.7':
    dependencies:
      '@babel/helper-string-parser': 7.19.4
      '@babel/helper-validator-identifier': 7.19.1
      to-fast-properties: 2.0.0

  '@babel/types@7.27.1':
    dependencies:
      '@babel/helper-string-parser': 7.27.1
      '@babel/helper-validator-identifier': 7.27.1

  '@bcoe/v8-coverage@0.2.3': {}

  '@colors/colors@1.6.0': {}

  '@cspotcode/source-map-support@0.8.1':
    dependencies:
      '@jridgewell/trace-mapping': 0.3.9

  '@csstools/color-helpers@5.0.2': {}

  '@csstools/css-calc@2.1.3(@csstools/css-parser-algorithms@3.0.4(@csstools/css-tokenizer@3.0.3))(@csstools/css-tokenizer@3.0.3)':
    dependencies:
      '@csstools/css-parser-algorithms': 3.0.4(@csstools/css-tokenizer@3.0.3)
      '@csstools/css-tokenizer': 3.0.3

  '@csstools/css-color-parser@3.0.9(@csstools/css-parser-algorithms@3.0.4(@csstools/css-tokenizer@3.0.3))(@csstools/css-tokenizer@3.0.3)':
    dependencies:
      '@csstools/color-helpers': 5.0.2
      '@csstools/css-calc': 2.1.3(@csstools/css-parser-algorithms@3.0.4(@csstools/css-tokenizer@3.0.3))(@csstools/css-tokenizer@3.0.3)
      '@csstools/css-parser-algorithms': 3.0.4(@csstools/css-tokenizer@3.0.3)
      '@csstools/css-tokenizer': 3.0.3

  '@csstools/css-parser-algorithms@3.0.4(@csstools/css-tokenizer@3.0.3)':
    dependencies:
      '@csstools/css-tokenizer': 3.0.3

  '@csstools/css-tokenizer@3.0.3': {}

  '@dabh/diagnostics@2.0.3':
    dependencies:
      colorspace: 1.1.4
      enabled: 2.0.0
      kuler: 2.0.0

  '@esbuild/aix-ppc64@0.25.4':
    optional: true

  '@esbuild/android-arm64@0.25.4':
    optional: true

  '@esbuild/android-arm@0.25.4':
    optional: true

  '@esbuild/android-x64@0.25.4':
    optional: true

  '@esbuild/darwin-arm64@0.25.4':
    optional: true

  '@esbuild/darwin-x64@0.25.4':
    optional: true

  '@esbuild/freebsd-arm64@0.25.4':
    optional: true

  '@esbuild/freebsd-x64@0.25.4':
    optional: true

  '@esbuild/linux-arm64@0.25.4':
    optional: true

  '@esbuild/linux-arm@0.25.4':
    optional: true

  '@esbuild/linux-ia32@0.25.4':
    optional: true

  '@esbuild/linux-loong64@0.25.4':
    optional: true

  '@esbuild/linux-mips64el@0.25.4':
    optional: true

  '@esbuild/linux-ppc64@0.25.4':
    optional: true

  '@esbuild/linux-riscv64@0.25.4':
    optional: true

  '@esbuild/linux-s390x@0.25.4':
    optional: true

  '@esbuild/linux-x64@0.25.4':
    optional: true

  '@esbuild/netbsd-arm64@0.25.4':
    optional: true

  '@esbuild/netbsd-x64@0.25.4':
    optional: true

  '@esbuild/openbsd-arm64@0.25.4':
    optional: true

  '@esbuild/openbsd-x64@0.25.4':
    optional: true

  '@esbuild/sunos-x64@0.25.4':
    optional: true

  '@esbuild/win32-arm64@0.25.4':
    optional: true

  '@esbuild/win32-ia32@0.25.4':
    optional: true

  '@esbuild/win32-x64@0.25.4':
    optional: true

  '@eslint-community/eslint-utils@4.7.0(eslint@8.57.1)':
    dependencies:
      eslint: 8.57.1
      eslint-visitor-keys: 3.4.3

  '@eslint-community/regexpp@4.12.1': {}

  '@eslint/eslintrc@2.1.4':
    dependencies:
      ajv: 6.12.6
      debug: 4.3.4
      espree: 9.6.1
      globals: 13.19.0
      ignore: 5.2.4
      import-fresh: 3.3.0
      js-yaml: 4.1.0
      minimatch: 3.1.2
      strip-json-comments: 3.1.1
    transitivePeerDependencies:
      - supports-color

  '@eslint/js@8.57.1': {}

  '@hapi/hoek@9.3.0': {}

  '@hapi/topo@5.1.0':
    dependencies:
      '@hapi/hoek': 9.3.0

  '@humanwhocodes/config-array@0.13.0':
    dependencies:
      '@humanwhocodes/object-schema': 2.0.3
      debug: 4.3.4
      minimatch: 3.1.2
    transitivePeerDependencies:
      - supports-color

  '@humanwhocodes/module-importer@1.0.1': {}

  '@humanwhocodes/object-schema@2.0.3': {}

  '@isaacs/cliui@8.0.2':
    dependencies:
      string-width: 5.1.2
      string-width-cjs: string-width@4.2.3
      strip-ansi: 7.1.0
      strip-ansi-cjs: strip-ansi@6.0.1
      wrap-ansi: 8.1.0
      wrap-ansi-cjs: wrap-ansi@7.0.0

  '@istanbuljs/load-nyc-config@1.1.0':
    dependencies:
      camelcase: 5.3.1
      find-up: 4.1.0
      get-package-type: 0.1.0
      js-yaml: 3.14.1
      resolve-from: 5.0.0

  '@istanbuljs/schema@0.1.3': {}

  '@jest-mock/express@3.0.0':
    dependencies:
      '@types/express': 5.0.0

  '@jest/console@29.7.0':
    dependencies:
      '@jest/types': 29.6.3
      '@types/node': 18.11.18
      chalk: 4.1.2
      jest-message-util: 29.7.0
      jest-util: 29.7.0
      slash: 3.0.0

  '@jest/core@29.7.0(ts-node@10.9.2(@types/node@18.11.18)(typescript@4.9.5))':
    dependencies:
      '@jest/console': 29.7.0
      '@jest/reporters': 29.7.0
      '@jest/test-result': 29.7.0
      '@jest/transform': 29.7.0
      '@jest/types': 29.6.3
      '@types/node': 18.11.18
      ansi-escapes: 4.3.2
      chalk: 4.1.2
      ci-info: 3.7.1
      exit: 0.1.2
      graceful-fs: 4.2.10
      jest-changed-files: 29.7.0
      jest-config: 29.7.0(@types/node@18.11.18)(ts-node@10.9.2(@types/node@18.11.18)(typescript@4.9.5))
      jest-haste-map: 29.7.0
      jest-message-util: 29.7.0
      jest-regex-util: 29.6.3
      jest-resolve: 29.7.0
      jest-resolve-dependencies: 29.7.0
      jest-runner: 29.7.0
      jest-runtime: 29.7.0
      jest-snapshot: 29.7.0
      jest-util: 29.7.0
      jest-validate: 29.7.0
      jest-watcher: 29.7.0
      micromatch: 4.0.5
      pretty-format: 29.7.0
      slash: 3.0.0
      strip-ansi: 6.0.1
    transitivePeerDependencies:
      - babel-plugin-macros
      - supports-color
      - ts-node

  '@jest/environment@29.7.0':
    dependencies:
      '@jest/fake-timers': 29.7.0
      '@jest/types': 29.6.3
      '@types/node': 18.11.18
      jest-mock: 29.7.0

  '@jest/expect-utils@29.3.1':
    dependencies:
      jest-get-type: 29.2.0

  '@jest/expect-utils@29.7.0':
    dependencies:
      jest-get-type: 29.6.3

  '@jest/expect@29.7.0':
    dependencies:
      expect: 29.7.0
      jest-snapshot: 29.7.0
    transitivePeerDependencies:
      - supports-color

  '@jest/fake-timers@29.7.0':
    dependencies:
      '@jest/types': 29.6.3
      '@sinonjs/fake-timers': 10.3.0
      '@types/node': 18.11.18
      jest-message-util: 29.7.0
      jest-mock: 29.7.0
      jest-util: 29.7.0

  '@jest/globals@29.7.0':
    dependencies:
      '@jest/environment': 29.7.0
      '@jest/expect': 29.7.0
      '@jest/types': 29.6.3
      jest-mock: 29.7.0
    transitivePeerDependencies:
      - supports-color

  '@jest/reporters@29.7.0':
    dependencies:
      '@bcoe/v8-coverage': 0.2.3
      '@jest/console': 29.7.0
      '@jest/test-result': 29.7.0
      '@jest/transform': 29.7.0
      '@jest/types': 29.6.3
      '@jridgewell/trace-mapping': 0.3.25
      '@types/node': 18.11.18
      chalk: 4.1.2
      collect-v8-coverage: 1.0.1
      exit: 0.1.2
      glob: 7.2.3
      graceful-fs: 4.2.10
      istanbul-lib-coverage: 3.2.0
      istanbul-lib-instrument: 6.0.3
      istanbul-lib-report: 3.0.0
      istanbul-lib-source-maps: 4.0.1
      istanbul-reports: 3.1.5
      jest-message-util: 29.7.0
      jest-util: 29.7.0
      jest-worker: 29.7.0
      slash: 3.0.0
      string-length: 4.0.2
      strip-ansi: 6.0.1
      v8-to-istanbul: 9.0.1
    transitivePeerDependencies:
      - supports-color

  '@jest/schemas@29.0.0':
    dependencies:
      '@sinclair/typebox': 0.24.51

  '@jest/schemas@29.6.3':
    dependencies:
      '@sinclair/typebox': 0.27.8

  '@jest/source-map@29.6.3':
    dependencies:
      '@jridgewell/trace-mapping': 0.3.25
      callsites: 3.1.0
      graceful-fs: 4.2.10

  '@jest/test-result@29.7.0':
    dependencies:
      '@jest/console': 29.7.0
      '@jest/types': 29.6.3
      '@types/istanbul-lib-coverage': 2.0.4
      collect-v8-coverage: 1.0.1

  '@jest/test-sequencer@29.7.0':
    dependencies:
      '@jest/test-result': 29.7.0
      graceful-fs: 4.2.10
      jest-haste-map: 29.7.0
      slash: 3.0.0

  '@jest/transform@29.7.0':
    dependencies:
      '@babel/core': 7.23.7
      '@jest/types': 29.6.3
      '@jridgewell/trace-mapping': 0.3.25
      babel-plugin-istanbul: 6.1.1
      chalk: 4.1.2
      convert-source-map: 2.0.0
      fast-json-stable-stringify: 2.1.0
      graceful-fs: 4.2.10
      jest-haste-map: 29.7.0
      jest-regex-util: 29.6.3
      jest-util: 29.7.0
      micromatch: 4.0.5
      pirates: 4.0.5
      slash: 3.0.0
      write-file-atomic: 4.0.2
    transitivePeerDependencies:
      - supports-color

  '@jest/types@29.3.1':
    dependencies:
      '@jest/schemas': 29.0.0
      '@types/istanbul-lib-coverage': 2.0.4
      '@types/istanbul-reports': 3.0.1
      '@types/node': 18.11.18
      '@types/yargs': 17.0.19
      chalk: 4.1.2

  '@jest/types@29.6.3':
    dependencies:
      '@jest/schemas': 29.6.3
      '@types/istanbul-lib-coverage': 2.0.4
      '@types/istanbul-reports': 3.0.1
      '@types/node': 18.11.18
      '@types/yargs': 17.0.19
      chalk: 4.1.2

  '@jridgewell/gen-mapping@0.1.1':
    dependencies:
      '@jridgewell/set-array': 1.1.2
      '@jridgewell/sourcemap-codec': 1.4.14

  '@jridgewell/gen-mapping@0.3.2':
    dependencies:
      '@jridgewell/set-array': 1.1.2
      '@jridgewell/sourcemap-codec': 1.4.14
      '@jridgewell/trace-mapping': 0.3.17

  '@jridgewell/gen-mapping@0.3.8':
    dependencies:
      '@jridgewell/set-array': 1.2.1
      '@jridgewell/sourcemap-codec': 1.4.14
      '@jridgewell/trace-mapping': 0.3.25

  '@jridgewell/resolve-uri@3.1.0': {}

  '@jridgewell/set-array@1.1.2': {}

  '@jridgewell/set-array@1.2.1': {}

  '@jridgewell/sourcemap-codec@1.4.14': {}

  '@jridgewell/trace-mapping@0.3.17':
    dependencies:
      '@jridgewell/resolve-uri': 3.1.0
      '@jridgewell/sourcemap-codec': 1.4.14

  '@jridgewell/trace-mapping@0.3.25':
    dependencies:
      '@jridgewell/resolve-uri': 3.1.0
      '@jridgewell/sourcemap-codec': 1.4.14

  '@jridgewell/trace-mapping@0.3.9':
    dependencies:
      '@jridgewell/resolve-uri': 3.1.0
      '@jridgewell/sourcemap-codec': 1.4.14

  '@manuscripts/eslint-config@0.5.1(dd7c837a70e5c690b0fa94af673420e9)':
    dependencies:
      '@typescript-eslint/eslint-plugin': 5.62.0(@typescript-eslint/parser@5.62.0(eslint@8.57.1)(typescript@4.9.5))(eslint@8.57.1)(typescript@4.9.5)
      '@typescript-eslint/parser': 5.62.0(eslint@8.57.1)(typescript@4.9.5)
      eslint: 8.57.1
      eslint-config-prettier: 8.10.0(eslint@8.57.1)
      eslint-plugin-header: 3.1.1(eslint@8.57.1)
      eslint-plugin-import: 2.31.0(@typescript-eslint/parser@5.62.0(eslint@8.57.1)(typescript@4.9.5))(eslint@8.57.1)
      eslint-plugin-jest: 27.9.0(@typescript-eslint/eslint-plugin@5.62.0(@typescript-eslint/parser@5.62.0(eslint@8.57.1)(typescript@4.9.5))(eslint@8.57.1)(typescript@4.9.5))(eslint@8.57.1)(jest@29.7.0(@types/node@18.11.18)(ts-node@10.9.2(@types/node@18.11.18)(typescript@4.9.5)))(typescript@4.9.5)
      eslint-plugin-jsx-a11y: 6.10.2(eslint@8.57.1)
      eslint-plugin-mdx: 2.3.4(eslint@8.57.1)
      eslint-plugin-prettier: 4.2.1(eslint-config-prettier@8.10.0(eslint@8.57.1))(eslint@8.57.1)(prettier@2.8.8)
      eslint-plugin-promise: 6.6.0(eslint@8.57.1)
      eslint-plugin-react: 7.37.5(eslint@8.57.1)
      eslint-plugin-react-hooks: 4.6.2(eslint@8.57.1)
      eslint-plugin-simple-import-sort: 8.0.0(eslint@8.57.1)
      prettier: 2.8.8
      typescript: 4.9.5
    transitivePeerDependencies:
      - supports-color

  '@manuscripts/json-schema@2.2.12':
    dependencies:
      ajv: 8.12.0
      deepmerge: 4.3.1
      uuid: 9.0.1

<<<<<<< HEAD
  '@manuscripts/transform@4.2.2-LEAN-4696.0(prosemirror-state@1.4.3)':
=======
  '@manuscripts/transform@4.2.2(prosemirror-state@1.4.3)':
>>>>>>> 61fa314a
    dependencies:
      '@manuscripts/json-schema': 2.2.12
      citeproc: 2.4.63
      jszip: 3.10.1
      lodash: 4.17.21
      prosemirror-model: 1.25.1
      prosemirror-tables: 1.7.1
      prosemirror-utils: 1.2.2(prosemirror-model@1.25.1)(prosemirror-state@1.4.3)
      semver: 7.7.2
      uuid: 9.0.1
      w3c-xmlserializer: 4.0.0
    transitivePeerDependencies:
      - prosemirror-state

  '@nodelib/fs.scandir@2.1.5':
    dependencies:
      '@nodelib/fs.stat': 2.0.5
      run-parallel: 1.2.0

  '@nodelib/fs.stat@2.0.5': {}

  '@nodelib/fs.walk@1.2.8':
    dependencies:
      '@nodelib/fs.scandir': 2.1.5
      fastq: 1.15.0

  '@npmcli/config@6.4.1':
    dependencies:
      '@npmcli/map-workspaces': 3.0.6
      ci-info: 4.2.0
      ini: 4.1.3
      nopt: 7.2.1
      proc-log: 3.0.0
      read-package-json-fast: 3.0.2
      semver: 7.7.2
      walk-up-path: 3.0.1

  '@npmcli/map-workspaces@3.0.6':
    dependencies:
      '@npmcli/name-from-folder': 2.0.0
      glob: 10.4.5
      minimatch: 9.0.5
      read-package-json-fast: 3.0.2

  '@npmcli/name-from-folder@2.0.0': {}

  '@opentelemetry/api@1.9.0': {}

  '@pkgjs/parseargs@0.11.0':
    optional: true

  '@pkgr/core@0.1.2': {}

  '@prisma/client@6.7.0(prisma@6.7.0(typescript@4.9.5))(typescript@4.9.5)':
    optionalDependencies:
      prisma: 6.7.0(typescript@4.9.5)
      typescript: 4.9.5

  '@prisma/config@6.7.0':
    dependencies:
      esbuild: 0.25.4
      esbuild-register: 3.6.0(esbuild@0.25.4)
    transitivePeerDependencies:
      - supports-color

  '@prisma/debug@6.7.0': {}

  '@prisma/engines-version@6.7.0-36.3cff47a7f5d65c3ea74883f1d736e41d68ce91ed': {}

  '@prisma/engines@6.7.0':
    dependencies:
      '@prisma/debug': 6.7.0
      '@prisma/engines-version': 6.7.0-36.3cff47a7f5d65c3ea74883f1d736e41d68ce91ed
      '@prisma/fetch-engine': 6.7.0
      '@prisma/get-platform': 6.7.0

  '@prisma/fetch-engine@6.7.0':
    dependencies:
      '@prisma/debug': 6.7.0
      '@prisma/engines-version': 6.7.0-36.3cff47a7f5d65c3ea74883f1d736e41d68ce91ed
      '@prisma/get-platform': 6.7.0

  '@prisma/get-platform@6.7.0':
    dependencies:
      '@prisma/debug': 6.7.0

  '@rtsao/scc@1.1.0': {}

  '@sideway/address@4.1.5':
    dependencies:
      '@hapi/hoek': 9.3.0

  '@sideway/formula@3.0.1': {}

  '@sideway/pinpoint@2.0.0': {}

  '@sinclair/typebox@0.24.51': {}

  '@sinclair/typebox@0.27.8': {}

  '@sinonjs/commons@3.0.1':
    dependencies:
      type-detect: 4.0.8

  '@sinonjs/fake-timers@10.3.0':
    dependencies:
      '@sinonjs/commons': 3.0.1

  '@tsconfig/node10@1.0.9': {}

  '@tsconfig/node12@1.0.11': {}

  '@tsconfig/node14@1.0.3': {}

  '@tsconfig/node16@1.0.3': {}

  '@types/acorn@4.0.6':
    dependencies:
      '@types/estree': 1.0.0

  '@types/babel__core@7.1.20':
    dependencies:
      '@babel/parser': 7.20.7
      '@babel/types': 7.20.7
      '@types/babel__generator': 7.6.4
      '@types/babel__template': 7.4.1
      '@types/babel__traverse': 7.18.3

  '@types/babel__generator@7.6.4':
    dependencies:
      '@babel/types': 7.20.7

  '@types/babel__template@7.4.1':
    dependencies:
      '@babel/parser': 7.20.7
      '@babel/types': 7.20.7

  '@types/babel__traverse@7.18.3':
    dependencies:
      '@babel/types': 7.20.7

  '@types/bcrypt@5.0.2':
    dependencies:
      '@types/node': 18.11.18

  '@types/body-parser@1.19.2':
    dependencies:
      '@types/connect': 3.4.35
      '@types/node': 18.11.18

  '@types/chance@1.1.6': {}

  '@types/checksum@0.1.35': {}

  '@types/concat-stream@2.0.3':
    dependencies:
      '@types/node': 18.11.18

  '@types/connect@3.4.35':
    dependencies:
      '@types/node': 18.11.18

  '@types/cookiejar@2.1.2': {}

  '@types/cors@2.8.18':
    dependencies:
      '@types/node': 18.11.18

  '@types/debug@4.1.7':
    dependencies:
      '@types/ms': 0.7.31

  '@types/decompress@4.2.7':
    dependencies:
      '@types/node': 18.11.18

  '@types/dotenv-safe@8.1.6':
    dependencies:
      '@types/node': 18.11.18
      dotenv: 8.6.0

  '@types/estree-jsx@1.0.0':
    dependencies:
      '@types/estree': 1.0.0

  '@types/estree@1.0.0': {}

  '@types/express-serve-static-core@5.0.6':
    dependencies:
      '@types/node': 18.11.18
      '@types/qs': 6.9.7
      '@types/range-parser': 1.2.4
      '@types/send': 0.17.4

  '@types/express@5.0.0':
    dependencies:
      '@types/body-parser': 1.19.2
      '@types/express-serve-static-core': 5.0.6
      '@types/qs': 6.9.7
      '@types/serve-static': 1.15.0

  '@types/fs-extra@11.0.4':
    dependencies:
      '@types/jsonfile': 6.1.1
      '@types/node': 18.11.18

  '@types/graceful-fs@4.1.6':
    dependencies:
      '@types/node': 18.11.18

  '@types/hast@2.3.4':
    dependencies:
      '@types/unist': 2.0.6

  '@types/is-empty@1.2.3': {}

  '@types/istanbul-lib-coverage@2.0.4': {}

  '@types/istanbul-lib-report@3.0.0':
    dependencies:
      '@types/istanbul-lib-coverage': 2.0.4

  '@types/istanbul-reports@3.0.1':
    dependencies:
      '@types/istanbul-lib-report': 3.0.0

  '@types/jest@29.5.14':
    dependencies:
      expect: 29.3.1
      pretty-format: 29.3.1

  '@types/jsdom@21.1.7':
    dependencies:
      '@types/node': 18.11.18
      '@types/tough-cookie': 4.0.5
      parse5: 7.3.0

  '@types/json-schema@7.0.11': {}

  '@types/json5@0.0.29': {}

  '@types/jsonfile@6.1.1':
    dependencies:
      '@types/node': 18.11.18

  '@types/jsonwebtoken@9.0.9':
    dependencies:
      '@types/ms': 0.7.31
      '@types/node': 18.11.18

  '@types/lodash@4.17.16': {}

  '@types/mdast@3.0.10':
    dependencies:
      '@types/unist': 2.0.6

  '@types/mime@1.3.5': {}

  '@types/mime@3.0.1': {}

  '@types/morgan@1.9.9':
    dependencies:
      '@types/node': 18.11.18

  '@types/ms@0.7.31': {}

  '@types/multer@1.4.11':
    dependencies:
      '@types/express': 5.0.0

  '@types/node@18.11.18': {}

  '@types/passport-jwt@3.0.13':
    dependencies:
      '@types/express': 5.0.0
      '@types/jsonwebtoken': 9.0.9
      '@types/passport-strategy': 0.2.35

  '@types/passport-strategy@0.2.35':
    dependencies:
      '@types/express': 5.0.0
      '@types/passport': 1.0.16

  '@types/passport@1.0.16':
    dependencies:
      '@types/express': 5.0.0

  '@types/qs@6.9.7': {}

  '@types/range-parser@1.2.4': {}

  '@types/semver@7.7.0': {}

  '@types/send@0.17.4':
    dependencies:
      '@types/mime': 1.3.5
      '@types/node': 18.11.18

  '@types/serve-static@1.15.0':
    dependencies:
      '@types/mime': 3.0.1
      '@types/node': 18.11.18

  '@types/stack-utils@2.0.1': {}

  '@types/superagent@4.1.16':
    dependencies:
      '@types/cookiejar': 2.1.2
      '@types/node': 18.11.18

  '@types/supertest@2.0.16':
    dependencies:
      '@types/superagent': 4.1.16

  '@types/supports-color@8.1.3': {}

  '@types/swagger-ui-express@4.1.7':
    dependencies:
      '@types/express': 5.0.0
      '@types/serve-static': 1.15.0

  '@types/tough-cookie@4.0.5': {}

  '@types/triple-beam@1.3.5': {}

  '@types/unist@2.0.6': {}

  '@types/uuid@9.0.8': {}

  '@types/ws@8.5.13':
    dependencies:
      '@types/node': 18.11.18

  '@types/yargs-parser@21.0.0': {}

  '@types/yargs@17.0.19':
    dependencies:
      '@types/yargs-parser': 21.0.0

  '@typescript-eslint/eslint-plugin@5.62.0(@typescript-eslint/parser@5.62.0(eslint@8.57.1)(typescript@4.9.5))(eslint@8.57.1)(typescript@4.9.5)':
    dependencies:
      '@eslint-community/regexpp': 4.12.1
      '@typescript-eslint/parser': 5.62.0(eslint@8.57.1)(typescript@4.9.5)
      '@typescript-eslint/scope-manager': 5.62.0
      '@typescript-eslint/type-utils': 5.62.0(eslint@8.57.1)(typescript@4.9.5)
      '@typescript-eslint/utils': 5.62.0(eslint@8.57.1)(typescript@4.9.5)
      debug: 4.3.4
      eslint: 8.57.1
      graphemer: 1.4.0
      ignore: 5.2.4
      natural-compare-lite: 1.4.0
      semver: 7.7.2
      tsutils: 3.21.0(typescript@4.9.5)
    optionalDependencies:
      typescript: 4.9.5
    transitivePeerDependencies:
      - supports-color

  '@typescript-eslint/parser@5.62.0(eslint@8.57.1)(typescript@4.9.5)':
    dependencies:
      '@typescript-eslint/scope-manager': 5.62.0
      '@typescript-eslint/types': 5.62.0
      '@typescript-eslint/typescript-estree': 5.62.0(typescript@4.9.5)
      debug: 4.3.4
      eslint: 8.57.1
    optionalDependencies:
      typescript: 4.9.5
    transitivePeerDependencies:
      - supports-color

  '@typescript-eslint/scope-manager@5.48.1':
    dependencies:
      '@typescript-eslint/types': 5.48.1
      '@typescript-eslint/visitor-keys': 5.48.1

  '@typescript-eslint/scope-manager@5.62.0':
    dependencies:
      '@typescript-eslint/types': 5.62.0
      '@typescript-eslint/visitor-keys': 5.62.0

  '@typescript-eslint/type-utils@5.62.0(eslint@8.57.1)(typescript@4.9.5)':
    dependencies:
      '@typescript-eslint/typescript-estree': 5.62.0(typescript@4.9.5)
      '@typescript-eslint/utils': 5.62.0(eslint@8.57.1)(typescript@4.9.5)
      debug: 4.3.4
      eslint: 8.57.1
      tsutils: 3.21.0(typescript@4.9.5)
    optionalDependencies:
      typescript: 4.9.5
    transitivePeerDependencies:
      - supports-color

  '@typescript-eslint/types@5.48.1': {}

  '@typescript-eslint/types@5.62.0': {}

  '@typescript-eslint/typescript-estree@5.48.1(typescript@4.9.5)':
    dependencies:
      '@typescript-eslint/types': 5.48.1
      '@typescript-eslint/visitor-keys': 5.48.1
      debug: 4.3.4
      globby: 11.1.0
      is-glob: 4.0.3
      semver: 7.7.2
      tsutils: 3.21.0(typescript@4.9.5)
    optionalDependencies:
      typescript: 4.9.5
    transitivePeerDependencies:
      - supports-color

  '@typescript-eslint/typescript-estree@5.62.0(typescript@4.9.5)':
    dependencies:
      '@typescript-eslint/types': 5.62.0
      '@typescript-eslint/visitor-keys': 5.62.0
      debug: 4.3.4
      globby: 11.1.0
      is-glob: 4.0.3
      semver: 7.7.2
      tsutils: 3.21.0(typescript@4.9.5)
    optionalDependencies:
      typescript: 4.9.5
    transitivePeerDependencies:
      - supports-color

  '@typescript-eslint/utils@5.48.1(eslint@8.57.1)(typescript@4.9.5)':
    dependencies:
      '@types/json-schema': 7.0.11
      '@types/semver': 7.7.0
      '@typescript-eslint/scope-manager': 5.48.1
      '@typescript-eslint/types': 5.48.1
      '@typescript-eslint/typescript-estree': 5.48.1(typescript@4.9.5)
      eslint: 8.57.1
      eslint-scope: 5.1.1
      eslint-utils: 3.0.0(eslint@8.57.1)
      semver: 7.7.2
    transitivePeerDependencies:
      - supports-color
      - typescript

  '@typescript-eslint/utils@5.62.0(eslint@8.57.1)(typescript@4.9.5)':
    dependencies:
      '@eslint-community/eslint-utils': 4.7.0(eslint@8.57.1)
      '@types/json-schema': 7.0.11
      '@types/semver': 7.7.0
      '@typescript-eslint/scope-manager': 5.62.0
      '@typescript-eslint/types': 5.62.0
      '@typescript-eslint/typescript-estree': 5.62.0(typescript@4.9.5)
      eslint: 8.57.1
      eslint-scope: 5.1.1
      semver: 7.7.2
    transitivePeerDependencies:
      - supports-color
      - typescript

  '@typescript-eslint/visitor-keys@5.48.1':
    dependencies:
      '@typescript-eslint/types': 5.48.1
      eslint-visitor-keys: 3.3.0

  '@typescript-eslint/visitor-keys@5.62.0':
    dependencies:
      '@typescript-eslint/types': 5.62.0
      eslint-visitor-keys: 3.3.0

  '@ungap/structured-clone@1.3.0': {}

  abbrev@2.0.0: {}

  accepts@2.0.0:
    dependencies:
      mime-types: 3.0.1
      negotiator: 1.0.0

  acorn-jsx@5.3.2(acorn@8.14.1):
    dependencies:
      acorn: 8.14.1

  acorn-jsx@5.3.2(acorn@8.8.1):
    dependencies:
      acorn: 8.8.1

  acorn-walk@8.2.0: {}

  acorn@8.14.1: {}

  acorn@8.8.1: {}

  agent-base@7.1.3: {}

  ajv@6.12.6:
    dependencies:
      fast-deep-equal: 3.1.3
      fast-json-stable-stringify: 2.1.0
      json-schema-traverse: 0.4.1
      uri-js: 4.4.1

  ajv@8.12.0:
    dependencies:
      fast-deep-equal: 3.1.3
      json-schema-traverse: 1.0.0
      require-from-string: 2.0.2
      uri-js: 4.4.1

  ansi-escapes@4.3.2:
    dependencies:
      type-fest: 0.21.3

  ansi-regex@5.0.1: {}

  ansi-regex@6.1.0: {}

  ansi-styles@3.2.1:
    dependencies:
      color-convert: 1.9.3

  ansi-styles@4.3.0:
    dependencies:
      color-convert: 2.0.1

  ansi-styles@5.2.0: {}

  ansi-styles@6.2.1: {}

  anymatch@3.1.3:
    dependencies:
      normalize-path: 3.0.0
      picomatch: 2.3.1

  append-field@1.0.0: {}

  arg@4.1.3: {}

  argparse@1.0.10:
    dependencies:
      sprintf-js: 1.0.3

  argparse@2.0.1: {}

  aria-query@5.3.2: {}

  array-buffer-byte-length@1.0.2:
    dependencies:
      call-bound: 1.0.4
      is-array-buffer: 3.0.5

  array-includes@3.1.8:
    dependencies:
      call-bind: 1.0.8
      define-properties: 1.2.1
      es-abstract: 1.23.9
      es-object-atoms: 1.1.1
      get-intrinsic: 1.3.0
      is-string: 1.0.7

  array-union@2.1.0: {}

  array.prototype.findlast@1.2.5:
    dependencies:
      call-bind: 1.0.8
      define-properties: 1.2.1
      es-abstract: 1.23.9
      es-errors: 1.3.0
      es-object-atoms: 1.1.1
      es-shim-unscopables: 1.1.0

  array.prototype.findlastindex@1.2.6:
    dependencies:
      call-bind: 1.0.8
      call-bound: 1.0.4
      define-properties: 1.2.1
      es-abstract: 1.23.9
      es-errors: 1.3.0
      es-object-atoms: 1.1.1
      es-shim-unscopables: 1.1.0

  array.prototype.flat@1.3.1:
    dependencies:
      call-bind: 1.0.2
      define-properties: 1.2.0
      es-abstract: 1.21.1
      es-shim-unscopables: 1.0.0

  array.prototype.flat@1.3.3:
    dependencies:
      call-bind: 1.0.8
      define-properties: 1.2.1
      es-abstract: 1.23.9
      es-shim-unscopables: 1.1.0

  array.prototype.flatmap@1.3.3:
    dependencies:
      call-bind: 1.0.8
      define-properties: 1.2.1
      es-abstract: 1.23.9
      es-shim-unscopables: 1.1.0

  array.prototype.tosorted@1.1.4:
    dependencies:
      call-bind: 1.0.8
      define-properties: 1.2.1
      es-abstract: 1.23.9
      es-errors: 1.3.0
      es-shim-unscopables: 1.1.0

  arraybuffer.prototype.slice@1.0.4:
    dependencies:
      array-buffer-byte-length: 1.0.2
      call-bind: 1.0.8
      define-properties: 1.2.1
      es-abstract: 1.23.9
      es-errors: 1.3.0
      get-intrinsic: 1.3.0
      is-array-buffer: 3.0.5

  ast-types-flow@0.0.8: {}

  async-function@1.0.0: {}

  async@3.2.4: {}

  available-typed-arrays@1.0.5: {}

  available-typed-arrays@1.0.7:
    dependencies:
      possible-typed-array-names: 1.1.0

  axe-core@4.10.3: {}

  axobject-query@4.1.0: {}

  babel-jest@29.7.0(@babel/core@7.23.7):
    dependencies:
      '@babel/core': 7.23.7
      '@jest/transform': 29.7.0
      '@types/babel__core': 7.1.20
      babel-plugin-istanbul: 6.1.1
      babel-preset-jest: 29.6.3(@babel/core@7.23.7)
      chalk: 4.1.2
      graceful-fs: 4.2.10
      slash: 3.0.0
    transitivePeerDependencies:
      - supports-color

  babel-plugin-istanbul@6.1.1:
    dependencies:
      '@babel/helper-plugin-utils': 7.20.2
      '@istanbuljs/load-nyc-config': 1.1.0
      '@istanbuljs/schema': 0.1.3
      istanbul-lib-instrument: 5.2.1
      test-exclude: 6.0.0
    transitivePeerDependencies:
      - supports-color

  babel-plugin-jest-hoist@29.6.3:
    dependencies:
      '@babel/template': 7.20.7
      '@babel/types': 7.20.7
      '@types/babel__core': 7.1.20
      '@types/babel__traverse': 7.18.3

  babel-plugin-polyfill-corejs2@0.4.13(@babel/core@7.23.7):
    dependencies:
      '@babel/compat-data': 7.27.2
      '@babel/core': 7.23.7
      '@babel/helper-define-polyfill-provider': 0.6.4(@babel/core@7.23.7)
      semver: 6.3.1
    transitivePeerDependencies:
      - supports-color

  babel-plugin-polyfill-corejs3@0.8.7(@babel/core@7.23.7):
    dependencies:
      '@babel/core': 7.23.7
      '@babel/helper-define-polyfill-provider': 0.4.4(@babel/core@7.23.7)
      core-js-compat: 3.42.0
    transitivePeerDependencies:
      - supports-color

  babel-plugin-polyfill-regenerator@0.5.5(@babel/core@7.23.7):
    dependencies:
      '@babel/core': 7.23.7
      '@babel/helper-define-polyfill-provider': 0.5.0(@babel/core@7.23.7)
    transitivePeerDependencies:
      - supports-color

  babel-preset-current-node-syntax@1.0.1(@babel/core@7.23.7):
    dependencies:
      '@babel/core': 7.23.7
      '@babel/plugin-syntax-async-generators': 7.8.4(@babel/core@7.23.7)
      '@babel/plugin-syntax-bigint': 7.8.3(@babel/core@7.23.7)
      '@babel/plugin-syntax-class-properties': 7.12.13(@babel/core@7.23.7)
      '@babel/plugin-syntax-import-meta': 7.10.4(@babel/core@7.23.7)
      '@babel/plugin-syntax-json-strings': 7.8.3(@babel/core@7.23.7)
      '@babel/plugin-syntax-logical-assignment-operators': 7.10.4(@babel/core@7.23.7)
      '@babel/plugin-syntax-nullish-coalescing-operator': 7.8.3(@babel/core@7.23.7)
      '@babel/plugin-syntax-numeric-separator': 7.10.4(@babel/core@7.23.7)
      '@babel/plugin-syntax-object-rest-spread': 7.8.3(@babel/core@7.23.7)
      '@babel/plugin-syntax-optional-catch-binding': 7.8.3(@babel/core@7.23.7)
      '@babel/plugin-syntax-optional-chaining': 7.8.3(@babel/core@7.23.7)
      '@babel/plugin-syntax-top-level-await': 7.14.5(@babel/core@7.23.7)

  babel-preset-jest@29.6.3(@babel/core@7.23.7):
    dependencies:
      '@babel/core': 7.23.7
      babel-plugin-jest-hoist: 29.6.3
      babel-preset-current-node-syntax: 1.0.1(@babel/core@7.23.7)

  bail@2.0.2: {}

  balanced-match@1.0.2: {}

  base64-js@1.5.1: {}

  basic-auth@2.0.1:
    dependencies:
      safe-buffer: 5.1.2

  bintrees@1.0.2: {}

  bl@1.2.3:
    dependencies:
      readable-stream: 2.3.7
      safe-buffer: 5.2.1

  body-parser@2.2.0:
    dependencies:
      bytes: 3.1.2
      content-type: 1.0.5
      debug: 4.4.1
      http-errors: 2.0.0
      iconv-lite: 0.6.3
      on-finished: 2.4.1
      qs: 6.14.0
      raw-body: 3.0.0
      type-is: 2.0.1
    transitivePeerDependencies:
      - supports-color

  brace-expansion@1.1.11:
    dependencies:
      balanced-match: 1.0.2
      concat-map: 0.0.1

  brace-expansion@2.0.1:
    dependencies:
      balanced-match: 1.0.2

  braces@3.0.2:
    dependencies:
      fill-range: 7.0.1

  browserslist@4.24.5:
    dependencies:
      caniuse-lite: 1.0.30001718
      electron-to-chromium: 1.5.152
      node-releases: 2.0.19
      update-browserslist-db: 1.1.3(browserslist@4.24.5)

  bser@2.1.1:
    dependencies:
      node-int64: 0.4.0

  buffer-alloc-unsafe@1.1.0: {}

  buffer-alloc@1.2.0:
    dependencies:
      buffer-alloc-unsafe: 1.1.0
      buffer-fill: 1.0.0

  buffer-crc32@0.2.13: {}

  buffer-equal-constant-time@1.0.1: {}

  buffer-fill@1.0.0: {}

  buffer-from@1.1.2: {}

  buffer@5.7.1:
    dependencies:
      base64-js: 1.5.1
      ieee754: 1.2.1

  busboy@1.6.0:
    dependencies:
      streamsearch: 1.1.0

  bytes@3.1.2: {}

  call-bind-apply-helpers@1.0.2:
    dependencies:
      es-errors: 1.3.0
      function-bind: 1.1.2

  call-bind@1.0.2:
    dependencies:
      function-bind: 1.1.1
      get-intrinsic: 1.2.0

  call-bind@1.0.8:
    dependencies:
      call-bind-apply-helpers: 1.0.2
      es-define-property: 1.0.1
      get-intrinsic: 1.3.0
      set-function-length: 1.2.2

  call-bound@1.0.4:
    dependencies:
      call-bind-apply-helpers: 1.0.2
      get-intrinsic: 1.3.0

  callsites@3.1.0: {}

  camelcase@5.3.1: {}

  camelcase@6.3.0: {}

  caniuse-lite@1.0.30001718: {}

  ccount@2.0.1: {}

  celebrate@15.0.3:
    dependencies:
      escape-html: 1.0.3
      joi: 17.13.3
      lodash: 4.17.21

  chalk@2.4.2:
    dependencies:
      ansi-styles: 3.2.1
      escape-string-regexp: 1.0.5
      supports-color: 5.5.0

  chalk@4.1.2:
    dependencies:
      ansi-styles: 4.3.0
      supports-color: 7.2.0

  char-regex@1.0.2: {}

  character-entities-html4@2.1.0: {}

  character-entities-legacy@1.1.4: {}

  character-entities-legacy@3.0.0: {}

  character-entities@1.2.4: {}

  character-entities@2.0.2: {}

  character-reference-invalid@1.1.4: {}

  character-reference-invalid@2.0.1: {}

  checksum@1.0.0:
    dependencies:
      optimist: 0.3.7

  ci-info@3.7.1: {}

  ci-info@4.2.0: {}

  citeproc@2.4.63: {}

  cjs-module-lexer@1.2.2: {}

  cliui@8.0.1:
    dependencies:
      string-width: 4.2.3
      strip-ansi: 6.0.1
      wrap-ansi: 7.0.0

  co@4.6.0: {}

  collect-v8-coverage@1.0.1: {}

  color-convert@1.9.3:
    dependencies:
      color-name: 1.1.3

  color-convert@2.0.1:
    dependencies:
      color-name: 1.1.4

  color-name@1.1.3: {}

  color-name@1.1.4: {}

  color-string@1.9.1:
    dependencies:
      color-name: 1.1.4
      simple-swizzle: 0.2.2

  color@3.2.1:
    dependencies:
      color-convert: 1.9.3
      color-string: 1.9.1

  colorspace@1.1.4:
    dependencies:
      color: 3.2.1
      text-hex: 1.0.0

  commander@2.20.3: {}

  concat-map@0.0.1: {}

  concat-stream@1.6.2:
    dependencies:
      buffer-from: 1.1.2
      inherits: 2.0.4
      readable-stream: 2.3.7
      typedarray: 0.0.6

  concat-stream@2.0.0:
    dependencies:
      buffer-from: 1.1.2
      inherits: 2.0.4
      readable-stream: 3.6.0
      typedarray: 0.0.6

  content-disposition@1.0.0:
    dependencies:
      safe-buffer: 5.2.1

  content-type@1.0.5: {}

  convert-source-map@1.9.0: {}

  convert-source-map@2.0.0: {}

  cookie-signature@1.2.2: {}

  cookie@0.7.2: {}

  core-js-compat@3.42.0:
    dependencies:
      browserslist: 4.24.5

  core-util-is@1.0.3: {}

  cors@2.8.5:
    dependencies:
      object-assign: 4.1.1
      vary: 1.1.2

  create-jest@29.7.0(@types/node@18.11.18)(ts-node@10.9.2(@types/node@18.11.18)(typescript@4.9.5)):
    dependencies:
      '@jest/types': 29.6.3
      chalk: 4.1.2
      exit: 0.1.2
      graceful-fs: 4.2.10
      jest-config: 29.7.0(@types/node@18.11.18)(ts-node@10.9.2(@types/node@18.11.18)(typescript@4.9.5))
      jest-util: 29.7.0
      prompts: 2.4.2
    transitivePeerDependencies:
      - '@types/node'
      - babel-plugin-macros
      - supports-color
      - ts-node

  create-require@1.1.1: {}

  cross-spawn@6.0.5:
    dependencies:
      nice-try: 1.0.5
      path-key: 2.0.1
      semver: 5.7.1
      shebang-command: 1.2.0
      which: 1.3.1

  cross-spawn@7.0.3:
    dependencies:
      path-key: 3.1.1
      shebang-command: 2.0.0
      which: 2.0.2

  cross-spawn@7.0.6:
    dependencies:
      path-key: 3.1.1
      shebang-command: 2.0.0
      which: 2.0.2

  crypto-random-string@5.0.0:
    dependencies:
      type-fest: 2.19.0

  cssstyle@4.3.1:
    dependencies:
      '@asamuzakjp/css-color': 3.1.7
      rrweb-cssom: 0.8.0

  damerau-levenshtein@1.0.8: {}

  data-urls@5.0.0:
    dependencies:
      whatwg-mimetype: 4.0.0
      whatwg-url: 14.2.0

  data-view-buffer@1.0.2:
    dependencies:
      call-bound: 1.0.4
      es-errors: 1.3.0
      is-data-view: 1.0.2

  data-view-byte-length@1.0.2:
    dependencies:
      call-bound: 1.0.4
      es-errors: 1.3.0
      is-data-view: 1.0.2

  data-view-byte-offset@1.0.1:
    dependencies:
      call-bound: 1.0.4
      es-errors: 1.3.0
      is-data-view: 1.0.2

  debug@2.6.9:
    dependencies:
      ms: 2.0.0

  debug@3.2.7:
    dependencies:
      ms: 2.1.3

  debug@4.3.4:
    dependencies:
      ms: 2.1.2

  debug@4.4.1:
    dependencies:
      ms: 2.1.3

  decimal.js@10.5.0: {}

  decode-named-character-reference@1.0.2:
    dependencies:
      character-entities: 2.0.2

  decompress-tar@4.1.1:
    dependencies:
      file-type: 5.2.0
      is-stream: 1.1.0
      tar-stream: 1.6.2

  decompress-tarbz2@4.1.1:
    dependencies:
      decompress-tar: 4.1.1
      file-type: 6.2.0
      is-stream: 1.1.0
      seek-bzip: 1.0.6
      unbzip2-stream: 1.4.3

  decompress-targz@4.1.1:
    dependencies:
      decompress-tar: 4.1.1
      file-type: 5.2.0
      is-stream: 1.1.0

  decompress-unzip@4.0.1:
    dependencies:
      file-type: 3.9.0
      get-stream: 2.3.1
      pify: 2.3.0
      yauzl: 2.10.0

  decompress@4.2.1:
    dependencies:
      decompress-tar: 4.1.1
      decompress-tarbz2: 4.1.1
      decompress-targz: 4.1.1
      decompress-unzip: 4.0.1
      graceful-fs: 4.2.10
      make-dir: 1.3.0
      pify: 2.3.0
      strip-dirs: 2.1.0

  dedent@1.6.0: {}

  deep-is@0.1.4: {}

  deepmerge@4.3.1: {}

  define-data-property@1.1.4:
    dependencies:
      es-define-property: 1.0.1
      es-errors: 1.3.0
      gopd: 1.0.1

  define-properties@1.2.0:
    dependencies:
      has-property-descriptors: 1.0.0
      object-keys: 1.1.1

  define-properties@1.2.1:
    dependencies:
      define-data-property: 1.1.4
      has-property-descriptors: 1.0.0
      object-keys: 1.1.1

  depd@2.0.0: {}

  dequal@2.0.3: {}

  detect-newline@3.1.0: {}

  diff-sequences@29.3.1: {}

  diff-sequences@29.6.3: {}

  diff@4.0.2: {}

  diff@5.1.0: {}

  dir-glob@3.0.1:
    dependencies:
      path-type: 4.0.0

  doctrine@2.1.0:
    dependencies:
      esutils: 2.0.3

  doctrine@3.0.0:
    dependencies:
      esutils: 2.0.3

  dotenv-safe@9.1.0(dotenv@8.6.0):
    dependencies:
      dotenv: 8.6.0

  dotenv@8.6.0: {}

  dunder-proto@1.0.1:
    dependencies:
      call-bind-apply-helpers: 1.0.2
      es-errors: 1.3.0
      gopd: 1.2.0

  eastasianwidth@0.2.0: {}

  ecdsa-sig-formatter@1.0.11:
    dependencies:
      safe-buffer: 5.2.1

  ee-first@1.1.1: {}

  electron-to-chromium@1.5.152: {}

  emittery@0.13.1: {}

  emoji-regex@8.0.0: {}

  emoji-regex@9.2.2: {}

  enabled@2.0.0: {}

  encodeurl@2.0.0: {}

  end-of-stream@1.4.4:
    dependencies:
      once: 1.4.0

  entities@6.0.0: {}

  error-ex@1.3.2:
    dependencies:
      is-arrayish: 0.2.1

  es-abstract@1.21.1:
    dependencies:
      available-typed-arrays: 1.0.5
      call-bind: 1.0.2
      es-set-tostringtag: 2.0.1
      es-to-primitive: 1.2.1
      function-bind: 1.1.1
      function.prototype.name: 1.1.5
      get-intrinsic: 1.2.0
      get-symbol-description: 1.0.0
      globalthis: 1.0.3
      gopd: 1.0.1
      has: 1.0.3
      has-property-descriptors: 1.0.0
      has-proto: 1.0.1
      has-symbols: 1.0.3
      internal-slot: 1.0.4
      is-array-buffer: 3.0.2
      is-callable: 1.2.7
      is-negative-zero: 2.0.2
      is-regex: 1.1.4
      is-shared-array-buffer: 1.0.2
      is-string: 1.0.7
      is-typed-array: 1.1.10
      is-weakref: 1.0.2
      object-inspect: 1.12.2
      object-keys: 1.1.1
      object.assign: 4.1.4
      regexp.prototype.flags: 1.5.0
      safe-regex-test: 1.0.0
      string.prototype.trimend: 1.0.6
      string.prototype.trimstart: 1.0.6
      typed-array-length: 1.0.4
      unbox-primitive: 1.0.2
      which-typed-array: 1.1.9

  es-abstract@1.23.9:
    dependencies:
      array-buffer-byte-length: 1.0.2
      arraybuffer.prototype.slice: 1.0.4
      available-typed-arrays: 1.0.7
      call-bind: 1.0.8
      call-bound: 1.0.4
      data-view-buffer: 1.0.2
      data-view-byte-length: 1.0.2
      data-view-byte-offset: 1.0.1
      es-define-property: 1.0.1
      es-errors: 1.3.0
      es-object-atoms: 1.1.1
      es-set-tostringtag: 2.1.0
      es-to-primitive: 1.3.0
      function.prototype.name: 1.1.8
      get-intrinsic: 1.3.0
      get-proto: 1.0.1
      get-symbol-description: 1.1.0
      globalthis: 1.0.4
      gopd: 1.2.0
      has-property-descriptors: 1.0.2
      has-proto: 1.2.0
      has-symbols: 1.1.0
      hasown: 2.0.2
      internal-slot: 1.1.0
      is-array-buffer: 3.0.5
      is-callable: 1.2.7
      is-data-view: 1.0.2
      is-regex: 1.2.1
      is-shared-array-buffer: 1.0.4
      is-string: 1.1.1
      is-typed-array: 1.1.15
      is-weakref: 1.1.1
      math-intrinsics: 1.1.0
      object-inspect: 1.13.4
      object-keys: 1.1.1
      object.assign: 4.1.7
      own-keys: 1.0.1
      regexp.prototype.flags: 1.5.4
      safe-array-concat: 1.1.3
      safe-push-apply: 1.0.0
      safe-regex-test: 1.1.0
      set-proto: 1.0.0
      string.prototype.trim: 1.2.10
      string.prototype.trimend: 1.0.9
      string.prototype.trimstart: 1.0.8
      typed-array-buffer: 1.0.3
      typed-array-byte-length: 1.0.3
      typed-array-byte-offset: 1.0.4
      typed-array-length: 1.0.7
      unbox-primitive: 1.1.0
      which-typed-array: 1.1.19

  es-define-property@1.0.1: {}

  es-errors@1.3.0: {}

  es-iterator-helpers@1.2.1:
    dependencies:
      call-bind: 1.0.8
      call-bound: 1.0.4
      define-properties: 1.2.1
      es-abstract: 1.23.9
      es-errors: 1.3.0
      es-set-tostringtag: 2.1.0
      function-bind: 1.1.2
      get-intrinsic: 1.3.0
      globalthis: 1.0.4
      gopd: 1.2.0
      has-property-descriptors: 1.0.2
      has-proto: 1.2.0
      has-symbols: 1.1.0
      internal-slot: 1.1.0
      iterator.prototype: 1.1.5
      safe-array-concat: 1.1.3

  es-object-atoms@1.1.1:
    dependencies:
      es-errors: 1.3.0

  es-set-tostringtag@2.0.1:
    dependencies:
      get-intrinsic: 1.2.0
      has: 1.0.3
      has-tostringtag: 1.0.0

  es-set-tostringtag@2.1.0:
    dependencies:
      es-errors: 1.3.0
      get-intrinsic: 1.3.0
      has-tostringtag: 1.0.2
      hasown: 2.0.2

  es-shim-unscopables@1.0.0:
    dependencies:
      has: 1.0.3

  es-shim-unscopables@1.1.0:
    dependencies:
      hasown: 2.0.2

  es-to-primitive@1.2.1:
    dependencies:
      is-callable: 1.2.7
      is-date-object: 1.0.5
      is-symbol: 1.0.4

  es-to-primitive@1.3.0:
    dependencies:
      is-callable: 1.2.7
      is-date-object: 1.0.5
      is-symbol: 1.0.4

  esbuild-register@3.6.0(esbuild@0.25.4):
    dependencies:
      debug: 4.3.4
      esbuild: 0.25.4
    transitivePeerDependencies:
      - supports-color

  esbuild@0.25.4:
    optionalDependencies:
      '@esbuild/aix-ppc64': 0.25.4
      '@esbuild/android-arm': 0.25.4
      '@esbuild/android-arm64': 0.25.4
      '@esbuild/android-x64': 0.25.4
      '@esbuild/darwin-arm64': 0.25.4
      '@esbuild/darwin-x64': 0.25.4
      '@esbuild/freebsd-arm64': 0.25.4
      '@esbuild/freebsd-x64': 0.25.4
      '@esbuild/linux-arm': 0.25.4
      '@esbuild/linux-arm64': 0.25.4
      '@esbuild/linux-ia32': 0.25.4
      '@esbuild/linux-loong64': 0.25.4
      '@esbuild/linux-mips64el': 0.25.4
      '@esbuild/linux-ppc64': 0.25.4
      '@esbuild/linux-riscv64': 0.25.4
      '@esbuild/linux-s390x': 0.25.4
      '@esbuild/linux-x64': 0.25.4
      '@esbuild/netbsd-arm64': 0.25.4
      '@esbuild/netbsd-x64': 0.25.4
      '@esbuild/openbsd-arm64': 0.25.4
      '@esbuild/openbsd-x64': 0.25.4
      '@esbuild/sunos-x64': 0.25.4
      '@esbuild/win32-arm64': 0.25.4
      '@esbuild/win32-ia32': 0.25.4
      '@esbuild/win32-x64': 0.25.4

  escalade@3.1.1: {}

  escalade@3.2.0: {}

  escape-html@1.0.3: {}

  escape-string-regexp@1.0.5: {}

  escape-string-regexp@2.0.0: {}

  escape-string-regexp@4.0.0: {}

  eslint-config-prettier@8.10.0(eslint@8.57.1):
    dependencies:
      eslint: 8.57.1

  eslint-import-resolver-node@0.3.9:
    dependencies:
      debug: 3.2.7
      is-core-module: 2.16.1
      resolve: 1.22.10
    transitivePeerDependencies:
      - supports-color

  eslint-mdx@2.3.4(eslint@8.57.1):
    dependencies:
      acorn: 8.14.1
      acorn-jsx: 5.3.2(acorn@8.14.1)
      eslint: 8.57.1
      espree: 9.6.1
      estree-util-visit: 1.2.1
      remark-mdx: 2.3.0
      remark-parse: 10.0.2
      remark-stringify: 10.0.3
      synckit: 0.9.2
      tslib: 2.8.1
      unified: 10.1.2
      unified-engine: 10.1.0
      unist-util-visit: 4.1.2
      uvu: 0.5.6
      vfile: 5.3.7
    transitivePeerDependencies:
      - supports-color

  eslint-module-utils@2.12.0(@typescript-eslint/parser@5.62.0(eslint@8.57.1)(typescript@4.9.5))(eslint-import-resolver-node@0.3.9)(eslint@8.57.1):
    dependencies:
      debug: 3.2.7
    optionalDependencies:
      '@typescript-eslint/parser': 5.62.0(eslint@8.57.1)(typescript@4.9.5)
      eslint: 8.57.1
      eslint-import-resolver-node: 0.3.9
    transitivePeerDependencies:
      - supports-color

  eslint-plugin-es@3.0.1(eslint@8.57.1):
    dependencies:
      eslint: 8.57.1
      eslint-utils: 2.1.0
      regexpp: 3.2.0

  eslint-plugin-header@3.1.1(eslint@8.57.1):
    dependencies:
      eslint: 8.57.1

  eslint-plugin-import@2.31.0(@typescript-eslint/parser@5.62.0(eslint@8.57.1)(typescript@4.9.5))(eslint@8.57.1):
    dependencies:
      '@rtsao/scc': 1.1.0
      array-includes: 3.1.8
      array.prototype.findlastindex: 1.2.6
      array.prototype.flat: 1.3.3
      array.prototype.flatmap: 1.3.3
      debug: 3.2.7
      doctrine: 2.1.0
      eslint: 8.57.1
      eslint-import-resolver-node: 0.3.9
      eslint-module-utils: 2.12.0(@typescript-eslint/parser@5.62.0(eslint@8.57.1)(typescript@4.9.5))(eslint-import-resolver-node@0.3.9)(eslint@8.57.1)
      hasown: 2.0.2
      is-core-module: 2.16.1
      is-glob: 4.0.3
      minimatch: 3.1.2
      object.fromentries: 2.0.8
      object.groupby: 1.0.3
      object.values: 1.2.1
      semver: 6.3.1
      string.prototype.trimend: 1.0.9
      tsconfig-paths: 3.15.0
    optionalDependencies:
      '@typescript-eslint/parser': 5.62.0(eslint@8.57.1)(typescript@4.9.5)
    transitivePeerDependencies:
      - eslint-import-resolver-typescript
      - eslint-import-resolver-webpack
      - supports-color

  eslint-plugin-jest@27.9.0(@typescript-eslint/eslint-plugin@5.62.0(@typescript-eslint/parser@5.62.0(eslint@8.57.1)(typescript@4.9.5))(eslint@8.57.1)(typescript@4.9.5))(eslint@8.57.1)(jest@29.7.0(@types/node@18.11.18)(ts-node@10.9.2(@types/node@18.11.18)(typescript@4.9.5)))(typescript@4.9.5):
    dependencies:
      '@typescript-eslint/utils': 5.48.1(eslint@8.57.1)(typescript@4.9.5)
      eslint: 8.57.1
    optionalDependencies:
      '@typescript-eslint/eslint-plugin': 5.62.0(@typescript-eslint/parser@5.62.0(eslint@8.57.1)(typescript@4.9.5))(eslint@8.57.1)(typescript@4.9.5)
      jest: 29.7.0(@types/node@18.11.18)(ts-node@10.9.2(@types/node@18.11.18)(typescript@4.9.5))
    transitivePeerDependencies:
      - supports-color
      - typescript

  eslint-plugin-jsx-a11y@6.10.2(eslint@8.57.1):
    dependencies:
      aria-query: 5.3.2
      array-includes: 3.1.8
      array.prototype.flatmap: 1.3.3
      ast-types-flow: 0.0.8
      axe-core: 4.10.3
      axobject-query: 4.1.0
      damerau-levenshtein: 1.0.8
      emoji-regex: 9.2.2
      eslint: 8.57.1
      hasown: 2.0.2
      jsx-ast-utils: 3.3.5
      language-tags: 1.0.9
      minimatch: 3.1.2
      object.fromentries: 2.0.8
      safe-regex-test: 1.1.0
      string.prototype.includes: 2.0.1

  eslint-plugin-markdown@3.0.1(eslint@8.57.1):
    dependencies:
      eslint: 8.57.1
      mdast-util-from-markdown: 0.8.5
    transitivePeerDependencies:
      - supports-color

  eslint-plugin-mdx@2.3.4(eslint@8.57.1):
    dependencies:
      eslint: 8.57.1
      eslint-mdx: 2.3.4(eslint@8.57.1)
      eslint-plugin-markdown: 3.0.1(eslint@8.57.1)
      remark-mdx: 2.3.0
      remark-parse: 10.0.2
      remark-stringify: 10.0.3
      tslib: 2.8.1
      unified: 10.1.2
      vfile: 5.3.7
    transitivePeerDependencies:
      - supports-color

  eslint-plugin-node@11.1.0(eslint@8.57.1):
    dependencies:
      eslint: 8.57.1
      eslint-plugin-es: 3.0.1(eslint@8.57.1)
      eslint-utils: 2.1.0
      ignore: 5.2.4
      minimatch: 3.1.2
      resolve: 1.22.1
      semver: 6.3.0

  eslint-plugin-prettier@4.2.1(eslint-config-prettier@8.10.0(eslint@8.57.1))(eslint@8.57.1)(prettier@2.8.8):
    dependencies:
      eslint: 8.57.1
      prettier: 2.8.8
      prettier-linter-helpers: 1.0.0
    optionalDependencies:
      eslint-config-prettier: 8.10.0(eslint@8.57.1)

  eslint-plugin-promise@6.6.0(eslint@8.57.1):
    dependencies:
      eslint: 8.57.1

  eslint-plugin-react-hooks@4.6.2(eslint@8.57.1):
    dependencies:
      eslint: 8.57.1

  eslint-plugin-react@7.37.5(eslint@8.57.1):
    dependencies:
      array-includes: 3.1.8
      array.prototype.findlast: 1.2.5
      array.prototype.flatmap: 1.3.3
      array.prototype.tosorted: 1.1.4
      doctrine: 2.1.0
      es-iterator-helpers: 1.2.1
      eslint: 8.57.1
      estraverse: 5.3.0
      hasown: 2.0.2
      jsx-ast-utils: 3.3.3
      minimatch: 3.1.2
      object.entries: 1.1.9
      object.fromentries: 2.0.8
      object.values: 1.2.1
      prop-types: 15.8.1
      resolve: 2.0.0-next.5
      semver: 6.3.1
      string.prototype.matchall: 4.0.12
      string.prototype.repeat: 1.0.0

  eslint-plugin-simple-import-sort@8.0.0(eslint@8.57.1):
    dependencies:
      eslint: 8.57.1

  eslint-scope@5.1.1:
    dependencies:
      esrecurse: 4.3.0
      estraverse: 4.3.0

  eslint-scope@7.2.2:
    dependencies:
      esrecurse: 4.3.0
      estraverse: 5.3.0

  eslint-utils@2.1.0:
    dependencies:
      eslint-visitor-keys: 1.3.0

  eslint-utils@3.0.0(eslint@8.57.1):
    dependencies:
      eslint: 8.57.1
      eslint-visitor-keys: 2.1.0

  eslint-visitor-keys@1.3.0: {}

  eslint-visitor-keys@2.1.0: {}

  eslint-visitor-keys@3.3.0: {}

  eslint-visitor-keys@3.4.3: {}

  eslint@8.57.1:
    dependencies:
      '@eslint-community/eslint-utils': 4.7.0(eslint@8.57.1)
      '@eslint-community/regexpp': 4.12.1
      '@eslint/eslintrc': 2.1.4
      '@eslint/js': 8.57.1
      '@humanwhocodes/config-array': 0.13.0
      '@humanwhocodes/module-importer': 1.0.1
      '@nodelib/fs.walk': 1.2.8
      '@ungap/structured-clone': 1.3.0
      ajv: 6.12.6
      chalk: 4.1.2
      cross-spawn: 7.0.3
      debug: 4.3.4
      doctrine: 3.0.0
      escape-string-regexp: 4.0.0
      eslint-scope: 7.2.2
      eslint-visitor-keys: 3.4.3
      espree: 9.6.1
      esquery: 1.6.0
      esutils: 2.0.3
      fast-deep-equal: 3.1.3
      file-entry-cache: 6.0.1
      find-up: 5.0.0
      glob-parent: 6.0.2
      globals: 13.19.0
      graphemer: 1.4.0
      ignore: 5.2.4
      imurmurhash: 0.1.4
      is-glob: 4.0.3
      is-path-inside: 3.0.3
      js-yaml: 4.1.0
      json-stable-stringify-without-jsonify: 1.0.1
      levn: 0.4.1
      lodash.merge: 4.6.2
      minimatch: 3.1.2
      natural-compare: 1.4.0
      optionator: 0.9.4
      strip-ansi: 6.0.1
      text-table: 0.2.0
    transitivePeerDependencies:
      - supports-color

  espree@9.6.1:
    dependencies:
      acorn: 8.14.1
      acorn-jsx: 5.3.2(acorn@8.14.1)
      eslint-visitor-keys: 3.4.3

  esprima@4.0.1: {}

  esquery@1.6.0:
    dependencies:
      estraverse: 5.3.0

  esrecurse@4.3.0:
    dependencies:
      estraverse: 5.3.0

  estraverse@4.3.0: {}

  estraverse@5.3.0: {}

  estree-util-is-identifier-name@2.0.1: {}

  estree-util-visit@1.2.0:
    dependencies:
      '@types/estree-jsx': 1.0.0
      '@types/unist': 2.0.6

  estree-util-visit@1.2.1:
    dependencies:
      '@types/estree-jsx': 1.0.0
      '@types/unist': 2.0.6

  esutils@2.0.3: {}

  etag@1.8.1: {}

  execa@5.1.1:
    dependencies:
      cross-spawn: 7.0.3
      get-stream: 6.0.1
      human-signals: 2.1.0
      is-stream: 2.0.1
      merge-stream: 2.0.0
      npm-run-path: 4.0.1
      onetime: 5.1.2
      signal-exit: 3.0.7
      strip-final-newline: 2.0.0

  exit@0.1.2: {}

  expect@29.3.1:
    dependencies:
      '@jest/expect-utils': 29.3.1
      jest-get-type: 29.2.0
      jest-matcher-utils: 29.3.1
      jest-message-util: 29.3.1
      jest-util: 29.3.1

  expect@29.7.0:
    dependencies:
      '@jest/expect-utils': 29.7.0
      jest-get-type: 29.6.3
      jest-matcher-utils: 29.7.0
      jest-message-util: 29.7.0
      jest-util: 29.7.0

  express-prom-bundle@8.0.0(prom-client@15.1.3):
    dependencies:
      '@types/express': 5.0.0
      on-finished: 2.4.1
      prom-client: 15.1.3
      url-value-parser: 2.2.0

  express@5.1.0:
    dependencies:
      accepts: 2.0.0
      body-parser: 2.2.0
      content-disposition: 1.0.0
      content-type: 1.0.5
      cookie: 0.7.2
      cookie-signature: 1.2.2
      debug: 4.4.1
      encodeurl: 2.0.0
      escape-html: 1.0.3
      etag: 1.8.1
      finalhandler: 2.1.0
      fresh: 2.0.0
      http-errors: 2.0.0
      merge-descriptors: 2.0.0
      mime-types: 3.0.1
      on-finished: 2.4.1
      once: 1.4.0
      parseurl: 1.3.3
      proxy-addr: 2.0.7
      qs: 6.14.0
      range-parser: 1.2.1
      router: 2.2.0
      send: 1.2.0
      serve-static: 2.2.0
      statuses: 2.0.1
      type-is: 2.0.1
      vary: 1.1.2
    transitivePeerDependencies:
      - supports-color

  extend@3.0.2: {}

  fast-deep-equal@3.1.3: {}

  fast-diff@1.2.0: {}

  fast-glob@3.2.12:
    dependencies:
      '@nodelib/fs.stat': 2.0.5
      '@nodelib/fs.walk': 1.2.8
      glob-parent: 5.1.2
      merge2: 1.4.1
      micromatch: 4.0.5

  fast-json-stable-stringify@2.1.0: {}

  fast-levenshtein@2.0.6: {}

  fastq@1.15.0:
    dependencies:
      reusify: 1.0.4

  fault@2.0.1:
    dependencies:
      format: 0.2.2

  fb-watchman@2.0.2:
    dependencies:
      bser: 2.1.1

  fd-slicer@1.1.0:
    dependencies:
      pend: 1.2.0

  fecha@4.2.3: {}

  file-entry-cache@6.0.1:
    dependencies:
      flat-cache: 3.0.4

  file-type@3.9.0: {}

  file-type@5.2.0: {}

  file-type@6.2.0: {}

  fill-range@7.0.1:
    dependencies:
      to-regex-range: 5.0.1

  finalhandler@2.1.0:
    dependencies:
      debug: 4.4.1
      encodeurl: 2.0.0
      escape-html: 1.0.3
      on-finished: 2.4.1
      parseurl: 1.3.3
      statuses: 2.0.1
    transitivePeerDependencies:
      - supports-color

  find-up@4.1.0:
    dependencies:
      locate-path: 5.0.0
      path-exists: 4.0.0

  find-up@5.0.0:
    dependencies:
      locate-path: 6.0.0
      path-exists: 4.0.0

  flat-cache@3.0.4:
    dependencies:
      flatted: 3.2.7
      rimraf: 3.0.2

  flatted@3.2.7: {}

  fn.name@1.1.0: {}

  for-each@0.3.3:
    dependencies:
      is-callable: 1.2.7

  for-each@0.3.5:
    dependencies:
      is-callable: 1.2.7

  foreground-child@3.3.1:
    dependencies:
      cross-spawn: 7.0.6
      signal-exit: 4.1.0

  format@0.2.2: {}

  forwarded@0.2.0: {}

  fresh@2.0.0: {}

  fs-constants@1.0.0: {}

  fs-extra@11.3.0:
    dependencies:
      graceful-fs: 4.2.10
      jsonfile: 6.1.0
      universalify: 2.0.0

  fs.realpath@1.0.0: {}

  fsevents@2.3.2:
    optional: true

  fsevents@2.3.3:
    optional: true

  function-bind@1.1.1: {}

  function-bind@1.1.2: {}

  function.prototype.name@1.1.5:
    dependencies:
      call-bind: 1.0.2
      define-properties: 1.2.0
      es-abstract: 1.21.1
      functions-have-names: 1.2.3

  function.prototype.name@1.1.8:
    dependencies:
      call-bind: 1.0.8
      call-bound: 1.0.4
      define-properties: 1.2.1
      functions-have-names: 1.2.3
      hasown: 2.0.2
      is-callable: 1.2.7

  functions-have-names@1.2.3: {}

  gensync@1.0.0-beta.2: {}

  get-caller-file@2.0.5: {}

  get-intrinsic@1.2.0:
    dependencies:
      function-bind: 1.1.1
      has: 1.0.3
      has-symbols: 1.0.3

  get-intrinsic@1.3.0:
    dependencies:
      call-bind-apply-helpers: 1.0.2
      es-define-property: 1.0.1
      es-errors: 1.3.0
      es-object-atoms: 1.1.1
      function-bind: 1.1.2
      get-proto: 1.0.1
      gopd: 1.2.0
      has-symbols: 1.1.0
      hasown: 2.0.2
      math-intrinsics: 1.1.0

  get-package-type@0.1.0: {}

  get-proto@1.0.1:
    dependencies:
      dunder-proto: 1.0.1
      es-object-atoms: 1.1.1

  get-stream@2.3.1:
    dependencies:
      object-assign: 4.1.1
      pinkie-promise: 2.0.1

  get-stream@6.0.1: {}

  get-symbol-description@1.0.0:
    dependencies:
      call-bind: 1.0.2
      get-intrinsic: 1.2.0

  get-symbol-description@1.1.0:
    dependencies:
      call-bound: 1.0.4
      es-errors: 1.3.0
      get-intrinsic: 1.3.0

  glob-parent@5.1.2:
    dependencies:
      is-glob: 4.0.3

  glob-parent@6.0.2:
    dependencies:
      is-glob: 4.0.3

  glob@10.4.5:
    dependencies:
      foreground-child: 3.3.1
      jackspeak: 3.4.3
      minimatch: 9.0.5
      minipass: 7.1.2
      package-json-from-dist: 1.0.1
      path-scurry: 1.11.1

  glob@7.2.3:
    dependencies:
      fs.realpath: 1.0.0
      inflight: 1.0.6
      inherits: 2.0.4
      minimatch: 3.1.2
      once: 1.4.0
      path-is-absolute: 1.0.1

  glob@8.0.3:
    dependencies:
      fs.realpath: 1.0.0
      inflight: 1.0.6
      inherits: 2.0.4
      minimatch: 5.1.2
      once: 1.4.0

  globals@11.12.0: {}

  globals@13.19.0:
    dependencies:
      type-fest: 0.20.2

  globalthis@1.0.3:
    dependencies:
      define-properties: 1.2.0

  globalthis@1.0.4:
    dependencies:
      define-properties: 1.2.1
      gopd: 1.2.0

  globby@11.1.0:
    dependencies:
      array-union: 2.1.0
      dir-glob: 3.0.1
      fast-glob: 3.2.12
      ignore: 5.2.4
      merge2: 1.4.1
      slash: 3.0.0

  gopd@1.0.1:
    dependencies:
      get-intrinsic: 1.2.0

  gopd@1.2.0: {}

  graceful-fs@4.2.10: {}

  graphemer@1.4.0: {}

  has-bigints@1.0.2: {}

  has-flag@3.0.0: {}

  has-flag@4.0.0: {}

  has-property-descriptors@1.0.0:
    dependencies:
      get-intrinsic: 1.2.0

  has-property-descriptors@1.0.2:
    dependencies:
      es-define-property: 1.0.1

  has-proto@1.0.1: {}

  has-proto@1.2.0:
    dependencies:
      dunder-proto: 1.0.1

  has-symbols@1.0.3: {}

  has-symbols@1.1.0: {}

  has-tostringtag@1.0.0:
    dependencies:
      has-symbols: 1.0.3

  has-tostringtag@1.0.2:
    dependencies:
      has-symbols: 1.0.3

  has@1.0.3:
    dependencies:
      function-bind: 1.1.1

  hasown@2.0.2:
    dependencies:
      function-bind: 1.1.2

  hosted-git-info@2.8.9: {}

  html-encoding-sniffer@4.0.0:
    dependencies:
      whatwg-encoding: 3.1.1

  html-escaper@2.0.2: {}

  http-errors@2.0.0:
    dependencies:
      depd: 2.0.0
      inherits: 2.0.4
      setprototypeof: 1.2.0
      statuses: 2.0.1
      toidentifier: 1.0.1

  http-proxy-agent@7.0.2:
    dependencies:
      agent-base: 7.1.3
      debug: 4.3.4
    transitivePeerDependencies:
      - supports-color

  http-status-codes@2.3.0: {}

  https-proxy-agent@7.0.6:
    dependencies:
      agent-base: 7.1.3
      debug: 4.3.4
    transitivePeerDependencies:
      - supports-color

  human-signals@2.1.0: {}

  iconv-lite@0.6.3:
    dependencies:
      safer-buffer: 2.1.2

  ieee754@1.2.1: {}

  ignore@5.2.4: {}

  immediate@3.0.6: {}

  import-fresh@3.3.0:
    dependencies:
      parent-module: 1.0.1
      resolve-from: 4.0.0

  import-local@3.1.0:
    dependencies:
      pkg-dir: 4.2.0
      resolve-cwd: 3.0.0

  import-meta-resolve@2.2.2: {}

  imurmurhash@0.1.4: {}

  inflight@1.0.6:
    dependencies:
      once: 1.4.0
      wrappy: 1.0.2

  inherits@2.0.4: {}

  ini@4.1.3: {}

  internal-slot@1.0.4:
    dependencies:
      get-intrinsic: 1.2.0
      has: 1.0.3
      side-channel: 1.0.4

  internal-slot@1.1.0:
    dependencies:
      es-errors: 1.3.0
      hasown: 2.0.2
      side-channel: 1.1.0

  ipaddr.js@1.9.1: {}

  is-alphabetical@1.0.4: {}

  is-alphabetical@2.0.1: {}

  is-alphanumerical@1.0.4:
    dependencies:
      is-alphabetical: 1.0.4
      is-decimal: 1.0.4

  is-alphanumerical@2.0.1:
    dependencies:
      is-alphabetical: 2.0.1
      is-decimal: 2.0.1

  is-array-buffer@3.0.2:
    dependencies:
      call-bind: 1.0.2
      get-intrinsic: 1.2.0
      is-typed-array: 1.1.10

  is-array-buffer@3.0.5:
    dependencies:
      call-bind: 1.0.8
      call-bound: 1.0.4
      get-intrinsic: 1.3.0

  is-arrayish@0.2.1: {}

  is-arrayish@0.3.2: {}

  is-async-function@2.1.1:
    dependencies:
      async-function: 1.0.0
      call-bound: 1.0.4
      get-proto: 1.0.1
      has-tostringtag: 1.0.2
      safe-regex-test: 1.1.0

  is-bigint@1.0.4:
    dependencies:
      has-bigints: 1.0.2

  is-bigint@1.1.0:
    dependencies:
      has-bigints: 1.0.2

  is-boolean-object@1.1.2:
    dependencies:
      call-bind: 1.0.2
      has-tostringtag: 1.0.0

  is-boolean-object@1.2.2:
    dependencies:
      call-bound: 1.0.4
      has-tostringtag: 1.0.2

  is-buffer@2.0.5: {}

  is-callable@1.2.7: {}

  is-core-module@2.11.0:
    dependencies:
      has: 1.0.3

  is-core-module@2.16.1:
    dependencies:
      hasown: 2.0.2

  is-data-view@1.0.2:
    dependencies:
      call-bound: 1.0.4
      get-intrinsic: 1.3.0
      is-typed-array: 1.1.15

  is-date-object@1.0.5:
    dependencies:
      has-tostringtag: 1.0.0

  is-date-object@1.1.0:
    dependencies:
      call-bound: 1.0.4
      has-tostringtag: 1.0.2

  is-decimal@1.0.4: {}

  is-decimal@2.0.1: {}

  is-empty@1.2.0: {}

  is-extglob@2.1.1: {}

  is-finalizationregistry@1.1.1:
    dependencies:
      call-bound: 1.0.4

  is-fullwidth-code-point@3.0.0: {}

  is-generator-fn@2.1.0: {}

  is-generator-function@1.1.0:
    dependencies:
      call-bound: 1.0.4
      get-proto: 1.0.1
      has-tostringtag: 1.0.2
      safe-regex-test: 1.1.0

  is-glob@4.0.3:
    dependencies:
      is-extglob: 2.1.1

  is-hexadecimal@1.0.4: {}

  is-hexadecimal@2.0.1: {}

  is-map@2.0.3: {}

  is-natural-number@4.0.1: {}

  is-negative-zero@2.0.2: {}

  is-number-object@1.0.7:
    dependencies:
      has-tostringtag: 1.0.0

  is-number-object@1.1.1:
    dependencies:
      call-bound: 1.0.4
      has-tostringtag: 1.0.2

  is-number@7.0.0: {}

  is-path-inside@3.0.3: {}

  is-plain-obj@4.1.0: {}

  is-potential-custom-element-name@1.0.1: {}

  is-promise@4.0.0: {}

  is-regex@1.1.4:
    dependencies:
      call-bind: 1.0.2
      has-tostringtag: 1.0.0

  is-regex@1.2.1:
    dependencies:
      call-bound: 1.0.4
      gopd: 1.2.0
      has-tostringtag: 1.0.2
      hasown: 2.0.2

  is-set@2.0.3: {}

  is-shared-array-buffer@1.0.2:
    dependencies:
      call-bind: 1.0.2

  is-shared-array-buffer@1.0.4:
    dependencies:
      call-bound: 1.0.4

  is-stream@1.1.0: {}

  is-stream@2.0.1: {}

  is-string@1.0.7:
    dependencies:
      has-tostringtag: 1.0.0

  is-string@1.1.1:
    dependencies:
      call-bound: 1.0.4
      has-tostringtag: 1.0.2

  is-symbol@1.0.4:
    dependencies:
      has-symbols: 1.1.0

  is-symbol@1.1.1:
    dependencies:
      call-bound: 1.0.4
      has-symbols: 1.1.0
      safe-regex-test: 1.1.0

  is-typed-array@1.1.10:
    dependencies:
      available-typed-arrays: 1.0.5
      call-bind: 1.0.2
      for-each: 0.3.3
      gopd: 1.0.1
      has-tostringtag: 1.0.0

  is-typed-array@1.1.15:
    dependencies:
      which-typed-array: 1.1.19

  is-weakmap@2.0.2: {}

  is-weakref@1.0.2:
    dependencies:
      call-bind: 1.0.2

  is-weakref@1.1.1:
    dependencies:
      call-bound: 1.0.4

  is-weakset@2.0.4:
    dependencies:
      call-bound: 1.0.4
      get-intrinsic: 1.3.0

  isarray@1.0.0: {}

  isarray@2.0.5: {}

  isexe@2.0.0: {}

  istanbul-lib-coverage@3.2.0: {}

  istanbul-lib-instrument@5.2.1:
    dependencies:
      '@babel/core': 7.23.7
      '@babel/parser': 7.20.7
      '@istanbuljs/schema': 0.1.3
      istanbul-lib-coverage: 3.2.0
      semver: 6.3.1
    transitivePeerDependencies:
      - supports-color

  istanbul-lib-instrument@6.0.3:
    dependencies:
      '@babel/core': 7.27.1
      '@babel/parser': 7.27.2
      '@istanbuljs/schema': 0.1.3
      istanbul-lib-coverage: 3.2.0
      semver: 7.7.2
    transitivePeerDependencies:
      - supports-color

  istanbul-lib-report@3.0.0:
    dependencies:
      istanbul-lib-coverage: 3.2.0
      make-dir: 3.1.0
      supports-color: 7.2.0

  istanbul-lib-source-maps@4.0.1:
    dependencies:
      debug: 4.3.4
      istanbul-lib-coverage: 3.2.0
      source-map: 0.6.1
    transitivePeerDependencies:
      - supports-color

  istanbul-reports@3.1.5:
    dependencies:
      html-escaper: 2.0.2
      istanbul-lib-report: 3.0.0

  iterator.prototype@1.1.5:
    dependencies:
      define-data-property: 1.1.4
      es-object-atoms: 1.1.1
      get-intrinsic: 1.3.0
      get-proto: 1.0.1
      has-symbols: 1.1.0
      set-function-name: 2.0.2

  jackspeak@3.4.3:
    dependencies:
      '@isaacs/cliui': 8.0.2
    optionalDependencies:
      '@pkgjs/parseargs': 0.11.0

  jest-changed-files@29.7.0:
    dependencies:
      execa: 5.1.1
      jest-util: 29.7.0
      p-limit: 3.1.0

  jest-circus@29.7.0:
    dependencies:
      '@jest/environment': 29.7.0
      '@jest/expect': 29.7.0
      '@jest/test-result': 29.7.0
      '@jest/types': 29.6.3
      '@types/node': 18.11.18
      chalk: 4.1.2
      co: 4.6.0
      dedent: 1.6.0
      is-generator-fn: 2.1.0
      jest-each: 29.7.0
      jest-matcher-utils: 29.7.0
      jest-message-util: 29.7.0
      jest-runtime: 29.7.0
      jest-snapshot: 29.7.0
      jest-util: 29.7.0
      p-limit: 3.1.0
      pretty-format: 29.7.0
      pure-rand: 6.1.0
      slash: 3.0.0
      stack-utils: 2.0.6
    transitivePeerDependencies:
      - babel-plugin-macros
      - supports-color

  jest-cli@29.7.0(@types/node@18.11.18)(ts-node@10.9.2(@types/node@18.11.18)(typescript@4.9.5)):
    dependencies:
      '@jest/core': 29.7.0(ts-node@10.9.2(@types/node@18.11.18)(typescript@4.9.5))
      '@jest/test-result': 29.7.0
      '@jest/types': 29.6.3
      chalk: 4.1.2
      create-jest: 29.7.0(@types/node@18.11.18)(ts-node@10.9.2(@types/node@18.11.18)(typescript@4.9.5))
      exit: 0.1.2
      import-local: 3.1.0
      jest-config: 29.7.0(@types/node@18.11.18)(ts-node@10.9.2(@types/node@18.11.18)(typescript@4.9.5))
      jest-util: 29.7.0
      jest-validate: 29.7.0
      yargs: 17.6.2
    transitivePeerDependencies:
      - '@types/node'
      - babel-plugin-macros
      - supports-color
      - ts-node

  jest-config@29.7.0(@types/node@18.11.18)(ts-node@10.9.2(@types/node@18.11.18)(typescript@4.9.5)):
    dependencies:
      '@babel/core': 7.23.7
      '@jest/test-sequencer': 29.7.0
      '@jest/types': 29.6.3
      babel-jest: 29.7.0(@babel/core@7.23.7)
      chalk: 4.1.2
      ci-info: 3.7.1
      deepmerge: 4.3.1
      glob: 7.2.3
      graceful-fs: 4.2.10
      jest-circus: 29.7.0
      jest-environment-node: 29.7.0
      jest-get-type: 29.6.3
      jest-regex-util: 29.6.3
      jest-resolve: 29.7.0
      jest-runner: 29.7.0
      jest-util: 29.7.0
      jest-validate: 29.7.0
      micromatch: 4.0.5
      parse-json: 5.2.0
      pretty-format: 29.7.0
      slash: 3.0.0
      strip-json-comments: 3.1.1
    optionalDependencies:
      '@types/node': 18.11.18
      ts-node: 10.9.2(@types/node@18.11.18)(typescript@4.9.5)
    transitivePeerDependencies:
      - babel-plugin-macros
      - supports-color

  jest-diff@29.3.1:
    dependencies:
      chalk: 4.1.2
      diff-sequences: 29.3.1
      jest-get-type: 29.2.0
      pretty-format: 29.3.1

  jest-diff@29.7.0:
    dependencies:
      chalk: 4.1.2
      diff-sequences: 29.6.3
      jest-get-type: 29.6.3
      pretty-format: 29.7.0

  jest-docblock@29.7.0:
    dependencies:
      detect-newline: 3.1.0

  jest-each@29.7.0:
    dependencies:
      '@jest/types': 29.6.3
      chalk: 4.1.2
      jest-get-type: 29.6.3
      jest-util: 29.7.0
      pretty-format: 29.7.0

  jest-environment-node@29.7.0:
    dependencies:
      '@jest/environment': 29.7.0
      '@jest/fake-timers': 29.7.0
      '@jest/types': 29.6.3
      '@types/node': 18.11.18
      jest-mock: 29.7.0
      jest-util: 29.7.0

  jest-get-type@29.2.0: {}

  jest-get-type@29.6.3: {}

  jest-haste-map@29.7.0:
    dependencies:
      '@jest/types': 29.6.3
      '@types/graceful-fs': 4.1.6
      '@types/node': 18.11.18
      anymatch: 3.1.3
      fb-watchman: 2.0.2
      graceful-fs: 4.2.10
      jest-regex-util: 29.6.3
      jest-util: 29.7.0
      jest-worker: 29.7.0
      micromatch: 4.0.5
      walker: 1.0.8
    optionalDependencies:
      fsevents: 2.3.2

  jest-leak-detector@29.7.0:
    dependencies:
      jest-get-type: 29.6.3
      pretty-format: 29.7.0

  jest-matcher-utils@29.3.1:
    dependencies:
      chalk: 4.1.2
      jest-diff: 29.3.1
      jest-get-type: 29.2.0
      pretty-format: 29.3.1

  jest-matcher-utils@29.7.0:
    dependencies:
      chalk: 4.1.2
      jest-diff: 29.7.0
      jest-get-type: 29.6.3
      pretty-format: 29.7.0

  jest-message-util@29.3.1:
    dependencies:
      '@babel/code-frame': 7.18.6
      '@jest/types': 29.3.1
      '@types/stack-utils': 2.0.1
      chalk: 4.1.2
      graceful-fs: 4.2.10
      micromatch: 4.0.5
      pretty-format: 29.3.1
      slash: 3.0.0
      stack-utils: 2.0.6

  jest-message-util@29.7.0:
    dependencies:
      '@babel/code-frame': 7.18.6
      '@jest/types': 29.6.3
      '@types/stack-utils': 2.0.1
      chalk: 4.1.2
      graceful-fs: 4.2.10
      micromatch: 4.0.5
      pretty-format: 29.7.0
      slash: 3.0.0
      stack-utils: 2.0.6

  jest-mock@29.7.0:
    dependencies:
      '@jest/types': 29.6.3
      '@types/node': 18.11.18
      jest-util: 29.7.0

  jest-pnp-resolver@1.2.3(jest-resolve@29.7.0):
    optionalDependencies:
      jest-resolve: 29.7.0

  jest-regex-util@29.6.3: {}

  jest-resolve-dependencies@29.7.0:
    dependencies:
      jest-regex-util: 29.6.3
      jest-snapshot: 29.7.0
    transitivePeerDependencies:
      - supports-color

  jest-resolve@29.7.0:
    dependencies:
      chalk: 4.1.2
      graceful-fs: 4.2.10
      jest-haste-map: 29.7.0
      jest-pnp-resolver: 1.2.3(jest-resolve@29.7.0)
      jest-util: 29.7.0
      jest-validate: 29.7.0
      resolve: 1.22.1
      resolve.exports: 2.0.3
      slash: 3.0.0

  jest-runner@29.7.0:
    dependencies:
      '@jest/console': 29.7.0
      '@jest/environment': 29.7.0
      '@jest/test-result': 29.7.0
      '@jest/transform': 29.7.0
      '@jest/types': 29.6.3
      '@types/node': 18.11.18
      chalk: 4.1.2
      emittery: 0.13.1
      graceful-fs: 4.2.10
      jest-docblock: 29.7.0
      jest-environment-node: 29.7.0
      jest-haste-map: 29.7.0
      jest-leak-detector: 29.7.0
      jest-message-util: 29.7.0
      jest-resolve: 29.7.0
      jest-runtime: 29.7.0
      jest-util: 29.7.0
      jest-watcher: 29.7.0
      jest-worker: 29.7.0
      p-limit: 3.1.0
      source-map-support: 0.5.13
    transitivePeerDependencies:
      - supports-color

  jest-runtime@29.7.0:
    dependencies:
      '@jest/environment': 29.7.0
      '@jest/fake-timers': 29.7.0
      '@jest/globals': 29.7.0
      '@jest/source-map': 29.6.3
      '@jest/test-result': 29.7.0
      '@jest/transform': 29.7.0
      '@jest/types': 29.6.3
      '@types/node': 18.11.18
      chalk: 4.1.2
      cjs-module-lexer: 1.2.2
      collect-v8-coverage: 1.0.1
      glob: 7.2.3
      graceful-fs: 4.2.10
      jest-haste-map: 29.7.0
      jest-message-util: 29.7.0
      jest-mock: 29.7.0
      jest-regex-util: 29.6.3
      jest-resolve: 29.7.0
      jest-snapshot: 29.7.0
      jest-util: 29.7.0
      slash: 3.0.0
      strip-bom: 4.0.0
    transitivePeerDependencies:
      - supports-color

  jest-snapshot@29.7.0:
    dependencies:
      '@babel/core': 7.23.7
      '@babel/generator': 7.20.7
      '@babel/plugin-syntax-jsx': 7.18.6(@babel/core@7.23.7)
      '@babel/plugin-syntax-typescript': 7.20.0(@babel/core@7.23.7)
      '@babel/types': 7.20.7
      '@jest/expect-utils': 29.7.0
      '@jest/transform': 29.7.0
      '@jest/types': 29.6.3
      babel-preset-current-node-syntax: 1.0.1(@babel/core@7.23.7)
      chalk: 4.1.2
      expect: 29.7.0
      graceful-fs: 4.2.10
      jest-diff: 29.7.0
      jest-get-type: 29.6.3
      jest-matcher-utils: 29.7.0
      jest-message-util: 29.7.0
      jest-util: 29.7.0
      natural-compare: 1.4.0
      pretty-format: 29.7.0
      semver: 7.7.2
    transitivePeerDependencies:
      - supports-color

  jest-util@29.3.1:
    dependencies:
      '@jest/types': 29.3.1
      '@types/node': 18.11.18
      chalk: 4.1.2
      ci-info: 3.7.1
      graceful-fs: 4.2.10
      picomatch: 2.3.1

  jest-util@29.7.0:
    dependencies:
      '@jest/types': 29.6.3
      '@types/node': 18.11.18
      chalk: 4.1.2
      ci-info: 3.7.1
      graceful-fs: 4.2.10
      picomatch: 2.3.1

  jest-validate@29.7.0:
    dependencies:
      '@jest/types': 29.6.3
      camelcase: 6.3.0
      chalk: 4.1.2
      jest-get-type: 29.6.3
      leven: 3.1.0
      pretty-format: 29.7.0

  jest-watcher@29.7.0:
    dependencies:
      '@jest/test-result': 29.7.0
      '@jest/types': 29.6.3
      '@types/node': 18.11.18
      ansi-escapes: 4.3.2
      chalk: 4.1.2
      emittery: 0.13.1
      jest-util: 29.7.0
      string-length: 4.0.2

  jest-worker@29.7.0:
    dependencies:
      '@types/node': 18.11.18
      jest-util: 29.7.0
      merge-stream: 2.0.0
      supports-color: 8.1.1

  jest@29.7.0(@types/node@18.11.18)(ts-node@10.9.2(@types/node@18.11.18)(typescript@4.9.5)):
    dependencies:
      '@jest/core': 29.7.0(ts-node@10.9.2(@types/node@18.11.18)(typescript@4.9.5))
      '@jest/types': 29.6.3
      import-local: 3.1.0
      jest-cli: 29.7.0(@types/node@18.11.18)(ts-node@10.9.2(@types/node@18.11.18)(typescript@4.9.5))
    transitivePeerDependencies:
      - '@types/node'
      - babel-plugin-macros
      - supports-color
      - ts-node

  joi@17.13.3:
    dependencies:
      '@hapi/hoek': 9.3.0
      '@hapi/topo': 5.1.0
      '@sideway/address': 4.1.5
      '@sideway/formula': 3.0.1
      '@sideway/pinpoint': 2.0.0

  js-tokens@4.0.0: {}

  js-yaml@3.14.1:
    dependencies:
      argparse: 1.0.10
      esprima: 4.0.1

  js-yaml@4.1.0:
    dependencies:
      argparse: 2.0.1

  jsdom@26.1.0:
    dependencies:
      cssstyle: 4.3.1
      data-urls: 5.0.0
      decimal.js: 10.5.0
      html-encoding-sniffer: 4.0.0
      http-proxy-agent: 7.0.2
      https-proxy-agent: 7.0.6
      is-potential-custom-element-name: 1.0.1
      nwsapi: 2.2.20
      parse5: 7.3.0
      rrweb-cssom: 0.8.0
      saxes: 6.0.0
      symbol-tree: 3.2.4
      tough-cookie: 5.1.2
      w3c-xmlserializer: 5.0.0
      webidl-conversions: 7.0.0
      whatwg-encoding: 3.1.1
      whatwg-mimetype: 4.0.0
      whatwg-url: 14.2.0
      ws: 8.18.2
      xml-name-validator: 5.0.0
    transitivePeerDependencies:
      - bufferutil
      - supports-color
      - utf-8-validate

  jsesc@0.5.0: {}

  jsesc@2.5.2: {}

  jsesc@3.0.2: {}

  jsesc@3.1.0: {}

  json-parse-better-errors@1.0.2: {}

  json-parse-even-better-errors@2.3.1: {}

  json-parse-even-better-errors@3.0.2: {}

  json-schema-traverse@0.4.1: {}

  json-schema-traverse@1.0.0: {}

  json-stable-stringify-without-jsonify@1.0.1: {}

  json5@1.0.2:
    dependencies:
      minimist: 1.2.7

  json5@2.2.3: {}

  jsonfile@6.1.0:
    dependencies:
      universalify: 2.0.0
    optionalDependencies:
      graceful-fs: 4.2.10

  jsonwebtoken@9.0.2:
    dependencies:
      jws: 3.2.2
      lodash.includes: 4.3.0
      lodash.isboolean: 3.0.3
      lodash.isinteger: 4.0.4
      lodash.isnumber: 3.0.3
      lodash.isplainobject: 4.0.6
      lodash.isstring: 4.0.1
      lodash.once: 4.1.1
      ms: 2.1.3
      semver: 7.7.2

  jsx-ast-utils@3.3.3:
    dependencies:
      array-includes: 3.1.8
      object.assign: 4.1.4

  jsx-ast-utils@3.3.5:
    dependencies:
      array-includes: 3.1.8
      array.prototype.flat: 1.3.1
      object.assign: 4.1.4
      object.values: 1.1.6

  jszip@3.10.1:
    dependencies:
      lie: 3.3.0
      pako: 1.0.11
      readable-stream: 2.3.7
      setimmediate: 1.0.5

  jwa@1.4.1:
    dependencies:
      buffer-equal-constant-time: 1.0.1
      ecdsa-sig-formatter: 1.0.11
      safe-buffer: 5.2.1

  jws@3.2.2:
    dependencies:
      jwa: 1.4.1
      safe-buffer: 5.2.1

  kleur@3.0.3: {}

  kleur@4.1.5: {}

  kuler@2.0.0: {}

  language-subtag-registry@0.3.22: {}

  language-tags@1.0.9:
    dependencies:
      language-subtag-registry: 0.3.22

  leven@3.1.0: {}

  levn@0.4.1:
    dependencies:
      prelude-ls: 1.2.1
      type-check: 0.4.0

  lie@3.3.0:
    dependencies:
      immediate: 3.0.6

  lines-and-columns@1.2.4: {}

  lines-and-columns@2.0.4: {}

  load-json-file@4.0.0:
    dependencies:
      graceful-fs: 4.2.10
      parse-json: 4.0.0
      pify: 3.0.0
      strip-bom: 3.0.0

  load-plugin@5.1.0:
    dependencies:
      '@npmcli/config': 6.4.1
      import-meta-resolve: 2.2.2

  locate-path@5.0.0:
    dependencies:
      p-locate: 4.1.0

  locate-path@6.0.0:
    dependencies:
      p-locate: 5.0.0

  lodash.debounce@4.0.8: {}

  lodash.includes@4.3.0: {}

  lodash.isboolean@3.0.3: {}

  lodash.isinteger@4.0.4: {}

  lodash.isnumber@3.0.3: {}

  lodash.isplainobject@4.0.6: {}

  lodash.isstring@4.0.1: {}

  lodash.merge@4.6.2: {}

  lodash.once@4.1.1: {}

  lodash@4.17.21: {}

  logform@2.7.0:
    dependencies:
      '@colors/colors': 1.6.0
      '@types/triple-beam': 1.3.5
      fecha: 4.2.3
      ms: 2.1.3
      safe-stable-stringify: 2.4.2
      triple-beam: 1.3.0

  longest-streak@3.1.0: {}

  loose-envify@1.4.0:
    dependencies:
      js-tokens: 4.0.0

  lru-cache@10.4.3: {}

  lru-cache@5.1.1:
    dependencies:
      yallist: 3.1.1

  make-dir@1.3.0:
    dependencies:
      pify: 3.0.0

  make-dir@3.1.0:
    dependencies:
      semver: 6.3.1

  make-error@1.3.6: {}

  makeerror@1.0.12:
    dependencies:
      tmpl: 1.0.5

  math-intrinsics@1.1.0: {}

  mdast-util-from-markdown@0.8.5:
    dependencies:
      '@types/mdast': 3.0.10
      mdast-util-to-string: 2.0.0
      micromark: 2.11.4
      parse-entities: 2.0.0
      unist-util-stringify-position: 2.0.3
    transitivePeerDependencies:
      - supports-color

  mdast-util-from-markdown@1.2.0:
    dependencies:
      '@types/mdast': 3.0.10
      '@types/unist': 2.0.6
      decode-named-character-reference: 1.0.2
      mdast-util-to-string: 3.1.0
      micromark: 3.1.0
      micromark-util-decode-numeric-character-reference: 1.0.0
      micromark-util-decode-string: 1.0.2
      micromark-util-normalize-identifier: 1.0.0
      micromark-util-symbol: 1.0.1
      micromark-util-types: 1.0.2
      unist-util-stringify-position: 3.0.2
      uvu: 0.5.6
    transitivePeerDependencies:
      - supports-color

  mdast-util-mdx-expression@1.3.1:
    dependencies:
      '@types/estree-jsx': 1.0.0
      '@types/hast': 2.3.4
      '@types/mdast': 3.0.10
      mdast-util-from-markdown: 1.2.0
      mdast-util-to-markdown: 1.5.0
    transitivePeerDependencies:
      - supports-color

  mdast-util-mdx-jsx@2.1.0:
    dependencies:
      '@types/estree-jsx': 1.0.0
      '@types/hast': 2.3.4
      '@types/mdast': 3.0.10
      ccount: 2.0.1
      mdast-util-to-markdown: 1.5.0
      parse-entities: 4.0.0
      stringify-entities: 4.0.3
      unist-util-remove-position: 4.0.1
      unist-util-stringify-position: 3.0.2
      vfile-message: 3.1.3

  mdast-util-mdx@2.0.0:
    dependencies:
      mdast-util-mdx-expression: 1.3.1
      mdast-util-mdx-jsx: 2.1.0
      mdast-util-mdxjs-esm: 1.3.0
    transitivePeerDependencies:
      - supports-color

  mdast-util-mdxjs-esm@1.3.0:
    dependencies:
      '@types/estree-jsx': 1.0.0
      '@types/hast': 2.3.4
      '@types/mdast': 3.0.10
      mdast-util-from-markdown: 1.2.0
      mdast-util-to-markdown: 1.5.0
    transitivePeerDependencies:
      - supports-color

  mdast-util-phrasing@3.0.0:
    dependencies:
      '@types/mdast': 3.0.10
      unist-util-is: 5.1.1

  mdast-util-to-markdown@1.5.0:
    dependencies:
      '@types/mdast': 3.0.10
      '@types/unist': 2.0.6
      longest-streak: 3.1.0
      mdast-util-phrasing: 3.0.0
      mdast-util-to-string: 3.1.0
      micromark-util-decode-string: 1.0.2
      unist-util-visit: 4.1.1
      zwitch: 2.0.4

  mdast-util-to-string@2.0.0: {}

  mdast-util-to-string@3.1.0: {}

  media-typer@0.3.0: {}

  media-typer@1.1.0: {}

  memorystream@0.3.1: {}

  merge-descriptors@2.0.0: {}

  merge-stream@2.0.0: {}

  merge2@1.4.1: {}

  micromark-core-commonmark@1.0.6:
    dependencies:
      decode-named-character-reference: 1.0.2
      micromark-factory-destination: 1.0.0
      micromark-factory-label: 1.0.2
      micromark-factory-space: 1.0.0
      micromark-factory-title: 1.0.2
      micromark-factory-whitespace: 1.0.0
      micromark-util-character: 1.1.0
      micromark-util-chunked: 1.0.0
      micromark-util-classify-character: 1.0.0
      micromark-util-html-tag-name: 1.1.0
      micromark-util-normalize-identifier: 1.0.0
      micromark-util-resolve-all: 1.0.0
      micromark-util-subtokenize: 1.0.2
      micromark-util-symbol: 1.0.1
      micromark-util-types: 1.0.2
      uvu: 0.5.6

  micromark-extension-mdx-expression@1.0.3:
    dependencies:
      micromark-factory-mdx-expression: 1.0.6
      micromark-factory-space: 1.0.0
      micromark-util-character: 1.1.0
      micromark-util-events-to-acorn: 1.2.0
      micromark-util-symbol: 1.0.1
      micromark-util-types: 1.0.2
      uvu: 0.5.6

  micromark-extension-mdx-jsx@1.0.3:
    dependencies:
      '@types/acorn': 4.0.6
      estree-util-is-identifier-name: 2.0.1
      micromark-factory-mdx-expression: 1.0.6
      micromark-factory-space: 1.0.0
      micromark-util-character: 1.1.0
      micromark-util-symbol: 1.0.1
      micromark-util-types: 1.0.2
      uvu: 0.5.6
      vfile-message: 3.1.3

  micromark-extension-mdx-md@1.0.0:
    dependencies:
      micromark-util-types: 1.0.2

  micromark-extension-mdxjs-esm@1.0.3:
    dependencies:
      micromark-core-commonmark: 1.0.6
      micromark-util-character: 1.1.0
      micromark-util-events-to-acorn: 1.2.0
      micromark-util-symbol: 1.0.1
      micromark-util-types: 1.0.2
      unist-util-position-from-estree: 1.1.1
      uvu: 0.5.6
      vfile-message: 3.1.3

  micromark-extension-mdxjs@1.0.0:
    dependencies:
      acorn: 8.8.1
      acorn-jsx: 5.3.2(acorn@8.8.1)
      micromark-extension-mdx-expression: 1.0.3
      micromark-extension-mdx-jsx: 1.0.3
      micromark-extension-mdx-md: 1.0.0
      micromark-extension-mdxjs-esm: 1.0.3
      micromark-util-combine-extensions: 1.0.0
      micromark-util-types: 1.0.2

  micromark-factory-destination@1.0.0:
    dependencies:
      micromark-util-character: 1.1.0
      micromark-util-symbol: 1.0.1
      micromark-util-types: 1.0.2

  micromark-factory-label@1.0.2:
    dependencies:
      micromark-util-character: 1.1.0
      micromark-util-symbol: 1.0.1
      micromark-util-types: 1.0.2
      uvu: 0.5.6

  micromark-factory-mdx-expression@1.0.6:
    dependencies:
      micromark-factory-space: 1.0.0
      micromark-util-character: 1.1.0
      micromark-util-events-to-acorn: 1.2.0
      micromark-util-symbol: 1.0.1
      micromark-util-types: 1.0.2
      unist-util-position-from-estree: 1.1.1
      uvu: 0.5.6
      vfile-message: 3.1.3

  micromark-factory-space@1.0.0:
    dependencies:
      micromark-util-character: 1.1.0
      micromark-util-types: 1.0.2

  micromark-factory-title@1.0.2:
    dependencies:
      micromark-factory-space: 1.0.0
      micromark-util-character: 1.1.0
      micromark-util-symbol: 1.0.1
      micromark-util-types: 1.0.2
      uvu: 0.5.6

  micromark-factory-whitespace@1.0.0:
    dependencies:
      micromark-factory-space: 1.0.0
      micromark-util-character: 1.1.0
      micromark-util-symbol: 1.0.1
      micromark-util-types: 1.0.2

  micromark-util-character@1.1.0:
    dependencies:
      micromark-util-symbol: 1.0.1
      micromark-util-types: 1.0.2

  micromark-util-chunked@1.0.0:
    dependencies:
      micromark-util-symbol: 1.0.1

  micromark-util-classify-character@1.0.0:
    dependencies:
      micromark-util-character: 1.1.0
      micromark-util-symbol: 1.0.1
      micromark-util-types: 1.0.2

  micromark-util-combine-extensions@1.0.0:
    dependencies:
      micromark-util-chunked: 1.0.0
      micromark-util-types: 1.0.2

  micromark-util-decode-numeric-character-reference@1.0.0:
    dependencies:
      micromark-util-symbol: 1.0.1

  micromark-util-decode-string@1.0.2:
    dependencies:
      decode-named-character-reference: 1.0.2
      micromark-util-character: 1.1.0
      micromark-util-decode-numeric-character-reference: 1.0.0
      micromark-util-symbol: 1.0.1

  micromark-util-encode@1.0.1: {}

  micromark-util-events-to-acorn@1.2.0:
    dependencies:
      '@types/acorn': 4.0.6
      '@types/estree': 1.0.0
      estree-util-visit: 1.2.0
      micromark-util-types: 1.0.2
      uvu: 0.5.6
      vfile-location: 4.0.1
      vfile-message: 3.1.3

  micromark-util-html-tag-name@1.1.0: {}

  micromark-util-normalize-identifier@1.0.0:
    dependencies:
      micromark-util-symbol: 1.0.1

  micromark-util-resolve-all@1.0.0:
    dependencies:
      micromark-util-types: 1.0.2

  micromark-util-sanitize-uri@1.1.0:
    dependencies:
      micromark-util-character: 1.1.0
      micromark-util-encode: 1.0.1
      micromark-util-symbol: 1.0.1

  micromark-util-subtokenize@1.0.2:
    dependencies:
      micromark-util-chunked: 1.0.0
      micromark-util-symbol: 1.0.1
      micromark-util-types: 1.0.2
      uvu: 0.5.6

  micromark-util-symbol@1.0.1: {}

  micromark-util-types@1.0.2: {}

  micromark@2.11.4:
    dependencies:
      debug: 4.3.4
      parse-entities: 2.0.0
    transitivePeerDependencies:
      - supports-color

  micromark@3.1.0:
    dependencies:
      '@types/debug': 4.1.7
      debug: 4.3.4
      decode-named-character-reference: 1.0.2
      micromark-core-commonmark: 1.0.6
      micromark-factory-space: 1.0.0
      micromark-util-character: 1.1.0
      micromark-util-chunked: 1.0.0
      micromark-util-combine-extensions: 1.0.0
      micromark-util-decode-numeric-character-reference: 1.0.0
      micromark-util-encode: 1.0.1
      micromark-util-normalize-identifier: 1.0.0
      micromark-util-resolve-all: 1.0.0
      micromark-util-sanitize-uri: 1.1.0
      micromark-util-subtokenize: 1.0.2
      micromark-util-symbol: 1.0.1
      micromark-util-types: 1.0.2
      uvu: 0.5.6
    transitivePeerDependencies:
      - supports-color

  micromatch@4.0.5:
    dependencies:
      braces: 3.0.2
      picomatch: 2.3.1

  mime-db@1.52.0: {}

  mime-db@1.54.0: {}

  mime-types@2.1.35:
    dependencies:
      mime-db: 1.52.0

  mime-types@3.0.1:
    dependencies:
      mime-db: 1.54.0

  mimic-fn@2.1.0: {}

  minimatch@3.1.2:
    dependencies:
      brace-expansion: 1.1.11

  minimatch@5.1.2:
    dependencies:
      brace-expansion: 2.0.1

  minimatch@9.0.5:
    dependencies:
      brace-expansion: 2.0.1

  minimist@1.2.7: {}

  minipass@7.1.2: {}

  mkdirp@0.5.6:
    dependencies:
      minimist: 1.2.7

  morgan@1.10.0:
    dependencies:
      basic-auth: 2.0.1
      debug: 2.6.9
      depd: 2.0.0
      on-finished: 2.3.0
      on-headers: 1.0.2
    transitivePeerDependencies:
      - supports-color

  mri@1.2.0: {}

  ms@2.0.0: {}

  ms@2.1.2: {}

  ms@2.1.3: {}

  multer@1.4.5-lts.2:
    dependencies:
      append-field: 1.0.0
      busboy: 1.6.0
      concat-stream: 1.6.2
      mkdirp: 0.5.6
      object-assign: 4.1.1
      type-is: 1.6.18
      xtend: 4.0.2

  natural-compare-lite@1.4.0: {}

  natural-compare@1.4.0: {}

  negotiator@1.0.0: {}

  nice-try@1.0.5: {}

  node-int64@0.4.0: {}

  node-releases@2.0.19: {}

  nopt@7.2.1:
    dependencies:
      abbrev: 2.0.0

  normalize-package-data@2.5.0:
    dependencies:
      hosted-git-info: 2.8.9
      resolve: 1.22.1
      semver: 5.7.1
      validate-npm-package-license: 3.0.4

  normalize-path@3.0.0: {}

  npm-normalize-package-bin@3.0.1: {}

  npm-run-all@4.1.5:
    dependencies:
      ansi-styles: 3.2.1
      chalk: 2.4.2
      cross-spawn: 6.0.5
      memorystream: 0.3.1
      minimatch: 3.1.2
      pidtree: 0.3.1
      read-pkg: 3.0.0
      shell-quote: 1.7.4
      string.prototype.padend: 3.1.4

  npm-run-path@4.0.1:
    dependencies:
      path-key: 3.1.1

  nwsapi@2.2.20: {}

  object-assign@4.1.1: {}

  object-inspect@1.12.2: {}

  object-inspect@1.13.4: {}

  object-keys@1.1.1: {}

  object.assign@4.1.4:
    dependencies:
      call-bind: 1.0.2
      define-properties: 1.2.0
      has-symbols: 1.0.3
      object-keys: 1.1.1

  object.assign@4.1.7:
    dependencies:
      call-bind: 1.0.8
      call-bound: 1.0.4
      define-properties: 1.2.1
      es-object-atoms: 1.1.1
      has-symbols: 1.1.0
      object-keys: 1.1.1

  object.entries@1.1.9:
    dependencies:
      call-bind: 1.0.8
      call-bound: 1.0.4
      define-properties: 1.2.1
      es-object-atoms: 1.1.1

  object.fromentries@2.0.8:
    dependencies:
      call-bind: 1.0.8
      define-properties: 1.2.1
      es-abstract: 1.23.9
      es-object-atoms: 1.1.1

  object.groupby@1.0.3:
    dependencies:
      call-bind: 1.0.8
      define-properties: 1.2.1
      es-abstract: 1.23.9

  object.values@1.1.6:
    dependencies:
      call-bind: 1.0.2
      define-properties: 1.2.0
      es-abstract: 1.21.1

  object.values@1.2.1:
    dependencies:
      call-bind: 1.0.8
      call-bound: 1.0.4
      define-properties: 1.2.1
      es-object-atoms: 1.1.1

  on-finished@2.3.0:
    dependencies:
      ee-first: 1.1.1

  on-finished@2.4.1:
    dependencies:
      ee-first: 1.1.1

  on-headers@1.0.2: {}

  once@1.4.0:
    dependencies:
      wrappy: 1.0.2

  one-time@1.0.0:
    dependencies:
      fn.name: 1.1.0

  onetime@5.1.2:
    dependencies:
      mimic-fn: 2.1.0

  optimist@0.3.7:
    dependencies:
      wordwrap: 0.0.3

  optionator@0.9.4:
    dependencies:
      deep-is: 0.1.4
      fast-levenshtein: 2.0.6
      levn: 0.4.1
      prelude-ls: 1.2.1
      type-check: 0.4.0
      word-wrap: 1.2.5

  orderedmap@2.1.1: {}

  own-keys@1.0.1:
    dependencies:
      get-intrinsic: 1.3.0
      object-keys: 1.1.1
      safe-push-apply: 1.0.0

  p-limit@2.3.0:
    dependencies:
      p-try: 2.2.0

  p-limit@3.1.0:
    dependencies:
      yocto-queue: 0.1.0

  p-locate@4.1.0:
    dependencies:
      p-limit: 2.3.0

  p-locate@5.0.0:
    dependencies:
      p-limit: 3.1.0

  p-try@2.2.0: {}

  package-json-from-dist@1.0.1: {}

  pako@1.0.11: {}

  parent-module@1.0.1:
    dependencies:
      callsites: 3.1.0

  parse-entities@2.0.0:
    dependencies:
      character-entities: 1.2.4
      character-entities-legacy: 1.1.4
      character-reference-invalid: 1.1.4
      is-alphanumerical: 1.0.4
      is-decimal: 1.0.4
      is-hexadecimal: 1.0.4

  parse-entities@4.0.0:
    dependencies:
      '@types/unist': 2.0.6
      character-entities: 2.0.2
      character-entities-legacy: 3.0.0
      character-reference-invalid: 2.0.1
      decode-named-character-reference: 1.0.2
      is-alphanumerical: 2.0.1
      is-decimal: 2.0.1
      is-hexadecimal: 2.0.1

  parse-json@4.0.0:
    dependencies:
      error-ex: 1.3.2
      json-parse-better-errors: 1.0.2

  parse-json@5.2.0:
    dependencies:
      '@babel/code-frame': 7.18.6
      error-ex: 1.3.2
      json-parse-even-better-errors: 2.3.1
      lines-and-columns: 1.2.4

  parse-json@6.0.2:
    dependencies:
      '@babel/code-frame': 7.18.6
      error-ex: 1.3.2
      json-parse-even-better-errors: 2.3.1
      lines-and-columns: 2.0.4

  parse5@7.3.0:
    dependencies:
      entities: 6.0.0

  parseurl@1.3.3: {}

  passport-jwt@4.0.1:
    dependencies:
      jsonwebtoken: 9.0.2
      passport-strategy: 1.0.0

  passport-strategy@1.0.0: {}

  passport@0.7.0:
    dependencies:
      passport-strategy: 1.0.0
      pause: 0.0.1
      utils-merge: 1.0.1

  path-exists@4.0.0: {}

  path-is-absolute@1.0.1: {}

  path-key@2.0.1: {}

  path-key@3.1.1: {}

  path-parse@1.0.7: {}

  path-scurry@1.11.1:
    dependencies:
      lru-cache: 10.4.3
      minipass: 7.1.2

  path-to-regexp@8.2.0: {}

  path-type@3.0.0:
    dependencies:
      pify: 3.0.0

  path-type@4.0.0: {}

  pause@0.0.1: {}

  pend@1.2.0: {}

  picocolors@1.1.1: {}

  picomatch@2.3.1: {}

  pidtree@0.3.1: {}

  pify@2.3.0: {}

  pify@3.0.0: {}

  pinkie-promise@2.0.1:
    dependencies:
      pinkie: 2.0.4

  pinkie@2.0.4: {}

  pirates@4.0.5: {}

  pkg-dir@4.2.0:
    dependencies:
      find-up: 4.1.0

  possible-typed-array-names@1.1.0: {}

  prelude-ls@1.2.1: {}

  prettier-linter-helpers@1.0.0:
    dependencies:
      fast-diff: 1.2.0

  prettier@2.8.8: {}

  pretty-format@29.3.1:
    dependencies:
      '@jest/schemas': 29.0.0
      ansi-styles: 5.2.0
      react-is: 18.2.0

  pretty-format@29.7.0:
    dependencies:
      '@jest/schemas': 29.6.3
      ansi-styles: 5.2.0
      react-is: 18.2.0

  prisma@6.7.0(typescript@4.9.5):
    dependencies:
      '@prisma/config': 6.7.0
      '@prisma/engines': 6.7.0
    optionalDependencies:
      fsevents: 2.3.3
      typescript: 4.9.5
    transitivePeerDependencies:
      - supports-color

  proc-log@3.0.0: {}

  process-nextick-args@2.0.1: {}

  prom-client@15.1.3:
    dependencies:
      '@opentelemetry/api': 1.9.0
      tdigest: 0.1.2

  prompts@2.4.2:
    dependencies:
      kleur: 3.0.3
      sisteransi: 1.0.5

  prop-types@15.8.1:
    dependencies:
      loose-envify: 1.4.0
      object-assign: 4.1.1
      react-is: 16.13.1

  prosemirror-keymap@1.2.2:
    dependencies:
      prosemirror-state: 1.4.3
      w3c-keyname: 2.2.8

  prosemirror-model@1.25.1:
    dependencies:
      orderedmap: 2.1.1

  prosemirror-state@1.4.3:
    dependencies:
      prosemirror-model: 1.25.1
      prosemirror-transform: 1.10.4
      prosemirror-view: 1.39.2

  prosemirror-tables@1.7.1:
    dependencies:
      prosemirror-keymap: 1.2.2
      prosemirror-model: 1.25.1
      prosemirror-state: 1.4.3
      prosemirror-transform: 1.10.4
      prosemirror-view: 1.39.2

  prosemirror-transform@1.10.4:
    dependencies:
      prosemirror-model: 1.25.1

  prosemirror-utils@1.2.2(prosemirror-model@1.25.1)(prosemirror-state@1.4.3):
    dependencies:
      prosemirror-model: 1.25.1
      prosemirror-state: 1.4.3

  prosemirror-view@1.39.2:
    dependencies:
      prosemirror-model: 1.25.1
      prosemirror-state: 1.4.3
      prosemirror-transform: 1.10.4

  proxy-addr@2.0.7:
    dependencies:
      forwarded: 0.2.0
      ipaddr.js: 1.9.1

  punycode@2.3.1: {}

  pure-rand@6.1.0: {}

  qs@6.14.0:
    dependencies:
      side-channel: 1.1.0

  queue-microtask@1.2.3: {}

  range-parser@1.2.1: {}

  raw-body@3.0.0:
    dependencies:
      bytes: 3.1.2
      http-errors: 2.0.0
      iconv-lite: 0.6.3
      unpipe: 1.0.0

  react-is@16.13.1: {}

  react-is@18.2.0: {}

  read-package-json-fast@3.0.2:
    dependencies:
      json-parse-even-better-errors: 3.0.2
      npm-normalize-package-bin: 3.0.1

  read-pkg@3.0.0:
    dependencies:
      load-json-file: 4.0.0
      normalize-package-data: 2.5.0
      path-type: 3.0.0

  readable-stream@2.3.7:
    dependencies:
      core-util-is: 1.0.3
      inherits: 2.0.4
      isarray: 1.0.0
      process-nextick-args: 2.0.1
      safe-buffer: 5.1.2
      string_decoder: 1.1.1
      util-deprecate: 1.0.2

  readable-stream@3.6.0:
    dependencies:
      inherits: 2.0.4
      string_decoder: 1.3.0
      util-deprecate: 1.0.2

  readable-stream@3.6.2:
    dependencies:
      inherits: 2.0.4
      string_decoder: 1.3.0
      util-deprecate: 1.0.2

  reflect.getprototypeof@1.0.10:
    dependencies:
      call-bind: 1.0.8
      define-properties: 1.2.1
      es-abstract: 1.23.9
      es-errors: 1.3.0
      es-object-atoms: 1.1.1
      get-intrinsic: 1.3.0
      get-proto: 1.0.1
      which-builtin-type: 1.2.1

  regenerate-unicode-properties@10.1.0:
    dependencies:
      regenerate: 1.4.2

  regenerate-unicode-properties@10.2.0:
    dependencies:
      regenerate: 1.4.2

  regenerate@1.4.2: {}

  regexp.prototype.flags@1.5.0:
    dependencies:
      call-bind: 1.0.2
      define-properties: 1.2.0
      functions-have-names: 1.2.3

  regexp.prototype.flags@1.5.4:
    dependencies:
      call-bind: 1.0.8
      define-properties: 1.2.1
      es-errors: 1.3.0
      get-proto: 1.0.1
      gopd: 1.2.0
      set-function-name: 2.0.2

  regexpp@3.2.0: {}

  regexpu-core@5.2.2:
    dependencies:
      regenerate: 1.4.2
      regenerate-unicode-properties: 10.1.0
      regjsgen: 0.7.1
      regjsparser: 0.9.1
      unicode-match-property-ecmascript: 2.0.0
      unicode-match-property-value-ecmascript: 2.1.0

  regexpu-core@6.2.0:
    dependencies:
      regenerate: 1.4.2
      regenerate-unicode-properties: 10.2.0
      regjsgen: 0.8.0
      regjsparser: 0.12.0
      unicode-match-property-ecmascript: 2.0.0
      unicode-match-property-value-ecmascript: 2.1.0

  regjsgen@0.7.1: {}

  regjsgen@0.8.0: {}

  regjsparser@0.12.0:
    dependencies:
      jsesc: 3.0.2

  regjsparser@0.9.1:
    dependencies:
      jsesc: 0.5.0

  remark-mdx@2.3.0:
    dependencies:
      mdast-util-mdx: 2.0.0
      micromark-extension-mdxjs: 1.0.0
    transitivePeerDependencies:
      - supports-color

  remark-parse@10.0.2:
    dependencies:
      '@types/mdast': 3.0.10
      mdast-util-from-markdown: 1.2.0
      unified: 10.1.2
    transitivePeerDependencies:
      - supports-color

  remark-stringify@10.0.3:
    dependencies:
      '@types/mdast': 3.0.10
      mdast-util-to-markdown: 1.5.0
      unified: 10.1.2

  require-directory@2.1.1: {}

  require-from-string@2.0.2: {}

  resolve-cwd@3.0.0:
    dependencies:
      resolve-from: 5.0.0

  resolve-from@4.0.0: {}

  resolve-from@5.0.0: {}

  resolve.exports@2.0.3: {}

  resolve@1.22.1:
    dependencies:
      is-core-module: 2.11.0
      path-parse: 1.0.7
      supports-preserve-symlinks-flag: 1.0.0

  resolve@1.22.10:
    dependencies:
      is-core-module: 2.16.1
      path-parse: 1.0.7
      supports-preserve-symlinks-flag: 1.0.0

  resolve@2.0.0-next.5:
    dependencies:
      is-core-module: 2.16.1
      path-parse: 1.0.7
      supports-preserve-symlinks-flag: 1.0.0

  reusify@1.0.4: {}

  rimraf@3.0.2:
    dependencies:
      glob: 7.2.3

  router@2.2.0:
    dependencies:
      debug: 4.4.1
      depd: 2.0.0
      is-promise: 4.0.0
      parseurl: 1.3.3
      path-to-regexp: 8.2.0
    transitivePeerDependencies:
      - supports-color

  rrweb-cssom@0.8.0: {}

  run-parallel@1.2.0:
    dependencies:
      queue-microtask: 1.2.3

  sade@1.8.1:
    dependencies:
      mri: 1.2.0

  safe-array-concat@1.1.3:
    dependencies:
      call-bind: 1.0.8
      call-bound: 1.0.4
      get-intrinsic: 1.3.0
      has-symbols: 1.1.0
      isarray: 2.0.5

  safe-buffer@5.1.2: {}

  safe-buffer@5.2.1: {}

  safe-push-apply@1.0.0:
    dependencies:
      es-errors: 1.3.0
      isarray: 2.0.5

  safe-regex-test@1.0.0:
    dependencies:
      call-bind: 1.0.2
      get-intrinsic: 1.2.0
      is-regex: 1.1.4

  safe-regex-test@1.1.0:
    dependencies:
      call-bound: 1.0.4
      es-errors: 1.3.0
      is-regex: 1.2.1

  safe-stable-stringify@2.4.2: {}

  safer-buffer@2.1.2: {}

  saxes@6.0.0:
    dependencies:
      xmlchars: 2.2.0

  seek-bzip@1.0.6:
    dependencies:
      commander: 2.20.3

  semver@5.7.1: {}

  semver@6.3.0: {}

  semver@6.3.1: {}

  semver@7.7.2: {}

  send@1.2.0:
    dependencies:
      debug: 4.4.1
      encodeurl: 2.0.0
      escape-html: 1.0.3
      etag: 1.8.1
      fresh: 2.0.0
      http-errors: 2.0.0
      mime-types: 3.0.1
      ms: 2.1.3
      on-finished: 2.4.1
      range-parser: 1.2.1
      statuses: 2.0.1
    transitivePeerDependencies:
      - supports-color

  serve-static@2.2.0:
    dependencies:
      encodeurl: 2.0.0
      escape-html: 1.0.3
      parseurl: 1.3.3
      send: 1.2.0
    transitivePeerDependencies:
      - supports-color

  set-function-length@1.2.2:
    dependencies:
      define-data-property: 1.1.4
      es-errors: 1.3.0
      function-bind: 1.1.2
      get-intrinsic: 1.3.0
      gopd: 1.0.1
      has-property-descriptors: 1.0.2

  set-function-name@2.0.2:
    dependencies:
      define-data-property: 1.1.4
      es-errors: 1.3.0
      functions-have-names: 1.2.3
      has-property-descriptors: 1.0.2

  set-proto@1.0.0:
    dependencies:
      dunder-proto: 1.0.1
      es-errors: 1.3.0
      es-object-atoms: 1.1.1

  setimmediate@1.0.5: {}

  setprototypeof@1.2.0: {}

  shebang-command@1.2.0:
    dependencies:
      shebang-regex: 1.0.0

  shebang-command@2.0.0:
    dependencies:
      shebang-regex: 3.0.0

  shebang-regex@1.0.0: {}

  shebang-regex@3.0.0: {}

  shell-quote@1.7.4: {}

  side-channel-list@1.0.0:
    dependencies:
      es-errors: 1.3.0
      object-inspect: 1.13.4

  side-channel-map@1.0.1:
    dependencies:
      call-bound: 1.0.4
      es-errors: 1.3.0
      get-intrinsic: 1.3.0
      object-inspect: 1.13.4

  side-channel-weakmap@1.0.2:
    dependencies:
      call-bound: 1.0.4
      es-errors: 1.3.0
      get-intrinsic: 1.3.0
      object-inspect: 1.13.4
      side-channel-map: 1.0.1

  side-channel@1.0.4:
    dependencies:
      call-bind: 1.0.2
      get-intrinsic: 1.2.0
      object-inspect: 1.12.2

  side-channel@1.1.0:
    dependencies:
      es-errors: 1.3.0
      object-inspect: 1.13.4
      side-channel-list: 1.0.0
      side-channel-map: 1.0.1
      side-channel-weakmap: 1.0.2

  signal-exit@3.0.7: {}

  signal-exit@4.1.0: {}

  simple-swizzle@0.2.2:
    dependencies:
      is-arrayish: 0.3.2

  sisteransi@1.0.5: {}

  slash@3.0.0: {}

  source-map-support@0.5.13:
    dependencies:
      buffer-from: 1.1.2
      source-map: 0.6.1

  source-map@0.6.1: {}

  spdx-correct@3.1.1:
    dependencies:
      spdx-expression-parse: 3.0.1
      spdx-license-ids: 3.0.12

  spdx-exceptions@2.3.0: {}

  spdx-expression-parse@3.0.1:
    dependencies:
      spdx-exceptions: 2.3.0
      spdx-license-ids: 3.0.12

  spdx-license-ids@3.0.12: {}

  sprintf-js@1.0.3: {}

  stack-trace@0.0.10: {}

  stack-utils@2.0.6:
    dependencies:
      escape-string-regexp: 2.0.0

  statuses@2.0.1: {}

  streamsearch@1.1.0: {}

  string-length@4.0.2:
    dependencies:
      char-regex: 1.0.2
      strip-ansi: 6.0.1

  string-width@4.2.3:
    dependencies:
      emoji-regex: 8.0.0
      is-fullwidth-code-point: 3.0.0
      strip-ansi: 6.0.1

  string-width@5.1.2:
    dependencies:
      eastasianwidth: 0.2.0
      emoji-regex: 9.2.2
      strip-ansi: 7.1.0

  string.prototype.includes@2.0.1:
    dependencies:
      call-bind: 1.0.8
      define-properties: 1.2.1
      es-abstract: 1.23.9

  string.prototype.matchall@4.0.12:
    dependencies:
      call-bind: 1.0.8
      call-bound: 1.0.4
      define-properties: 1.2.1
      es-abstract: 1.23.9
      es-errors: 1.3.0
      es-object-atoms: 1.1.1
      get-intrinsic: 1.3.0
      gopd: 1.2.0
      has-symbols: 1.1.0
      internal-slot: 1.1.0
      regexp.prototype.flags: 1.5.4
      set-function-name: 2.0.2
      side-channel: 1.1.0

  string.prototype.padend@3.1.4:
    dependencies:
      call-bind: 1.0.2
      define-properties: 1.2.0
      es-abstract: 1.21.1

  string.prototype.repeat@1.0.0:
    dependencies:
      define-properties: 1.2.0
      es-abstract: 1.21.1

  string.prototype.trim@1.2.10:
    dependencies:
      call-bind: 1.0.8
      call-bound: 1.0.4
      define-data-property: 1.1.4
      define-properties: 1.2.1
      es-abstract: 1.23.9
      es-object-atoms: 1.1.1
      has-property-descriptors: 1.0.2

  string.prototype.trimend@1.0.6:
    dependencies:
      call-bind: 1.0.2
      define-properties: 1.2.0
      es-abstract: 1.21.1

  string.prototype.trimend@1.0.9:
    dependencies:
      call-bind: 1.0.8
      call-bound: 1.0.4
      define-properties: 1.2.1
      es-object-atoms: 1.1.1

  string.prototype.trimstart@1.0.6:
    dependencies:
      call-bind: 1.0.2
      define-properties: 1.2.0
      es-abstract: 1.21.1

  string.prototype.trimstart@1.0.8:
    dependencies:
      call-bind: 1.0.8
      define-properties: 1.2.1
      es-object-atoms: 1.1.1

  string_decoder@1.1.1:
    dependencies:
      safe-buffer: 5.1.2

  string_decoder@1.3.0:
    dependencies:
      safe-buffer: 5.2.1

  stringify-entities@4.0.3:
    dependencies:
      character-entities-html4: 2.1.0
      character-entities-legacy: 3.0.0

  strip-ansi@6.0.1:
    dependencies:
      ansi-regex: 5.0.1

  strip-ansi@7.1.0:
    dependencies:
      ansi-regex: 6.1.0

  strip-bom@3.0.0: {}

  strip-bom@4.0.0: {}

  strip-dirs@2.1.0:
    dependencies:
      is-natural-number: 4.0.1

  strip-final-newline@2.0.0: {}

  strip-json-comments@3.1.1: {}

  supports-color@5.5.0:
    dependencies:
      has-flag: 3.0.0

  supports-color@7.2.0:
    dependencies:
      has-flag: 4.0.0

  supports-color@8.1.1:
    dependencies:
      has-flag: 4.0.0

  supports-color@9.4.0: {}

  supports-preserve-symlinks-flag@1.0.0: {}

  swagger-ui-dist@5.3.0: {}

  swagger-ui-express@5.0.1(express@5.1.0):
    dependencies:
      express: 5.1.0
      swagger-ui-dist: 5.3.0

  symbol-tree@3.2.4: {}

  synckit@0.9.2:
    dependencies:
      '@pkgr/core': 0.1.2
      tslib: 2.8.1

  tar-stream@1.6.2:
    dependencies:
      bl: 1.2.3
      buffer-alloc: 1.2.0
      end-of-stream: 1.4.4
      fs-constants: 1.0.0
      readable-stream: 2.3.7
      to-buffer: 1.1.1
      xtend: 4.0.2

  tdigest@0.1.2:
    dependencies:
      bintrees: 1.0.2

  test-exclude@6.0.0:
    dependencies:
      '@istanbuljs/schema': 0.1.3
      glob: 7.2.3
      minimatch: 3.1.2

  text-hex@1.0.0: {}

  text-table@0.2.0: {}

  through@2.3.8: {}

  tldts-core@6.1.86: {}

  tldts@6.1.86:
    dependencies:
      tldts-core: 6.1.86

  tmpl@1.0.5: {}

  to-buffer@1.1.1: {}

  to-fast-properties@2.0.0: {}

  to-regex-range@5.0.1:
    dependencies:
      is-number: 7.0.0

  to-vfile@7.2.4:
    dependencies:
      is-buffer: 2.0.5
      vfile: 5.3.7

  toidentifier@1.0.1: {}

  tough-cookie@5.1.2:
    dependencies:
      tldts: 6.1.86

  tr46@5.1.1:
    dependencies:
      punycode: 2.3.1

  triple-beam@1.3.0: {}

  trough@2.1.0: {}

  ts-node@10.9.2(@types/node@18.11.18)(typescript@4.9.5):
    dependencies:
      '@cspotcode/source-map-support': 0.8.1
      '@tsconfig/node10': 1.0.9
      '@tsconfig/node12': 1.0.11
      '@tsconfig/node14': 1.0.3
      '@tsconfig/node16': 1.0.3
      '@types/node': 18.11.18
      acorn: 8.8.1
      acorn-walk: 8.2.0
      arg: 4.1.3
      create-require: 1.1.1
      diff: 4.0.2
      make-error: 1.3.6
      typescript: 4.9.5
      v8-compile-cache-lib: 3.0.1
      yn: 3.1.1

  tsconfig-paths@3.15.0:
    dependencies:
      '@types/json5': 0.0.29
      json5: 1.0.2
      minimist: 1.2.7
      strip-bom: 3.0.0

  tslib@1.14.1: {}

  tslib@2.8.1: {}

  tsutils@3.21.0(typescript@4.9.5):
    dependencies:
      tslib: 1.14.1
      typescript: 4.9.5

  type-check@0.4.0:
    dependencies:
      prelude-ls: 1.2.1

  type-detect@4.0.8: {}

  type-fest@0.20.2: {}

  type-fest@0.21.3: {}

  type-fest@2.19.0: {}

  type-is@1.6.18:
    dependencies:
      media-typer: 0.3.0
      mime-types: 2.1.35

  type-is@2.0.1:
    dependencies:
      content-type: 1.0.5
      media-typer: 1.1.0
      mime-types: 3.0.1

  typed-array-buffer@1.0.3:
    dependencies:
      call-bound: 1.0.4
      es-errors: 1.3.0
      is-typed-array: 1.1.15

  typed-array-byte-length@1.0.3:
    dependencies:
      call-bind: 1.0.8
      for-each: 0.3.3
      gopd: 1.2.0
      has-proto: 1.2.0
      is-typed-array: 1.1.15

  typed-array-byte-offset@1.0.4:
    dependencies:
      available-typed-arrays: 1.0.7
      call-bind: 1.0.8
      for-each: 0.3.3
      gopd: 1.2.0
      has-proto: 1.2.0
      is-typed-array: 1.1.15
      reflect.getprototypeof: 1.0.10

  typed-array-length@1.0.4:
    dependencies:
      call-bind: 1.0.2
      for-each: 0.3.3
      is-typed-array: 1.1.10

  typed-array-length@1.0.7:
    dependencies:
      call-bind: 1.0.8
      for-each: 0.3.3
      gopd: 1.2.0
      is-typed-array: 1.1.15
      possible-typed-array-names: 1.1.0
      reflect.getprototypeof: 1.0.10

  typedarray@0.0.6: {}

  typescript@4.9.5: {}

  unbox-primitive@1.0.2:
    dependencies:
      call-bind: 1.0.2
      has-bigints: 1.0.2
      has-symbols: 1.0.3
      which-boxed-primitive: 1.0.2

  unbox-primitive@1.1.0:
    dependencies:
      call-bound: 1.0.4
      has-bigints: 1.0.2
      has-symbols: 1.1.0
      which-boxed-primitive: 1.1.1

  unbzip2-stream@1.4.3:
    dependencies:
      buffer: 5.7.1
      through: 2.3.8

  unicode-canonical-property-names-ecmascript@2.0.0: {}

  unicode-match-property-ecmascript@2.0.0:
    dependencies:
      unicode-canonical-property-names-ecmascript: 2.0.0
      unicode-property-aliases-ecmascript: 2.1.0

  unicode-match-property-value-ecmascript@2.1.0: {}

  unicode-property-aliases-ecmascript@2.1.0: {}

  unified-engine@10.1.0:
    dependencies:
      '@types/concat-stream': 2.0.3
      '@types/debug': 4.1.7
      '@types/is-empty': 1.2.3
      '@types/node': 18.11.18
      '@types/unist': 2.0.6
      concat-stream: 2.0.0
      debug: 4.3.4
      fault: 2.0.1
      glob: 8.0.3
      ignore: 5.2.4
      is-buffer: 2.0.5
      is-empty: 1.2.0
      is-plain-obj: 4.1.0
      load-plugin: 5.1.0
      parse-json: 6.0.2
      to-vfile: 7.2.4
      trough: 2.1.0
      unist-util-inspect: 7.0.2
      vfile-message: 3.1.3
      vfile-reporter: 7.0.5
      vfile-statistics: 2.0.1
      yaml: 2.7.1
    transitivePeerDependencies:
      - supports-color

  unified@10.1.2:
    dependencies:
      '@types/unist': 2.0.6
      bail: 2.0.2
      extend: 3.0.2
      is-buffer: 2.0.5
      is-plain-obj: 4.1.0
      trough: 2.1.0
      vfile: 5.3.7

  unist-util-inspect@7.0.2:
    dependencies:
      '@types/unist': 2.0.6

  unist-util-is@5.1.1: {}

  unist-util-position-from-estree@1.1.1:
    dependencies:
      '@types/unist': 2.0.6

  unist-util-remove-position@4.0.1:
    dependencies:
      '@types/unist': 2.0.6
      unist-util-visit: 4.1.1

  unist-util-stringify-position@2.0.3:
    dependencies:
      '@types/unist': 2.0.6

  unist-util-stringify-position@3.0.2:
    dependencies:
      '@types/unist': 2.0.6

  unist-util-visit-parents@5.1.1:
    dependencies:
      '@types/unist': 2.0.6
      unist-util-is: 5.1.1

  unist-util-visit@4.1.1:
    dependencies:
      '@types/unist': 2.0.6
      unist-util-is: 5.1.1
      unist-util-visit-parents: 5.1.1

  unist-util-visit@4.1.2:
    dependencies:
      '@types/unist': 2.0.6
      unist-util-is: 5.1.1
      unist-util-visit-parents: 5.1.1

  universalify@2.0.0: {}

  unpipe@1.0.0: {}

  update-browserslist-db@1.1.3(browserslist@4.24.5):
    dependencies:
      browserslist: 4.24.5
      escalade: 3.2.0
      picocolors: 1.1.1

  uri-js@4.4.1:
    dependencies:
      punycode: 2.3.1

  url-value-parser@2.2.0: {}

  util-deprecate@1.0.2: {}

  utils-merge@1.0.1: {}

  uuid@9.0.1: {}

  uvu@0.5.6:
    dependencies:
      dequal: 2.0.3
      diff: 5.1.0
      kleur: 4.1.5
      sade: 1.8.1

  v8-compile-cache-lib@3.0.1: {}

  v8-to-istanbul@9.0.1:
    dependencies:
      '@jridgewell/trace-mapping': 0.3.25
      '@types/istanbul-lib-coverage': 2.0.4
      convert-source-map: 1.9.0

  validate-npm-package-license@3.0.4:
    dependencies:
      spdx-correct: 3.1.1
      spdx-expression-parse: 3.0.1

  vary@1.1.2: {}

  vfile-location@4.0.1:
    dependencies:
      '@types/unist': 2.0.6
      vfile: 5.3.7

  vfile-message@3.1.3:
    dependencies:
      '@types/unist': 2.0.6
      unist-util-stringify-position: 3.0.2

  vfile-reporter@7.0.5:
    dependencies:
      '@types/supports-color': 8.1.3
      string-width: 5.1.2
      supports-color: 9.4.0
      unist-util-stringify-position: 3.0.2
      vfile: 5.3.7
      vfile-message: 3.1.3
      vfile-sort: 3.0.1
      vfile-statistics: 2.0.1

  vfile-sort@3.0.1:
    dependencies:
      vfile: 5.3.7
      vfile-message: 3.1.3

  vfile-statistics@2.0.1:
    dependencies:
      vfile: 5.3.7
      vfile-message: 3.1.3

  vfile@5.3.7:
    dependencies:
      '@types/unist': 2.0.6
      is-buffer: 2.0.5
      unist-util-stringify-position: 3.0.2
      vfile-message: 3.1.3

  w3c-keyname@2.2.8: {}

  w3c-xmlserializer@4.0.0:
    dependencies:
      xml-name-validator: 4.0.0

  w3c-xmlserializer@5.0.0:
    dependencies:
      xml-name-validator: 5.0.0

  walk-up-path@3.0.1: {}

  walker@1.0.8:
    dependencies:
      makeerror: 1.0.12

  webidl-conversions@7.0.0: {}

  whatwg-encoding@3.1.1:
    dependencies:
      iconv-lite: 0.6.3

  whatwg-mimetype@4.0.0: {}

  whatwg-url@14.2.0:
    dependencies:
      tr46: 5.1.1
      webidl-conversions: 7.0.0

  which-boxed-primitive@1.0.2:
    dependencies:
      is-bigint: 1.0.4
      is-boolean-object: 1.1.2
      is-number-object: 1.0.7
      is-string: 1.0.7
      is-symbol: 1.0.4

  which-boxed-primitive@1.1.1:
    dependencies:
      is-bigint: 1.1.0
      is-boolean-object: 1.2.2
      is-number-object: 1.1.1
      is-string: 1.1.1
      is-symbol: 1.1.1

  which-builtin-type@1.2.1:
    dependencies:
      call-bound: 1.0.4
      function.prototype.name: 1.1.8
      has-tostringtag: 1.0.2
      is-async-function: 2.1.1
      is-date-object: 1.1.0
      is-finalizationregistry: 1.1.1
      is-generator-function: 1.1.0
      is-regex: 1.2.1
      is-weakref: 1.1.1
      isarray: 2.0.5
      which-boxed-primitive: 1.1.1
      which-collection: 1.0.2
      which-typed-array: 1.1.19

  which-collection@1.0.2:
    dependencies:
      is-map: 2.0.3
      is-set: 2.0.3
      is-weakmap: 2.0.2
      is-weakset: 2.0.4

  which-typed-array@1.1.19:
    dependencies:
      available-typed-arrays: 1.0.7
      call-bind: 1.0.8
      call-bound: 1.0.4
      for-each: 0.3.5
      get-proto: 1.0.1
      gopd: 1.2.0
      has-tostringtag: 1.0.2

  which-typed-array@1.1.9:
    dependencies:
      available-typed-arrays: 1.0.5
      call-bind: 1.0.2
      for-each: 0.3.3
      gopd: 1.0.1
      has-tostringtag: 1.0.0
      is-typed-array: 1.1.10

  which@1.3.1:
    dependencies:
      isexe: 2.0.0

  which@2.0.2:
    dependencies:
      isexe: 2.0.0

  winston-transport@4.9.0:
    dependencies:
      logform: 2.7.0
      readable-stream: 3.6.2
      triple-beam: 1.3.0

  winston@3.17.0:
    dependencies:
      '@colors/colors': 1.6.0
      '@dabh/diagnostics': 2.0.3
      async: 3.2.4
      is-stream: 2.0.1
      logform: 2.7.0
      one-time: 1.0.0
      readable-stream: 3.6.0
      safe-stable-stringify: 2.4.2
      stack-trace: 0.0.10
      triple-beam: 1.3.0
      winston-transport: 4.9.0

  word-wrap@1.2.5: {}

  wordwrap@0.0.3: {}

  wrap-ansi@7.0.0:
    dependencies:
      ansi-styles: 4.3.0
      string-width: 4.2.3
      strip-ansi: 6.0.1

  wrap-ansi@8.1.0:
    dependencies:
      ansi-styles: 6.2.1
      string-width: 5.1.2
      strip-ansi: 7.1.0

  wrappy@1.0.2: {}

  write-file-atomic@4.0.2:
    dependencies:
      imurmurhash: 0.1.4
      signal-exit: 3.0.7

  ws@8.18.2: {}

  xml-name-validator@4.0.0: {}

  xml-name-validator@5.0.0: {}

  xmlchars@2.2.0: {}

  xtend@4.0.2: {}

  y18n@5.0.8: {}

  yallist@3.1.1: {}

  yaml@2.7.1: {}

  yargs-parser@21.1.1: {}

  yargs@17.6.2:
    dependencies:
      cliui: 8.0.1
      escalade: 3.1.1
      get-caller-file: 2.0.5
      require-directory: 2.1.1
      string-width: 4.2.3
      y18n: 5.0.8
      yargs-parser: 21.1.1

  yauzl@2.10.0:
    dependencies:
      buffer-crc32: 0.2.13
      fd-slicer: 1.1.0

  yn@3.1.1: {}

  yocto-queue@0.1.0: {}

  zwitch@2.0.4: {}<|MERGE_RESOLUTION|>--- conflicted
+++ resolved
@@ -12,13 +12,8 @@
         specifier: 2.2.12
         version: 2.2.12
       '@manuscripts/transform':
-<<<<<<< HEAD
-        specifier: 4.2.2-LEAN-4696.0
-        version: 4.2.2-LEAN-4696.0(prosemirror-state@1.4.3)
-=======
         specifier: 4.2.2
         version: 4.2.2(prosemirror-state@1.4.3)
->>>>>>> 61fa314a
       '@prisma/client':
         specifier: 6.7.0
         version: 6.7.0(prisma@6.7.0(typescript@4.9.5))(typescript@4.9.5)
@@ -1279,13 +1274,8 @@
   '@manuscripts/json-schema@2.2.12':
     resolution: {integrity: sha512-MCz11Dhc1kric1oU9cnYHboPgEwwccWfuuU1XhAEilDIFe8KszAeQk5i4GBGlGLddp/Gvkr6N1gtzLl36mTE7A==}
 
-<<<<<<< HEAD
-  '@manuscripts/transform@4.2.2-LEAN-4696.0':
-    resolution: {integrity: sha512-BsCmAMrD9YjB7ursB6yJbvcojDe8/VyuOoa510iCr8+lVv5NdxSzp52paG6jjq9PwXEA56r7xIUquR1FBeESMA==, tarball: https://us-west4-npm.pkg.dev/atypon-artifact/lwf-virtual-npm-repo/@manuscripts/transform/-/@manuscripts/transform-4.2.2-LEAN-4696.0.tgz}
-=======
   '@manuscripts/transform@4.2.2':
     resolution: {integrity: sha512-5jg7lLadd+Bvb0+9uUVsDwA4Ftf7fcrwca1We2KIAko4sOeMlgsL7NRMQQtzIVAvRorjMbOQEdvcF5+XyDRMjQ==}
->>>>>>> 61fa314a
     engines: {node: '>=20.16.0'}
 
   '@nodelib/fs.scandir@2.1.5':
@@ -6319,11 +6309,7 @@
       deepmerge: 4.3.1
       uuid: 9.0.1
 
-<<<<<<< HEAD
-  '@manuscripts/transform@4.2.2-LEAN-4696.0(prosemirror-state@1.4.3)':
-=======
   '@manuscripts/transform@4.2.2(prosemirror-state@1.4.3)':
->>>>>>> 61fa314a
     dependencies:
       '@manuscripts/json-schema': 2.2.12
       citeproc: 2.4.63
