--- conflicted
+++ resolved
@@ -12,13 +12,8 @@
         specifier: 2.2.12
         version: 2.2.12
       '@manuscripts/transform':
-<<<<<<< HEAD
-        specifier: 4.2.1-LEAN-4642.0
-        version: 4.2.1-LEAN-4642.0(prosemirror-state@1.4.3)
-=======
         specifier: 4.2.1
         version: 4.2.1(prosemirror-state@1.4.3)
->>>>>>> 42fcee2b
       '@prisma/client':
         specifier: 6.7.0
         version: 6.7.0(prisma@6.7.0(typescript@4.9.5))(typescript@4.9.5)
@@ -1279,13 +1274,8 @@
   '@manuscripts/json-schema@2.2.12':
     resolution: {integrity: sha512-MCz11Dhc1kric1oU9cnYHboPgEwwccWfuuU1XhAEilDIFe8KszAeQk5i4GBGlGLddp/Gvkr6N1gtzLl36mTE7A==}
 
-<<<<<<< HEAD
-  '@manuscripts/transform@4.2.1-LEAN-4642.0':
-    resolution: {integrity: sha512-p7VA/1yhg5VkV1WHwwjRMubCn8Ad5/eMr60qyUEBiHUlTePWrgZYpAMByw/bp0zEhbOrnWnNCUbQVe1QVxM/UQ==, tarball: https://us-west4-npm.pkg.dev/atypon-artifact/lwf-virtual-npm-repo/@manuscripts/transform/-/@manuscripts/transform-4.2.1-LEAN-4642.0.tgz}
-=======
   '@manuscripts/transform@4.2.1':
     resolution: {integrity: sha512-97uOK0Lr2CIJHpdruroadsGhxdIwK1yhHhpRz08CshmssvTpWHNBu+I/cKv+4po48WrQGBuMmYg9xEejj6CgJA==}
->>>>>>> 42fcee2b
     engines: {node: '>=20.16.0'}
 
   '@nodelib/fs.scandir@2.1.5':
@@ -6322,11 +6312,7 @@
       deepmerge: 4.3.1
       uuid: 9.0.1
 
-<<<<<<< HEAD
-  '@manuscripts/transform@4.2.1-LEAN-4642.0(prosemirror-state@1.4.3)':
-=======
   '@manuscripts/transform@4.2.1(prosemirror-state@1.4.3)':
->>>>>>> 42fcee2b
     dependencies:
       '@manuscripts/json-schema': 2.2.12
       citeproc: 2.4.63
