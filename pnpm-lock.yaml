--- conflicted
+++ resolved
@@ -12,13 +12,8 @@
         specifier: 2.2.12
         version: 2.2.12
       '@manuscripts/transform':
-<<<<<<< HEAD
-        specifier: 4.2.10-LEAN-4812.0
-        version: 4.2.10-LEAN-4812.0(prosemirror-state@1.4.3)
-=======
         specifier: 4.2.10
         version: 4.2.10(prosemirror-state@1.4.3)
->>>>>>> 13386cca
       '@prisma/client':
         specifier: 6.7.0
         version: 6.7.0(prisma@6.7.0(typescript@4.9.5))(typescript@4.9.5)
@@ -1279,13 +1274,8 @@
   '@manuscripts/json-schema@2.2.12':
     resolution: {integrity: sha512-MCz11Dhc1kric1oU9cnYHboPgEwwccWfuuU1XhAEilDIFe8KszAeQk5i4GBGlGLddp/Gvkr6N1gtzLl36mTE7A==}
 
-<<<<<<< HEAD
-  '@manuscripts/transform@4.2.10-LEAN-4812.0':
-    resolution: {integrity: sha512-gAt0/EaYbUY7C+wDqgSP5aIAbGOF0BWzPV98JWpaKEdNliiiWhlsAUg/ksxZxrv4PBY/I3XOBGtRNQRzUTamaA==, tarball: https://us-west4-npm.pkg.dev/atypon-artifact/lwf-virtual-npm-repo/@manuscripts/transform/-/@manuscripts/transform-4.2.10-LEAN-4812.0.tgz}
-=======
   '@manuscripts/transform@4.2.10':
     resolution: {integrity: sha512-WbDw9li5/AwM3onF7pK9qVKiHknss7rFs/fHFsb6py9QxNfz5cXwmlbEPiyRL72V698JKkpj7qWMqxia4Cfr2Q==}
->>>>>>> 13386cca
     engines: {node: '>=20.16.0'}
 
   '@nodelib/fs.scandir@2.1.5':
@@ -6322,11 +6312,7 @@
       deepmerge: 4.3.1
       uuid: 9.0.1
 
-<<<<<<< HEAD
-  '@manuscripts/transform@4.2.10-LEAN-4812.0(prosemirror-state@1.4.3)':
-=======
   '@manuscripts/transform@4.2.10(prosemirror-state@1.4.3)':
->>>>>>> 13386cca
     dependencies:
       '@manuscripts/json-schema': 2.2.12
       citeproc: 2.4.63
