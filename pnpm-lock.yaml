--- conflicted
+++ resolved
@@ -12,13 +12,8 @@
         specifier: 2.2.12
         version: 2.2.12
       '@manuscripts/transform':
-<<<<<<< HEAD
-        specifier: 4.2.18-LEAN-3874.0
-        version: 4.2.18-LEAN-3874.0(prosemirror-state@1.4.3)
-=======
         specifier: 4.2.19
         version: 4.2.19(prosemirror-state@1.4.3)
->>>>>>> b95165a5
       '@prisma/client':
         specifier: 6.7.0
         version: 6.7.0(prisma@6.7.0(typescript@4.9.5))(typescript@4.9.5)
@@ -1279,13 +1274,8 @@
   '@manuscripts/json-schema@2.2.12':
     resolution: {integrity: sha512-MCz11Dhc1kric1oU9cnYHboPgEwwccWfuuU1XhAEilDIFe8KszAeQk5i4GBGlGLddp/Gvkr6N1gtzLl36mTE7A==}
 
-<<<<<<< HEAD
-  '@manuscripts/transform@4.2.18-LEAN-3874.0':
-    resolution: {integrity: sha512-PfoNlsVAikA8G5x8cTLLVcXKCS5xapZ0cSQsFl76bS9cdDOTM2lP2OgYOKQITpxN4Umymo8/kHm8BrqGxQAQuQ==, tarball: https://us-west4-npm.pkg.dev/atypon-artifact/lwf-virtual-npm-repo/@manuscripts/transform/-/@manuscripts/transform-4.2.18-LEAN-3874.0.tgz}
-=======
   '@manuscripts/transform@4.2.19':
     resolution: {integrity: sha512-QVM1V+0Ip1y7X4Fa+7us22iDJe/9cIKC1tdhgL9VdctiOPOMiasqHokmr0kH87/523MxWylqIm2atbBpDUnAEA==}
->>>>>>> b95165a5
     engines: {node: '>=20.16.0'}
 
   '@nodelib/fs.scandir@2.1.5':
@@ -6322,11 +6312,7 @@
       deepmerge: 4.3.1
       uuid: 9.0.1
 
-<<<<<<< HEAD
-  '@manuscripts/transform@4.2.18-LEAN-3874.0(prosemirror-state@1.4.3)':
-=======
   '@manuscripts/transform@4.2.19(prosemirror-state@1.4.3)':
->>>>>>> b95165a5
     dependencies:
       '@manuscripts/json-schema': 2.2.12
       citeproc: 2.4.63
