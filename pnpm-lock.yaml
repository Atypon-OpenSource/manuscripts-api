--- conflicted
+++ resolved
@@ -12,13 +12,8 @@
         specifier: 2.2.12
         version: 2.2.12
       '@manuscripts/transform':
-<<<<<<< HEAD
-        specifier: 4.0.1-LEAN-4573.0
-        version: 4.0.1-LEAN-4573.0(prosemirror-state@1.4.3)
-=======
         specifier: 4.0.1
         version: 4.0.1(prosemirror-state@1.4.3)
->>>>>>> 76806fa1
       '@prisma/client':
         specifier: 6.7.0
         version: 6.7.0(prisma@6.7.0(typescript@4.9.5))(typescript@4.9.5)
@@ -1279,13 +1274,8 @@
   '@manuscripts/json-schema@2.2.12':
     resolution: {integrity: sha512-MCz11Dhc1kric1oU9cnYHboPgEwwccWfuuU1XhAEilDIFe8KszAeQk5i4GBGlGLddp/Gvkr6N1gtzLl36mTE7A==}
 
-<<<<<<< HEAD
-  '@manuscripts/transform@4.0.1-LEAN-4573.0':
-    resolution: {integrity: sha512-bprFiirluafZbkA9TI46ZC5nw6xJmpjQOELoDtwJZHQxD5gO82QA3LFcePyNOZMnJ8tSd8ir7v92QEwmM+FFmw==}
-=======
   '@manuscripts/transform@4.0.1':
     resolution: {integrity: sha512-XeptKvShCgkfJjhU+xXNIhBLS/Iq7MfTcZeu9QQQAHzN31+lrvWDYYMSc3DbugSknXzMK97P4GJ1tOVIgaOWkA==}
->>>>>>> 76806fa1
     engines: {node: '>=20.16.0'}
 
   '@nodelib/fs.scandir@2.1.5':
@@ -6322,11 +6312,7 @@
       deepmerge: 4.3.1
       uuid: 9.0.1
 
-<<<<<<< HEAD
-  '@manuscripts/transform@4.0.1-LEAN-4573.0(prosemirror-state@1.4.3)':
-=======
   '@manuscripts/transform@4.0.1(prosemirror-state@1.4.3)':
->>>>>>> 76806fa1
     dependencies:
       '@manuscripts/json-schema': 2.2.12
       citeproc: 2.4.63
