/*!
 * © 2023 Atypon Systems LLC
 *
 * Licensed under the Apache License, Version 2.0 (the "License");
 * you may not use this file except in compliance with the License.
 * You may obtain a copy of the License at
 *
 *    http://www.apache.org/licenses/LICENSE-2.0
 *
 * Unless required by applicable law or agreed to in writing, software
 * distributed under the License is distributed on an "AS IS" BASIS,
 * WITHOUT WARRANTIES OR CONDITIONS OF ANY KIND, either express or implied.
 * See the License for the specific language governing permissions and
 * limitations under the License.
 */
import '../../../../../utilities/configMock'
import '../../../../../utilities/dbMock'

import { Model, ObjectTypes } from '@manuscripts/json-schema'

import { ProjectController } from '../../../../../../src/Controller/V2/Project/ProjectController'
import { DIContainer } from '../../../../../../src/DIContainer/DIContainer'
import { ProjectService } from '../../../../../../src/DomainServices/ProjectService'
import { RecordNotFoundError, RoleDoesNotPermitOperationError } from '../../../../../../src/Errors'
import { ProjectPermission, ProjectUserRole } from '../../../../../../src/Models/ProjectModels'
import { DocumentClient } from '../../../../../../src/Models/RepositoryModels'
import { templates } from '../../../../../data/dump/templates'
import { ValidHeaderWithApplicationKey } from '../../../../../data/fixtures/headers'
import { validManuscript } from '../../../../../data/fixtures/manuscripts'
import { validProject } from '../../../../../data/fixtures/projects'
import { validUser } from '../../../../../data/fixtures/userServiceUser'
import { TEST_TIMEOUT } from '../../../../../utilities/testSetup'

jest.setTimeout(TEST_TIMEOUT)

let projectService: ProjectService
let documentClient: DocumentClient
beforeEach(async () => {
  ;(DIContainer as any)._sharedContainer = null
  await DIContainer.init()
  projectService = DIContainer.sharedContainer.projectService
  documentClient = DIContainer.sharedContainer.documentClient
})
afterEach(() => {
  jest.clearAllMocks()
})

describe('ProjectController', () => {
  let controller: ProjectController
  const projectTitle = 'random_project_title'
  const projectID = validProject._id
  const manuscriptID = validManuscript._id
  const doi = '10.5555/test-doi'
  const user = validUser as Express.User
  const userID = user.id
  const role = ProjectUserRole.Owner
  const templateID = templates[0]._id
  const onlyIDs = 'true'
  const accept = ValidHeaderWithApplicationKey['Accept']
  const data: Model[] = [
    {
      _id: validProject._id,
      objectType: ObjectTypes.Project,
      createdAt: 20 / 12 / 2020,
      updatedAt: 21 / 12 / 2020,
    },
  ]
  const manuscriptDoc = {
    doc: {
      attrs: {
        doi: '',
      },
    },
  }
  beforeEach(() => {
    controller = new ProjectController()
  })
  describe('createProject', () => {
    it('should call projectService.createProject with correct parameters', async () => {
      const mockProject = { _id: '123', projectTitle: 'Test Project', owners: ['user1'] }

      projectService.createProject = jest.fn().mockResolvedValue(mockProject)

      const project = await controller.createProject(projectTitle, user)

      expect(projectService.createProject).toHaveBeenCalledWith(userID, projectTitle)
      expect(project).toEqual(mockProject)
    })
    it('should throw an error if ProjectService.createProject fails', async () => {
      projectService.createProject = jest.fn().mockRejectedValue(new Error('Test Error'))

      await expect(controller.createProject(projectTitle, user)).rejects.toThrow('Test Error')
    })
  })
  describe('updateProject', () => {
    it('should throw an error if user does not have UPDATE permission', async () => {
      controller.getPermissions = jest.fn().mockResolvedValue(new Set([ProjectPermission.READ]))
      await expect(controller.updateProject(data, user, projectID)).rejects.toThrow(
        new RoleDoesNotPermitOperationError('Access denied', user.id)
      )
    })

    it('should throw an error if ProjectService.updateProject fails', async () => {
      controller.getPermissions = jest.fn().mockResolvedValue(new Set([ProjectPermission.UPDATE]))
      projectService.updateProject = jest.fn().mockRejectedValue(new Error('Test Error'))
      await expect(controller.updateProject(data, user, projectID)).rejects.toThrow('Test Error')
    })

    it('should not throw an error when operation is successful', async () => {
      controller.getPermissions = jest.fn().mockResolvedValue(new Set([ProjectPermission.UPDATE]))

      projectService.updateProject = jest.fn().mockResolvedValue({})
      await expect(controller.updateProject(data, user, projectID)).resolves.not.toThrow()
    })
  })
  describe('updateManuscriptDoi', () => {
    it('should throw an error if user does not have UPDATE permission', async () => {
      controller.getPermissions = jest.fn().mockResolvedValue(new Set([ProjectPermission.READ]))
      await expect(controller.updateManuscript(user, projectID, manuscriptID, doi)).rejects.toThrow(
        new RoleDoesNotPermitOperationError('Access denied', user.id)
      )
    })

    it('should throw an error if manuscript not found fails', async () => {
      controller.getPermissions = jest.fn().mockResolvedValue(new Set([ProjectPermission.UPDATE]))
      controller.getProjectModels = jest.fn().mockResolvedValue([])
      await expect(controller.updateManuscript(user, projectID, manuscriptID, doi)).rejects.toThrow(
        RecordNotFoundError
      )
    })

    it('should not throw an error when operation is successful', async () => {
      controller.getPermissions = jest.fn().mockResolvedValue(new Set([ProjectPermission.UPDATE]))
      controller.getProjectModels = jest.fn().mockResolvedValue([validManuscript])
      projectService.updateManuscript = jest.fn().mockResolvedValue({})
      documentClient.findDocument = jest.fn().mockResolvedValue(manuscriptDoc)
      documentClient.updateDocument = jest.fn().mockResolvedValue({})
      await expect(controller.updateManuscript(user, projectID, manuscriptID, doi)).resolves.not.toThrow()
    })
  })
  describe('isProjectCachceValid', () => {
    it('should return false if "if-modified-since" header is missing', async () => {
      const result = await controller.isProjectCacheValid(projectID, undefined)
      expect(result).toBe(false)
    })

    it('should return false if project was updated after the "if-modified-since" header', async () => {
      projectService.getProject = jest.fn().mockResolvedValue({
        updatedAt: new Date('2023-01-02').getTime() / 1000,
      })
      const result = await controller.isProjectCacheValid(
        projectID,
        new Date('2023-01-01').toISOString()
      )
      expect(result).toBe(false)
    })

    it('should return true if project was not updated after the "if-modified-since" header', async () => {
      projectService.getProject = jest.fn().mockResolvedValue({
        updatedAt: new Date('2023-01-01').getTime() / 1000,
      })

      const result = await controller.isProjectCacheValid(
        projectID,
        new Date('2023-01-02').toISOString()
      )
      expect(result).toBe(true)
    })
  })
  describe('getProjectModels', () => {
    it('should throw error if user lacks READ permission', async () => {
      const types = ['type1', 'type2']

      controller.getPermissions = jest.fn().mockResolvedValue(new Set([ProjectPermission.UPDATE]))

      await expect(controller.getProjectModels(types, user, projectID)).rejects.toThrow(
        new RoleDoesNotPermitOperationError('Access denied', user.id)
      )
    })

    it('should return all models if no types are specified', async () => {
      const mockModels = [{ objectType: 'type1' }, { objectType: 'type2' }, { objectType: 'type3' }]

      projectService.getProjectModels = jest.fn().mockResolvedValue(mockModels)
      controller.getPermissions = jest.fn().mockResolvedValue(new Set([ProjectPermission.READ]))

      const result = await controller.getProjectModels({}, user, projectID)
      expect(result).toEqual(mockModels)
    })

    it('should return models of specified types', async () => {
      const mockModels = [{ objectType: 'type1' }, { objectType: 'type2' }, { objectType: 'type3' }]
      const types = ['type1', 'type3']

      projectService.getProjectModels = jest.fn().mockResolvedValue(mockModels)
      controller.getPermissions = jest.fn().mockResolvedValue(new Set([ProjectPermission.READ]))

      const result = await controller.getProjectModels(types, user, projectID)
      expect(result).toEqual([{ objectType: 'type1' }, { objectType: 'type3' }])
    })
  })
  describe('updateUserRole', () => {
    it('should throw error if user lacks UPDATE_ROLES permission', async () => {
      controller.getPermissions = jest.fn().mockResolvedValue(new Set([ProjectPermission.READ]))

      await expect(controller.updateUserRole(userID, role, user, projectID)).rejects.toThrow(
        new RoleDoesNotPermitOperationError('Access denied', user.id)
      )
    })

    it('should call projectService.updateUserRole with correct params', async () => {
      projectService.updateUserRole = jest.fn().mockResolvedValue({})
      controller.getPermissions = jest
        .fn()
        .mockResolvedValue(new Set([ProjectPermission.UPDATE_ROLES]))

      await controller.updateUserRole(userID, role, user, projectID)
      expect(projectService.updateUserRole).toHaveBeenCalledWith(projectID, userID, role)
    })
  })
  describe('createManuscript', () => {
    it('should throw error if user lacks CREATE_MANUSCRIPT permission', async () => {
      controller.getPermissions = jest.fn().mockResolvedValue(new Set([ProjectPermission.READ]))

      await expect(controller.createArticleNode(user, projectID, templateID)).rejects.toThrow(
        new RoleDoesNotPermitOperationError('Access denied', user.id)
      )
    })

    it('should call projectService.createManuscript with correct params', async () => {
      projectService.createManuscript = jest.fn().mockResolvedValue({ _id: 'manuscript-123' })
      controller.getPermissions = jest
        .fn()
        .mockResolvedValue(new Set([ProjectPermission.CREATE_MANUSCRIPT]))
<<<<<<< HEAD

      await controller.createArticleNode(user, projectID, templateID)
      expect(projectService.createManuscript).toHaveBeenCalledWith(projectID, user.id, templateID)
=======
      DIContainer.sharedContainer.documentClient.createDocument = jest.fn()
      await controller.createArticleNode(user, projectID, templateID)
      expect(projectService.createManuscript).toHaveBeenCalledWith(projectID, templateID)
>>>>>>> fb23732e
    })
  })
  describe('getUserProfiles', () => {
    it('should throw error if user lacks READ permission', async () => {
      controller.getPermissions = jest.fn().mockResolvedValue(new Set([ProjectPermission.UPDATE]))

      await expect(controller.getUserProfiles(user, projectID)).rejects.toThrow(
        new RoleDoesNotPermitOperationError('Access denied', user.id)
      )
    })

    it('should call userService.getUserProfiles with correct params', async () => {
      DIContainer.sharedContainer.userService.getProjectUserProfiles = jest
        .fn()
        .mockResolvedValue([])
      controller.getPermissions = jest.fn().mockResolvedValue(new Set([ProjectPermission.READ]))

      await controller.getUserProfiles(user, projectID)
      expect(DIContainer.sharedContainer.userService.getProjectUserProfiles).toHaveBeenCalledWith(
        projectID
      )
    })
  })
  describe('getArchive', () => {
    it('should throw error if user lacks READ permission', async () => {
      controller.getPermissions = jest.fn().mockResolvedValue(new Set([ProjectPermission.UPDATE]))

      await expect(controller.getArchive(onlyIDs, accept, user, projectID)).rejects.toThrow(
        new RoleDoesNotPermitOperationError('Access denied', user.id)
      )
    })

    it('should call projectService.makeArchive with correct params', async () => {
      projectService.makeArchive = jest.fn().mockResolvedValue([])
      controller.getPermissions = jest.fn().mockResolvedValue(new Set([ProjectPermission.READ]))

      await controller.getArchive(onlyIDs, accept, user, projectID)
      expect(projectService.makeArchive).toHaveBeenCalledWith(projectID, {
        getAttachments: false,
        onlyIDs: true,
        includeExt: true,
      })
    })
  })
  describe('deleteProject', () => {
    it('should throw error if user lacks DELETE permission', async () => {
      controller.getPermissions = jest.fn().mockResolvedValue(new Set([ProjectPermission.READ]))

      await expect(controller.deleteProject(projectID, user)).rejects.toThrow(
        new RoleDoesNotPermitOperationError('Access denied', user.id)
      )
    })

    it('should call projectService.deleteProject with correct params', async () => {
      projectService.deleteProject = jest.fn().mockResolvedValue({})
      controller.getPermissions = jest.fn().mockResolvedValue(new Set([ProjectPermission.DELETE]))

      await controller.deleteProject(projectID, user)
      expect(projectService.deleteProject).toHaveBeenCalledWith(projectID)
    })
  })
  describe('getPermissions', () => {
    it('should call projectService.getPermissions with correct params', async () => {
      projectService.getPermissions = jest.fn().mockResolvedValue(new Set())

      await controller.getPermissions(projectID, userID)
      expect(projectService.getPermissions).toHaveBeenCalledWith(projectID, userID)
    })

    it('should return the permissions set received from projectService', async () => {
      const permissions = new Set([ProjectPermission.READ, ProjectPermission.UPDATE])
      projectService.getPermissions = jest.fn().mockResolvedValue(permissions)

      const result = await controller.getPermissions(projectID, userID)
      expect(result).toEqual(permissions)
    })
  })
})<|MERGE_RESOLUTION|>--- conflicted
+++ resolved
@@ -232,15 +232,9 @@
       controller.getPermissions = jest
         .fn()
         .mockResolvedValue(new Set([ProjectPermission.CREATE_MANUSCRIPT]))
-<<<<<<< HEAD
-
-      await controller.createArticleNode(user, projectID, templateID)
-      expect(projectService.createManuscript).toHaveBeenCalledWith(projectID, user.id, templateID)
-=======
       DIContainer.sharedContainer.documentClient.createDocument = jest.fn()
       await controller.createArticleNode(user, projectID, templateID)
       expect(projectService.createManuscript).toHaveBeenCalledWith(projectID, templateID)
->>>>>>> fb23732e
     })
   })
   describe('getUserProfiles', () => {
