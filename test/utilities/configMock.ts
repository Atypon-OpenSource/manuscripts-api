/*!
 * © 2020 Atypon Systems LLC
 *
 * Licensed under the Apache License, Version 2.0 (the "License");
 * you may not use this file except in compliance with the License.
 * You may obtain a copy of the License at
 *
 *    http://www.apache.org/licenses/LICENSE-2.0
 *
 * Unless required by applicable law or agreed to in writing, software
 * distributed under the License is distributed on an "AS IS" BASIS,
 * WITHOUT WARRANTIES OR CONDITIONS OF ANY KIND, either express or implied.
 * See the License for the specific language governing permissions and
 * limitations under the License.
 */

import { ConfigurationContainer } from '../../src/Config/ConfigurationTypes'

jest.mock('../../src/Config/Config', () => {
  const config: ConfigurationContainer = {
    DB: {
      buckets: {
        user: 'manuscripts_user',
        data: 'bkt',
        project: 'pro',
      },
      username: 'Administrator',
      password: '123456',
      bucketAdminPassword: 'zuippadui',
      uri: 'couchbase://couchbase/',
      bucketOptions: {},
    },
    API: {
      port: 3000,
      oauthStateEncryptionKey: 'key-12345',
      hostname: 'https://api-server.atypon.com',
    },
    auth: {
      jwtSecret: '123456',
      skipVerification: false,
      hashSaltRounds: 3,
      serverSecret: '123456789',
      enableNonConnectAuth: true,
    },
    email: {
      fromAddress: 'no-reply@manuscriptsapp.com',
      fromBaseURL: 'http://localhost:3000',
    },
    server: {
      allowedCORSOrigins: ['http://localhost:8080'],
    },
    apps: {
      knownClientApplications: [
        {
          _id: 'ClientApplication|com.manuscripts.Manuscripts',
          _type: 'Application',
          secret: 'foobar',
          name: 'Manuscripts',
        },
      ],
    },
    scopes: [
      {
        name: 'jupyterhub',
        secret: 'madeup-secret',
        publicKeyPEM: null,
        publicKeyJWK: null,
        expiry: 15,
        identifier: 'derp',
      },
      {
        name: 'file-picker',
        secret: 'random-secret',
        publicKeyPEM: null,
        publicKeyJWK: null,
        expiry: 15,
        identifier: 'iden',
      },
      {
        name: 'shackles',
        secret: 'random-secret',
        publicKeyPEM: null,
        publicKeyJWK: null,
        expiry: 15,
        identifier: 'iden',
      },
    ],

    pressroom: {
      baseurl: 'https://pressroom-js-dev.manuscripts.io',
      apiKey: 'something-random',
    },
<<<<<<< HEAD
    quarterback: {
      baseurl: 'https://pressroom-js-dev.manuscripts.io',
      apiKey: 'something-random',
=======
    data: {
      path: __dirname + '/../../config',
>>>>>>> 159327b7
    },
  }

  const Environment = {
    Test: 'test',
    Development: 'development',
    Production: 'production',
  }

  return {
    config,
    Environment,
    BucketKey: {
      User: 'user',
      Data: 'data',
    },
  }
})<|MERGE_RESOLUTION|>--- conflicted
+++ resolved
@@ -90,14 +90,12 @@
       baseurl: 'https://pressroom-js-dev.manuscripts.io',
       apiKey: 'something-random',
     },
-<<<<<<< HEAD
     quarterback: {
       baseurl: 'https://pressroom-js-dev.manuscripts.io',
       apiKey: 'something-random',
-=======
+    },
     data: {
       path: __dirname + '/../../config',
->>>>>>> 159327b7
     },
   }
 
