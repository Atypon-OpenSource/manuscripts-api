--- conflicted
+++ resolved
@@ -1,10 +1,6 @@
 {
   "name": "@manuscripts/api",
-<<<<<<< HEAD
-  "version": "1.7.14-LEAN-CORRESP-1",
-=======
   "version": "1.8.0",
->>>>>>> 9deb2f06
   "description": "Manuscripts API server",
   "license": "Apache-2.0",
   "main": "dist/index",
@@ -33,11 +29,7 @@
   ],
   "dependencies": {
     "@manuscripts/json-schema": "^2.2.7",
-<<<<<<< HEAD
-    "@manuscripts/transform": "^2.1.12-LEAN-CORRESP-0",
-=======
     "@manuscripts/transform": "2.2.0",
->>>>>>> 9deb2f06
     "@prisma/client": "^4.8.1",
     "bcrypt": "^5.1.0",
     "celebrate": "^15.0.1",
