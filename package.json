{
  "name": "@manuscripts/api",
<<<<<<< HEAD
  "version": "1.6.1-collaborators-removal-test-v1",
=======
  "version": "1.6.3",
>>>>>>> de8816fd
  "description": "Manuscripts API server",
  "license": "Apache-2.0",
  "main": "dist/index",
  "repository": "github:Atypon-OpenSource/manuscripts-api",
  "scripts": {
    "dev": "ts-node --transpile-only --files src",
    "start": "run-s build run",
    "run": "node dist/index",
    "build": "run-s generate-prisma build-app",
    "build-app": "tsc --project tsconfig.build.json",
    "generate-prisma": "prisma generate",
    "migrate-prisma": "prisma migrate dev --name init",
    "migrate-prisma-deploy": "prisma migrate deploy",
    "lint": "eslint src --ext .js,.ts",
    "typecheck": "tsc --noEmit",
    "test": "run-s test:unit test:int",
    "test:unit": "jest --ci --config=./jest.config.unit.test.js --no-cache --detectOpenHandles --forceExit --coverage --runInBand --reporters=default",
    "test:unit:dev": "jest --config=./jest.config.unit.test.js --runInBand --watch",
    "test:int": "NODE_OPTIONS=--max_old_space_size=4096 jest --ci --config=./jest.config.int.test.js --no-cache --forceExit --coverage --reporters=default --runInBand --logHeapUsage --bail  --detectOpenHandles",
    "test:int:dev": "jest --config=./jest.config.int.test.js --runInBand --watch",
    "debug-test:int": "NODE_OPTIONS=--max_old_space_size=4096 node --inspect-brk ./node_modules/.bin/jest --config=./jest.config.int.test.js --no-cache --runInBand",
    "clean": "rm -rf dist/"
  },
  "pre-commit": [
    "lint"
  ],
  "dependencies": {
    "@manuscripts/json-schema": "^2.2.1",
    "@manuscripts/transform": "^2.0.0",
    "@prisma/client": "^4.8.1",
    "bcrypt": "^5.1.0",
    "celebrate": "^15.0.1",
    "checksum": "^1.0.0",
    "cookie": "^0.5.0",
    "cors": "^2.8.5",
    "crypto-random-string": "^1.0.0",
    "decompress": "^4.2.1",
    "deep-equal": "^2.2.0",
    "dotenv-safe": "^8.2.0",
    "email-templates": "^10.0.1",
    "express": "^4.18.2",
    "express-prom-bundle": "^6.6.0",
    "form-data": "^4.0.0",
    "fs-extra": "^11.1.0",
    "get-stream": "^6.0.1",
    "html-to-text": "^8.1.0",
    "http-status-codes": "^2.2.0",
    "joi": "^17.7.0",
    "jsdom": "^22.1.0",
    "jsonwebtoken": "^9.0.0",
    "jszip": "^3.10.1",
    "jwks-rsa": "^3.0.0",
    "lodash": "^4.17.21",
    "mem": "9.0.2",
    "moment": "^2.29.4",
    "morgan": "^1.10.0",
    "multer": "^1.4.5-lts.1",
    "node-cron": "^3.0.2",
    "node-fetch": "^2.6.1",
    "nodemailer": "^6.7.3",
    "passport": "^0.6.0",
    "passport-jwt": "^4.0.1",
    "pem-jwk": "^2.0.0",
    "prom-client": "^14.2.0",
    "prosemirror-transform": "^1.7.4",
    "qs": "^6.11.0",
    "semver": "^7.5.2",
    "source-map-support": "^0.5.21",
    "swagger-ui-express": "^5.0.0",
    "tempy": "^1.0.0",
    "uuid": "^9.0.0",
    "validator": "^13.7.0",
    "winston": "^3.8.2",
    "yaml": "^2.3.1"
  },
  "devDependencies": {
    "@babel/core": "^7.20.5",
    "@babel/preset-env": "^7.20.2",
    "@babel/preset-typescript": "^7.18.6",
    "@jest-mock/express": "^2.0.1",
    "@manuscripts/eslint-config": "^0.5.1",
    "@types/bcrypt": "^5.0.0",
    "@types/body-parser": "^1.19.2",
    "@types/chance": "^1.0.13",
    "@types/checksum": "^0.1.33",
    "@types/cookie": "^0.5.1",
    "@types/cors": "^2.8.13",
    "@types/decompress": "^4.2.4",
    "@types/deep-equal": "^1.0.1",
    "@types/deep-freeze": "^0.1.2",
    "@types/dotenv-safe": "^8.1.2",
    "@types/email-templates": "^10.0.1",
    "@types/express": "^4.17.15",
    "@types/fs-extra": "^11.0.1",
    "@types/html-to-text": "^1.4.31",
    "@types/jest": "^29.2.4",
    "@types/jsdom": "^21.1.1",
    "@types/jsonwebtoken": "^9.0.0",
    "@types/lodash": "^4.14.191",
    "@types/method-override": "0.0.31",
    "@types/morgan": "^1.9.4",
    "@types/multer": "^1.4.7",
    "@types/node-cron": "^3.0.7",
    "@types/node-fetch": "^2.6.2",
    "@types/nodemailer": "^4.6.5",
    "@types/passport": "^1.0.11",
    "@types/passport-jwt": "^3.0.8",
    "@types/pem-jwk": "^2.0.0",
    "@types/pug": "^2.0.4",
    "@types/qs": "^6.9.7",
    "@types/supertest": "^2.0.10",
    "@types/swagger-ui-express": "^4.1.3",
    "@types/uuid": "^9.0.0",
    "@types/validator": "^13.7.10",
    "@typescript-eslint/eslint-plugin": "^5.47.0",
    "@typescript-eslint/parser": "^5.47.0",
    "babel-jest": "^29.3.1",
    "chance": "^1.0.13",
    "deep-freeze": "^0.0.1",
    "eslint": "^8.30.0",
    "eslint-config-prettier": "^8.5.0",
    "eslint-plugin-header": "^3.1.1",
    "eslint-plugin-import": "^2.26.0",
    "eslint-plugin-jest": "^27.1.7",
    "eslint-plugin-jsx-a11y": "^6.6.1",
    "eslint-plugin-mdx": "^2.0.5",
    "eslint-plugin-node": "^11.1.0",
    "eslint-plugin-prettier": "^4.2.1",
    "eslint-plugin-promise": "^6.1.1",
    "eslint-plugin-react": "^7.31.11",
    "eslint-plugin-react-hooks": "^4.6.0",
    "eslint-plugin-simple-import-sort": "^8.0.0",
    "jest": "^29.3.1",
    "jest-circus": "^29.3.1",
    "jest-junit": "^15.0.0",
    "js-beautify": "^1.14.7",
    "npm-run-all": "^4.1.5",
    "p-retry": "^4.1.0",
    "pre-commit": "^1.2.2",
    "prettier": "^2.8.1",
    "prisma": "^4.8.1",
    "recursive-readdir": "^2.2.3",
    "supertest": "^6.3.3",
    "ts-node": "^10.9.1",
    "tsc-watch": "^6.0.0",
    "typescript": "4.9.4"
  }
}<|MERGE_RESOLUTION|>--- conflicted
+++ resolved
@@ -1,10 +1,6 @@
 {
   "name": "@manuscripts/api",
-<<<<<<< HEAD
-  "version": "1.6.1-collaborators-removal-test-v1",
-=======
   "version": "1.6.3",
->>>>>>> de8816fd
   "description": "Manuscripts API server",
   "license": "Apache-2.0",
   "main": "dist/index",
