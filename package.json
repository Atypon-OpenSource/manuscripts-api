--- conflicted
+++ resolved
@@ -1,10 +1,6 @@
 {
   "name": "@manuscripts/api",
-<<<<<<< HEAD
-  "version": "1.9.1-LEAN-3579.0",
-=======
   "version": "1.9.2",
->>>>>>> 497887e3
   "description": "Manuscripts API server",
   "license": "Apache-2.0",
   "main": "dist/index",
@@ -33,11 +29,7 @@
   ],
   "dependencies": {
     "@manuscripts/json-schema": "^2.2.7",
-<<<<<<< HEAD
-    "@manuscripts/transform": "2.3.1-LEAN-3579.0",
-=======
     "@manuscripts/transform": "2.3.3",
->>>>>>> 497887e3
     "@prisma/client": "^4.8.1",
     "bcrypt": "^5.1.0",
     "celebrate": "^15.0.1",
