{
  "name": "@manuscripts/api",
<<<<<<< HEAD
  "version": "1.13.33-LEAN-4077.0",
=======
  "version": "1.13.34",
>>>>>>> b2c7238d
  "description": "Manuscripts API server",
  "license": "Apache-2.0",
  "main": "dist/index",
  "repository": "github:Atypon-OpenSource/manuscripts-api",
  "scripts": {
    "dev": "ts-node --transpile-only --files src",
    "start": "run-s build run",
    "run": "node dist/index",
    "build": "run-s generate-prisma build-app",
    "build-app": "tsc --project tsconfig.build.json",
    "generate-prisma": "prisma generate",
    "migrate-prisma": "prisma migrate dev --name init",
    "migrate-prisma-deploy": "prisma migrate deploy && node ./prisma/migrations/20240611191311_init/patch.js",
    "lint": "eslint src --ext .js,.ts",
    "typecheck": "tsc --noEmit",
    "test": "run-s test:unit test:int",
    "test:unit": "jest --ci --config=./jest.config.unit.test.js --no-cache --detectOpenHandles --forceExit --coverage --runInBand --reporters=default",
    "test:unit:dev": "jest --config=./jest.config.unit.test.js --runInBand --watch",
    "test:int": "NODE_OPTIONS=--max_old_space_size=4096 jest --ci --config=./jest.config.int.test.js --no-cache --forceExit --coverage --reporters=default --runInBand --logHeapUsage --bail  --detectOpenHandles",
    "test:int:dev": "jest --config=./jest.config.int.test.js --runInBand --watch",
    "debug-test:int": "NODE_OPTIONS=--max_old_space_size=4096 node --inspect-brk ./node_modules/.bin/jest --config=./jest.config.int.test.js --no-cache --runInBand",
    "clean": "rm -rf dist/"
  },
  "pre-commit": [
    "lint"
  ],
  "dependencies": {
    "@manuscripts/json-schema": "2.2.11",
<<<<<<< HEAD
    "@manuscripts/transform": "3.0.33-LEAN-4077.0",
=======
    "@manuscripts/transform": "3.0.34",
>>>>>>> b2c7238d
    "@prisma/client": "^5.13.0",
    "bcrypt": "^5.1.0",
    "celebrate": "^15.0.1",
    "checksum": "^1.0.0",
    "cookie": "^0.5.0",
    "cors": "^2.8.5",
    "crypto-random-string": "^1.0.0",
    "decompress": "^4.2.1",
    "deep-equal": "^2.2.0",
    "dotenv-safe": "^8.2.0",
    "express": "^4.18.2",
    "express-prom-bundle": "^6.6.0",
    "form-data": "^4.0.0",
    "fs-extra": "^11.1.0",
    "get-stream": "^6.0.1",
    "http-status-codes": "^2.2.0",
    "joi": "^17.7.0",
    "jsdom": "^22.1.0",
    "jsonwebtoken": "^9.0.0",
    "jszip": "^3.10.1",
    "jwks-rsa": "^3.0.0",
    "lodash": "^4.17.21",
    "mem": "9.0.2",
    "moment": "^2.29.4",
    "morgan": "^1.10.0",
    "multer": "^1.4.5-lts.1",
    "node-cron": "^3.0.2",
    "node-fetch": "^2.6.1",
    "passport": "^0.6.0",
    "passport-jwt": "^4.0.1",
    "pem-jwk": "^2.0.0",
    "prom-client": "^14.2.0",
    "prosemirror-transform": "^1.7.4",
    "qs": "^6.11.0",
    "semver": "^7.5.0",
    "source-map-support": "^0.5.21",
    "swagger-ui-express": "^5.0.0",
    "tempy": "^1.0.0",
    "uuid": "^9.0.0",
    "validator": "^13.7.0",
    "winston": "^3.8.2",
    "ws": "^8.17.1",
    "yaml": "^2.3.1"
  },
  "devDependencies": {
    "@babel/core": "^7.20.5",
    "@babel/preset-env": "^7.20.2",
    "@babel/preset-typescript": "^7.18.6",
    "@jest-mock/express": "^2.0.1",
    "@manuscripts/eslint-config": "^0.5.1",
    "@types/bcrypt": "^5.0.0",
    "@types/body-parser": "^1.19.2",
    "@types/chance": "^1.0.13",
    "@types/checksum": "^0.1.33",
    "@types/cookie": "^0.5.1",
    "@types/cors": "^2.8.13",
    "@types/decompress": "^4.2.4",
    "@types/deep-equal": "^1.0.1",
    "@types/deep-freeze": "^0.1.2",
    "@types/dotenv-safe": "^8.1.2",
    "@types/express": "^4.17.15",
    "@types/fs-extra": "^11.0.1",
    "@types/jest": "^29.2.4",
    "@types/jsdom": "^21.1.1",
    "@types/jsonwebtoken": "^9.0.0",
    "@types/lodash": "^4.14.191",
    "@types/method-override": "0.0.31",
    "@types/morgan": "^1.9.4",
    "@types/multer": "^1.4.7",
    "@types/node-cron": "^3.0.7",
    "@types/node-fetch": "^2.6.2",
    "@types/passport": "^1.0.11",
    "@types/passport-jwt": "^3.0.8",
    "@types/pem-jwk": "^2.0.0",
    "@types/qs": "^6.9.7",
    "@types/supertest": "^2.0.10",
    "@types/swagger-ui-express": "^4.1.3",
    "@types/uuid": "^9.0.0",
    "@types/validator": "^13.7.10",
    "@types/ws": "^8.5.10",
    "@typescript-eslint/eslint-plugin": "^5.47.0",
    "@typescript-eslint/parser": "^5.47.0",
    "babel-jest": "^29.3.1",
    "chance": "^1.0.13",
    "deep-freeze": "^0.0.1",
    "eslint": "^8.30.0",
    "eslint-config-prettier": "^8.5.0",
    "eslint-plugin-header": "^3.1.1",
    "eslint-plugin-import": "^2.26.0",
    "eslint-plugin-jest": "^27.1.7",
    "eslint-plugin-jsx-a11y": "^6.6.1",
    "eslint-plugin-mdx": "^2.0.5",
    "eslint-plugin-node": "^11.1.0",
    "eslint-plugin-prettier": "^4.2.1",
    "eslint-plugin-promise": "^6.1.1",
    "eslint-plugin-react": "^7.31.11",
    "eslint-plugin-react-hooks": "^4.6.0",
    "eslint-plugin-simple-import-sort": "^8.0.0",
    "jest": "^29.3.1",
    "jest-circus": "^29.3.1",
    "jest-junit": "^15.0.0",
    "js-beautify": "^1.14.7",
    "npm-run-all": "^4.1.5",
    "p-retry": "^4.1.0",
    "pre-commit": "^1.2.2",
    "prettier": "^2.8.1",
    "prisma": "^5.13.0",
    "recursive-readdir": "^2.2.3",
    "supertest": "^6.3.3",
    "ts-node": "^10.9.1",
    "tsc-watch": "^6.0.0",
    "typescript": "4.9.4"
  }
}<|MERGE_RESOLUTION|>--- conflicted
+++ resolved
@@ -1,10 +1,6 @@
 {
   "name": "@manuscripts/api",
-<<<<<<< HEAD
-  "version": "1.13.33-LEAN-4077.0",
-=======
   "version": "1.13.34",
->>>>>>> b2c7238d
   "description": "Manuscripts API server",
   "license": "Apache-2.0",
   "main": "dist/index",
@@ -33,11 +29,7 @@
   ],
   "dependencies": {
     "@manuscripts/json-schema": "2.2.11",
-<<<<<<< HEAD
-    "@manuscripts/transform": "3.0.33-LEAN-4077.0",
-=======
     "@manuscripts/transform": "3.0.34",
->>>>>>> b2c7238d
     "@prisma/client": "^5.13.0",
     "bcrypt": "^5.1.0",
     "celebrate": "^15.0.1",
