{
  "name": "@manuscripts/api",
<<<<<<< HEAD
  "version": "1.11.16-LEAN-3911.0",
=======
  "version": "1.12.0",
>>>>>>> 770bf81e
  "description": "Manuscripts API server",
  "license": "Apache-2.0",
  "main": "dist/index",
  "repository": "github:Atypon-OpenSource/manuscripts-api",
  "scripts": {
    "dev": "ts-node --transpile-only --files src",
    "start": "run-s build run",
    "run": "node dist/index",
    "build": "run-s generate-prisma build-app",
    "build-app": "tsc --project tsconfig.build.json",
    "generate-prisma": "prisma generate",
    "migrate-prisma": "prisma migrate dev --name init",
    "migrate-prisma-deploy": "prisma migrate deploy && node ./prisma/migrations/20240611191311_init/patch.js",
    "lint": "eslint src --ext .js,.ts",
    "typecheck": "tsc --noEmit",
    "test": "run-s test:unit test:int",
    "test:unit": "jest --ci --config=./jest.config.unit.test.js --no-cache --detectOpenHandles --forceExit --coverage --runInBand --reporters=default",
    "test:unit:dev": "jest --config=./jest.config.unit.test.js --runInBand --watch",
    "test:int": "NODE_OPTIONS=--max_old_space_size=4096 jest --ci --config=./jest.config.int.test.js --no-cache --forceExit --coverage --reporters=default --runInBand --logHeapUsage --bail  --detectOpenHandles",
    "test:int:dev": "jest --config=./jest.config.int.test.js --runInBand --watch",
    "debug-test:int": "NODE_OPTIONS=--max_old_space_size=4096 node --inspect-brk ./node_modules/.bin/jest --config=./jest.config.int.test.js --no-cache --runInBand",
    "clean": "rm -rf dist/"
  },
  "pre-commit": [
    "lint"
  ],
  "dependencies": {
    "@manuscripts/json-schema": "2.2.11",
<<<<<<< HEAD
    "@manuscripts/transform": "2.3.38-LEAN-3911.0",
=======
    "@manuscripts/transform": "2.6.0",
>>>>>>> 770bf81e
    "@prisma/client": "^5.13.0",
    "bcrypt": "^5.1.0",
    "celebrate": "^15.0.1",
    "checksum": "^1.0.0",
    "cookie": "^0.5.0",
    "cors": "^2.8.5",
    "crypto-random-string": "^1.0.0",
    "decompress": "^4.2.1",
    "deep-equal": "^2.2.0",
    "dotenv-safe": "^8.2.0",
    "express": "^4.18.2",
    "express-prom-bundle": "^6.6.0",
    "form-data": "^4.0.0",
    "fs-extra": "^11.1.0",
    "get-stream": "^6.0.1",
    "http-status-codes": "^2.2.0",
    "joi": "^17.7.0",
    "jsdom": "^22.1.0",
    "jsonwebtoken": "^9.0.0",
    "jszip": "^3.10.1",
    "jwks-rsa": "^3.0.0",
    "lodash": "^4.17.21",
    "mem": "9.0.2",
    "moment": "^2.29.4",
    "morgan": "^1.10.0",
    "multer": "^1.4.5-lts.1",
    "node-cron": "^3.0.2",
    "node-fetch": "^2.6.1",
    "passport": "^0.6.0",
    "passport-jwt": "^4.0.1",
    "pem-jwk": "^2.0.0",
    "prom-client": "^14.2.0",
    "prosemirror-transform": "^1.7.4",
    "qs": "^6.11.0",
    "semver": "^7.5.0",
    "source-map-support": "^0.5.21",
    "swagger-ui-express": "^5.0.0",
    "tempy": "^1.0.0",
    "uuid": "^9.0.0",
    "validator": "^13.7.0",
    "winston": "^3.8.2",
    "ws": "^8.17.1",
    "yaml": "^2.3.1"
  },
  "devDependencies": {
    "@babel/core": "^7.20.5",
    "@babel/preset-env": "^7.20.2",
    "@babel/preset-typescript": "^7.18.6",
    "@jest-mock/express": "^2.0.1",
    "@manuscripts/eslint-config": "^0.5.1",
    "@types/bcrypt": "^5.0.0",
    "@types/body-parser": "^1.19.2",
    "@types/chance": "^1.0.13",
    "@types/checksum": "^0.1.33",
    "@types/cookie": "^0.5.1",
    "@types/cors": "^2.8.13",
    "@types/decompress": "^4.2.4",
    "@types/deep-equal": "^1.0.1",
    "@types/deep-freeze": "^0.1.2",
    "@types/dotenv-safe": "^8.1.2",
    "@types/express": "^4.17.15",
    "@types/fs-extra": "^11.0.1",
    "@types/jest": "^29.2.4",
    "@types/jsdom": "^21.1.1",
    "@types/jsonwebtoken": "^9.0.0",
    "@types/lodash": "^4.14.191",
    "@types/method-override": "0.0.31",
    "@types/morgan": "^1.9.4",
    "@types/multer": "^1.4.7",
    "@types/node-cron": "^3.0.7",
    "@types/node-fetch": "^2.6.2",
    "@types/passport": "^1.0.11",
    "@types/passport-jwt": "^3.0.8",
    "@types/pem-jwk": "^2.0.0",
    "@types/qs": "^6.9.7",
    "@types/supertest": "^2.0.10",
    "@types/swagger-ui-express": "^4.1.3",
    "@types/uuid": "^9.0.0",
    "@types/validator": "^13.7.10",
    "@types/ws": "^8.5.10",
    "@typescript-eslint/eslint-plugin": "^5.47.0",
    "@typescript-eslint/parser": "^5.47.0",
    "babel-jest": "^29.3.1",
    "chance": "^1.0.13",
    "deep-freeze": "^0.0.1",
    "eslint": "^8.30.0",
    "eslint-config-prettier": "^8.5.0",
    "eslint-plugin-header": "^3.1.1",
    "eslint-plugin-import": "^2.26.0",
    "eslint-plugin-jest": "^27.1.7",
    "eslint-plugin-jsx-a11y": "^6.6.1",
    "eslint-plugin-mdx": "^2.0.5",
    "eslint-plugin-node": "^11.1.0",
    "eslint-plugin-prettier": "^4.2.1",
    "eslint-plugin-promise": "^6.1.1",
    "eslint-plugin-react": "^7.31.11",
    "eslint-plugin-react-hooks": "^4.6.0",
    "eslint-plugin-simple-import-sort": "^8.0.0",
    "jest": "^29.3.1",
    "jest-circus": "^29.3.1",
    "jest-junit": "^15.0.0",
    "js-beautify": "^1.14.7",
    "npm-run-all": "^4.1.5",
    "p-retry": "^4.1.0",
    "pre-commit": "^1.2.2",
    "prettier": "^2.8.1",
    "prisma": "^5.13.0",
    "recursive-readdir": "^2.2.3",
    "supertest": "^6.3.3",
    "ts-node": "^10.9.1",
    "tsc-watch": "^6.0.0",
    "typescript": "4.9.4"
  }
}<|MERGE_RESOLUTION|>--- conflicted
+++ resolved
@@ -1,10 +1,6 @@
 {
   "name": "@manuscripts/api",
-<<<<<<< HEAD
-  "version": "1.11.16-LEAN-3911.0",
-=======
   "version": "1.12.0",
->>>>>>> 770bf81e
   "description": "Manuscripts API server",
   "license": "Apache-2.0",
   "main": "dist/index",
@@ -33,11 +29,7 @@
   ],
   "dependencies": {
     "@manuscripts/json-schema": "2.2.11",
-<<<<<<< HEAD
-    "@manuscripts/transform": "2.3.38-LEAN-3911.0",
-=======
     "@manuscripts/transform": "2.6.0",
->>>>>>> 770bf81e
     "@prisma/client": "^5.13.0",
     "bcrypt": "^5.1.0",
     "celebrate": "^15.0.1",
