{
  "name": "@manuscripts/api",
<<<<<<< HEAD
  "version": "1.9.12-LEAN-3595.0",
=======
  "version": "1.9.14",
>>>>>>> 7f6585f9
  "description": "Manuscripts API server",
  "license": "Apache-2.0",
  "main": "dist/index",
  "repository": "github:Atypon-OpenSource/manuscripts-api",
  "scripts": {
    "dev": "ts-node --transpile-only --files src",
    "start": "run-s build run",
    "run": "node dist/index",
    "build": "run-s generate-prisma build-app",
    "build-app": "tsc --project tsconfig.build.json",
    "generate-prisma": "prisma generate",
    "migrate-prisma": "prisma migrate dev --name init",
    "migrate-prisma-deploy": "prisma migrate deploy && node ./prisma/migrations/20240611191311_init/patch.js",
    "lint": "eslint src --ext .js,.ts",
    "typecheck": "tsc --noEmit",
    "test": "run-s test:unit test:int",
    "test:unit": "jest --ci --config=./jest.config.unit.test.js --no-cache --detectOpenHandles --forceExit --coverage --runInBand --reporters=default",
    "test:unit:dev": "jest --config=./jest.config.unit.test.js --runInBand --watch",
    "test:int": "NODE_OPTIONS=--max_old_space_size=4096 jest --ci --config=./jest.config.int.test.js --no-cache --forceExit --coverage --reporters=default --runInBand --logHeapUsage --bail  --detectOpenHandles",
    "test:int:dev": "jest --config=./jest.config.int.test.js --runInBand --watch",
    "debug-test:int": "NODE_OPTIONS=--max_old_space_size=4096 node --inspect-brk ./node_modules/.bin/jest --config=./jest.config.int.test.js --no-cache --runInBand",
    "clean": "rm -rf dist/"
  },
  "pre-commit": [
    "lint"
  ],
  "dependencies": {
<<<<<<< HEAD
    "@manuscripts/json-schema": "2.2.8",
    "@manuscripts/transform": "2.3.10-LEAN-3595.1",
=======
    "@manuscripts/json-schema": "2.2.10",
    "@manuscripts/transform": "2.3.15",
>>>>>>> 7f6585f9
    "@prisma/client": "^5.13.0",
    "bcrypt": "^5.1.0",
    "celebrate": "^15.0.1",
    "checksum": "^1.0.0",
    "cookie": "^0.5.0",
    "cors": "^2.8.5",
    "crypto-random-string": "^1.0.0",
    "decompress": "^4.2.1",
    "deep-equal": "^2.2.0",
    "dotenv-safe": "^8.2.0",
    "express": "^4.18.2",
    "express-prom-bundle": "^6.6.0",
    "form-data": "^4.0.0",
    "fs-extra": "^11.1.0",
    "get-stream": "^6.0.1",
    "http-status-codes": "^2.2.0",
    "joi": "^17.7.0",
    "jsdom": "^22.1.0",
    "jsonwebtoken": "^9.0.0",
    "jszip": "^3.10.1",
    "jwks-rsa": "^3.0.0",
    "lodash": "^4.17.21",
    "mem": "9.0.2",
    "moment": "^2.29.4",
    "morgan": "^1.10.0",
    "multer": "^1.4.5-lts.1",
    "node-cron": "^3.0.2",
    "node-fetch": "^2.6.1",
    "passport": "^0.6.0",
    "passport-jwt": "^4.0.1",
    "pem-jwk": "^2.0.0",
    "prom-client": "^14.2.0",
    "prosemirror-transform": "^1.7.4",
    "qs": "^6.11.0",
    "semver": "^7.5.0",
    "source-map-support": "^0.5.21",
    "swagger-ui-express": "^5.0.0",
    "tempy": "^1.0.0",
    "uuid": "^9.0.0",
    "validator": "^13.7.0",
    "winston": "^3.8.2",
    "yaml": "^2.3.1"
  },
  "devDependencies": {
    "@babel/core": "^7.20.5",
    "@babel/preset-env": "^7.20.2",
    "@babel/preset-typescript": "^7.18.6",
    "@jest-mock/express": "^2.0.1",
    "@manuscripts/eslint-config": "^0.5.1",
    "@types/bcrypt": "^5.0.0",
    "@types/body-parser": "^1.19.2",
    "@types/chance": "^1.0.13",
    "@types/checksum": "^0.1.33",
    "@types/cookie": "^0.5.1",
    "@types/cors": "^2.8.13",
    "@types/decompress": "^4.2.4",
    "@types/deep-equal": "^1.0.1",
    "@types/deep-freeze": "^0.1.2",
    "@types/dotenv-safe": "^8.1.2",
    "@types/express": "^4.17.15",
    "@types/fs-extra": "^11.0.1",
    "@types/jest": "^29.2.4",
    "@types/jsdom": "^21.1.1",
    "@types/jsonwebtoken": "^9.0.0",
    "@types/lodash": "^4.14.191",
    "@types/method-override": "0.0.31",
    "@types/morgan": "^1.9.4",
    "@types/multer": "^1.4.7",
    "@types/node-cron": "^3.0.7",
    "@types/node-fetch": "^2.6.2",
    "@types/passport": "^1.0.11",
    "@types/passport-jwt": "^3.0.8",
    "@types/pem-jwk": "^2.0.0",
    "@types/qs": "^6.9.7",
    "@types/supertest": "^2.0.10",
    "@types/swagger-ui-express": "^4.1.3",
    "@types/uuid": "^9.0.0",
    "@types/validator": "^13.7.10",
    "@typescript-eslint/eslint-plugin": "^5.47.0",
    "@typescript-eslint/parser": "^5.47.0",
    "babel-jest": "^29.3.1",
    "chance": "^1.0.13",
    "deep-freeze": "^0.0.1",
    "eslint": "^8.30.0",
    "eslint-config-prettier": "^8.5.0",
    "eslint-plugin-header": "^3.1.1",
    "eslint-plugin-import": "^2.26.0",
    "eslint-plugin-jest": "^27.1.7",
    "eslint-plugin-jsx-a11y": "^6.6.1",
    "eslint-plugin-mdx": "^2.0.5",
    "eslint-plugin-node": "^11.1.0",
    "eslint-plugin-prettier": "^4.2.1",
    "eslint-plugin-promise": "^6.1.1",
    "eslint-plugin-react": "^7.31.11",
    "eslint-plugin-react-hooks": "^4.6.0",
    "eslint-plugin-simple-import-sort": "^8.0.0",
    "jest": "^29.3.1",
    "jest-circus": "^29.3.1",
    "jest-junit": "^15.0.0",
    "js-beautify": "^1.14.7",
    "npm-run-all": "^4.1.5",
    "p-retry": "^4.1.0",
    "pre-commit": "^1.2.2",
    "prettier": "^2.8.1",
    "prisma": "^5.13.0",
    "recursive-readdir": "^2.2.3",
    "supertest": "^6.3.3",
    "ts-node": "^10.9.1",
    "tsc-watch": "^6.0.0",
    "typescript": "4.9.4"
  }
}<|MERGE_RESOLUTION|>--- conflicted
+++ resolved
@@ -1,10 +1,6 @@
 {
   "name": "@manuscripts/api",
-<<<<<<< HEAD
-  "version": "1.9.12-LEAN-3595.0",
-=======
   "version": "1.9.14",
->>>>>>> 7f6585f9
   "description": "Manuscripts API server",
   "license": "Apache-2.0",
   "main": "dist/index",
@@ -32,13 +28,8 @@
     "lint"
   ],
   "dependencies": {
-<<<<<<< HEAD
-    "@manuscripts/json-schema": "2.2.8",
-    "@manuscripts/transform": "2.3.10-LEAN-3595.1",
-=======
     "@manuscripts/json-schema": "2.2.10",
     "@manuscripts/transform": "2.3.15",
->>>>>>> 7f6585f9
     "@prisma/client": "^5.13.0",
     "bcrypt": "^5.1.0",
     "celebrate": "^15.0.1",
