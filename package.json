{
  "name": "@manuscripts/api",
<<<<<<< HEAD
  "version": "2.1.3-LEAN-4855.0",
=======
  "version": "2.1.5",
>>>>>>> a1634ad0
  "description": "Manuscripts API server",
  "license": "Apache-2.0",
  "main": "dist/index",
  "repository": "github:Atypon-OpenSource/manuscripts-api",
  "scripts": {
    "dev": "ts-node --transpile-only --files src",
    "start": "run-s build run",
    "run": "node dist/index",
    "build": "run-s generate-prisma build-app",
    "build-app": "tsc",
    "generate-prisma": "prisma generate",
    "migrate-prisma": "prisma migrate dev --name init",
    "migrate-prisma-deploy": "npx prisma migrate deploy && node ./prisma/migrations/20240611191311_init/patch.js",
    "lint": "eslint src --ext .js,.ts",
    "typecheck": "tsc --noEmit",
    "test": "run-s test:unit test:int",
    "test:unit": "jest --ci --config=./jest.config.unit.test.js --no-cache --detectOpenHandles --forceExit --coverage --runInBand --reporters=default",
    "test:unit:dev": "jest --config=./jest.config.unit.test.js --runInBand --watch",
    "test:int": "NODE_OPTIONS=--max_old_space_size=4096 jest --ci --config=./jest.config.int.test.js --no-cache --forceExit --coverage --reporters=default --runInBand --logHeapUsage --bail  --detectOpenHandles",
    "test:int:dev": "jest --config=./jest.config.int.test.js --runInBand --watch",
    "debug-test:int": "NODE_OPTIONS=--max_old_space_size=4096 node --inspect-brk ./node_modules/.bin/jest --config=./jest.config.int.test.js --no-cache --runInBand",
    "clean": "rm -rf dist/"
  },
  "dependencies": {
    "@manuscripts/json-schema": "2.2.12",
<<<<<<< HEAD
    "@manuscripts/transform": "4.2.16",
=======
    "@manuscripts/transform": "4.2.17",
>>>>>>> a1634ad0
    "@prisma/client": "6.7.0",
    "celebrate": "15.0.3",
    "checksum": "1.0.0",
    "cors": "2.8.5",
    "crypto-random-string": "5.0.0",
    "decompress": "4.2.1",
    "dotenv-safe": "9.1.0",
    "express": "5.1.0",
    "express-prom-bundle": "8.0.0",
    "fs-extra": "11.3.0",
    "get-stream": "6.0.1",
    "http-status-codes": "2.3.0",
    "joi": "17.13.3",
    "jsdom": "26.1.0",
    "jsonwebtoken": "9.0.2",
    "jszip": "3.10.1",
    "lodash": "4.17.21",
    "morgan": "1.10.0",
    "multer": "1.4.5-lts.2",
    "passport": "0.7.0",
    "passport-jwt": "4.0.1",
    "prom-client": "15.1.3",
    "prosemirror-transform": "1.10.4",
    "semver": "7.7.2",
    "swagger-ui-express": "5.0.1",
    "uuid": "9.0.1",
    "winston": "3.17.0",
    "ws": "8.18.2",
    "yaml": "2.7.1",
    "prisma": "6.7.0"
  },
  "devDependencies": {
    "@babel/core": "7.23.7",
    "@babel/preset-env": "7.23.8",
    "@babel/preset-typescript": "7.23.3",
    "@jest-mock/express": "3.0.0",
    "@manuscripts/eslint-config": "0.5.1",
    "@types/bcrypt": "5.0.2",
    "@types/chance": "1.1.6",
    "@types/checksum": "0.1.35",
    "@types/cors": "2.8.18",
    "@types/decompress": "4.2.7",
    "@types/dotenv-safe": "8.1.6",
    "@types/express": "5.0.0",
    "@types/fs-extra": "11.0.4",
    "@types/jest": "29.5.14",
    "@types/jsdom": "21.1.7",
    "@types/jsonwebtoken": "9.0.9",
    "@types/lodash": "4.17.16",
    "@types/morgan": "1.9.9",
    "@types/multer": "1.4.11",
    "@types/passport": "1.0.16",
    "@types/passport-jwt": "3.0.13",
    "@types/semver": "7.7.0",
    "@types/supertest": "2.0.16",
    "@types/swagger-ui-express": "4.1.7",
    "@types/uuid": "9.0.8",
    "@types/ws": "8.5.13",
    "@typescript-eslint/eslint-plugin": "5.62.0",
    "@typescript-eslint/parser": "5.62.0",
    "babel-jest": "29.7.0",
    "eslint": "8.57.1",
    "eslint-config-prettier": "8.10.0",
    "eslint-plugin-header": "3.1.1",
    "eslint-plugin-import": "2.31.0",
    "eslint-plugin-jest": "27.9.0",
    "eslint-plugin-jsx-a11y": "6.10.2",
    "eslint-plugin-mdx": "2.3.4",
    "eslint-plugin-node": "11.1.0",
    "eslint-plugin-prettier": "4.2.1",
    "eslint-plugin-promise": "6.6.0",
    "eslint-plugin-react": "7.37.5",
    "eslint-plugin-react-hooks": "4.6.2",
    "eslint-plugin-simple-import-sort": "8.0.0",
    "jest": "29.7.0",
    "jest-circus": "29.7.0",
    "npm-run-all": "4.1.5",
    "prettier": "2.8.8",
    "ts-node": "10.9.2",
    "typescript": "4.9.5"
  }
}<|MERGE_RESOLUTION|>--- conflicted
+++ resolved
@@ -1,10 +1,6 @@
 {
   "name": "@manuscripts/api",
-<<<<<<< HEAD
-  "version": "2.1.3-LEAN-4855.0",
-=======
   "version": "2.1.5",
->>>>>>> a1634ad0
   "description": "Manuscripts API server",
   "license": "Apache-2.0",
   "main": "dist/index",
@@ -30,11 +26,7 @@
   },
   "dependencies": {
     "@manuscripts/json-schema": "2.2.12",
-<<<<<<< HEAD
-    "@manuscripts/transform": "4.2.16",
-=======
     "@manuscripts/transform": "4.2.17",
->>>>>>> a1634ad0
     "@prisma/client": "6.7.0",
     "celebrate": "15.0.3",
     "checksum": "1.0.0",
