--- conflicted
+++ resolved
@@ -1,10 +1,6 @@
 {
   "name": "@manuscripts/api",
-<<<<<<< HEAD
-  "version": "1.9.8-LEAN-3608.0",
-=======
   "version": "1.9.8",
->>>>>>> de4a455c
   "description": "Manuscripts API server",
   "license": "Apache-2.0",
   "main": "dist/index",
@@ -33,11 +29,7 @@
   ],
   "dependencies": {
     "@manuscripts/json-schema": "2.2.8",
-<<<<<<< HEAD
-    "@manuscripts/transform": "2.3.7-LEAN-3608.1",
-=======
     "@manuscripts/transform": "2.3.7",
->>>>>>> de4a455c
     "@prisma/client": "^4.13.0",
     "bcrypt": "^5.1.0",
     "celebrate": "^15.0.1",
