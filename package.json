{
  "name": "@manuscripts/api",
<<<<<<< HEAD
  "version": "1.13.17-LEAN-4146.0",
=======
  "version": "1.13.20",
>>>>>>> 57b17c90
  "description": "Manuscripts API server",
  "license": "Apache-2.0",
  "main": "dist/index",
  "repository": "github:Atypon-OpenSource/manuscripts-api",
  "scripts": {
    "dev": "ts-node --transpile-only --files src",
    "start": "run-s build run",
    "run": "node dist/index",
    "build": "run-s generate-prisma build-app",
    "build-app": "tsc --project tsconfig.build.json",
    "generate-prisma": "prisma generate",
    "migrate-prisma": "prisma migrate dev --name init",
    "migrate-prisma-deploy": "prisma migrate deploy && node ./prisma/migrations/20240611191311_init/patch.js",
    "lint": "eslint src --ext .js,.ts",
    "typecheck": "tsc --noEmit",
    "test": "run-s test:unit test:int",
    "test:unit": "jest --ci --config=./jest.config.unit.test.js --no-cache --detectOpenHandles --forceExit --coverage --runInBand --reporters=default",
    "test:unit:dev": "jest --config=./jest.config.unit.test.js --runInBand --watch",
    "test:int": "NODE_OPTIONS=--max_old_space_size=4096 jest --ci --config=./jest.config.int.test.js --no-cache --forceExit --coverage --reporters=default --runInBand --logHeapUsage --bail  --detectOpenHandles",
    "test:int:dev": "jest --config=./jest.config.int.test.js --runInBand --watch",
    "debug-test:int": "NODE_OPTIONS=--max_old_space_size=4096 node --inspect-brk ./node_modules/.bin/jest --config=./jest.config.int.test.js --no-cache --runInBand",
    "clean": "rm -rf dist/"
  },
  "pre-commit": [
    "lint"
  ],
  "dependencies": {
    "@manuscripts/json-schema": "2.2.11",
<<<<<<< HEAD
    "@manuscripts/transform": "3.0.15-LEAN-4146.4",
=======
    "@manuscripts/transform": "3.0.20",
>>>>>>> 57b17c90
    "@prisma/client": "^5.13.0",
    "bcrypt": "^5.1.0",
    "celebrate": "^15.0.1",
    "checksum": "^1.0.0",
    "cookie": "^0.5.0",
    "cors": "^2.8.5",
    "crypto-random-string": "^1.0.0",
    "decompress": "^4.2.1",
    "deep-equal": "^2.2.0",
    "dotenv-safe": "^8.2.0",
    "express": "^4.18.2",
    "express-prom-bundle": "^6.6.0",
    "form-data": "^4.0.0",
    "fs-extra": "^11.1.0",
    "get-stream": "^6.0.1",
    "http-status-codes": "^2.2.0",
    "joi": "^17.7.0",
    "jsdom": "^22.1.0",
    "jsonwebtoken": "^9.0.0",
    "jszip": "^3.10.1",
    "jwks-rsa": "^3.0.0",
    "lodash": "^4.17.21",
    "mem": "9.0.2",
    "moment": "^2.29.4",
    "morgan": "^1.10.0",
    "multer": "^1.4.5-lts.1",
    "node-cron": "^3.0.2",
    "node-fetch": "^2.6.1",
    "passport": "^0.6.0",
    "passport-jwt": "^4.0.1",
    "pem-jwk": "^2.0.0",
    "prom-client": "^14.2.0",
    "prosemirror-transform": "^1.7.4",
    "qs": "^6.11.0",
    "semver": "^7.5.0",
    "source-map-support": "^0.5.21",
    "swagger-ui-express": "^5.0.0",
    "tempy": "^1.0.0",
    "uuid": "^9.0.0",
    "validator": "^13.7.0",
    "winston": "^3.8.2",
    "ws": "^8.17.1",
    "yaml": "^2.3.1"
  },
  "devDependencies": {
    "@babel/core": "^7.20.5",
    "@babel/preset-env": "^7.20.2",
    "@babel/preset-typescript": "^7.18.6",
    "@jest-mock/express": "^2.0.1",
    "@manuscripts/eslint-config": "^0.5.1",
    "@types/bcrypt": "^5.0.0",
    "@types/body-parser": "^1.19.2",
    "@types/chance": "^1.0.13",
    "@types/checksum": "^0.1.33",
    "@types/cookie": "^0.5.1",
    "@types/cors": "^2.8.13",
    "@types/decompress": "^4.2.4",
    "@types/deep-equal": "^1.0.1",
    "@types/deep-freeze": "^0.1.2",
    "@types/dotenv-safe": "^8.1.2",
    "@types/express": "^4.17.15",
    "@types/fs-extra": "^11.0.1",
    "@types/jest": "^29.2.4",
    "@types/jsdom": "^21.1.1",
    "@types/jsonwebtoken": "^9.0.0",
    "@types/lodash": "^4.14.191",
    "@types/method-override": "0.0.31",
    "@types/morgan": "^1.9.4",
    "@types/multer": "^1.4.7",
    "@types/node-cron": "^3.0.7",
    "@types/node-fetch": "^2.6.2",
    "@types/passport": "^1.0.11",
    "@types/passport-jwt": "^3.0.8",
    "@types/pem-jwk": "^2.0.0",
    "@types/qs": "^6.9.7",
    "@types/supertest": "^2.0.10",
    "@types/swagger-ui-express": "^4.1.3",
    "@types/uuid": "^9.0.0",
    "@types/validator": "^13.7.10",
    "@types/ws": "^8.5.10",
    "@typescript-eslint/eslint-plugin": "^5.47.0",
    "@typescript-eslint/parser": "^5.47.0",
    "babel-jest": "^29.3.1",
    "chance": "^1.0.13",
    "deep-freeze": "^0.0.1",
    "eslint": "^8.30.0",
    "eslint-config-prettier": "^8.5.0",
    "eslint-plugin-header": "^3.1.1",
    "eslint-plugin-import": "^2.26.0",
    "eslint-plugin-jest": "^27.1.7",
    "eslint-plugin-jsx-a11y": "^6.6.1",
    "eslint-plugin-mdx": "^2.0.5",
    "eslint-plugin-node": "^11.1.0",
    "eslint-plugin-prettier": "^4.2.1",
    "eslint-plugin-promise": "^6.1.1",
    "eslint-plugin-react": "^7.31.11",
    "eslint-plugin-react-hooks": "^4.6.0",
    "eslint-plugin-simple-import-sort": "^8.0.0",
    "jest": "^29.3.1",
    "jest-circus": "^29.3.1",
    "jest-junit": "^15.0.0",
    "js-beautify": "^1.14.7",
    "npm-run-all": "^4.1.5",
    "p-retry": "^4.1.0",
    "pre-commit": "^1.2.2",
    "prettier": "^2.8.1",
    "prisma": "^5.13.0",
    "recursive-readdir": "^2.2.3",
    "supertest": "^6.3.3",
    "ts-node": "^10.9.1",
    "tsc-watch": "^6.0.0",
    "typescript": "4.9.4"
  }
}<|MERGE_RESOLUTION|>--- conflicted
+++ resolved
@@ -1,10 +1,6 @@
 {
   "name": "@manuscripts/api",
-<<<<<<< HEAD
-  "version": "1.13.17-LEAN-4146.0",
-=======
-  "version": "1.13.20",
->>>>>>> 57b17c90
+  "version": "1.13.21-LEAN-4146-1",
   "description": "Manuscripts API server",
   "license": "Apache-2.0",
   "main": "dist/index",
@@ -33,11 +29,7 @@
   ],
   "dependencies": {
     "@manuscripts/json-schema": "2.2.11",
-<<<<<<< HEAD
-    "@manuscripts/transform": "3.0.15-LEAN-4146.4",
-=======
-    "@manuscripts/transform": "3.0.20",
->>>>>>> 57b17c90
+    "@manuscripts/transform": "3.0.21-LEAN-4146.0",
     "@prisma/client": "^5.13.0",
     "bcrypt": "^5.1.0",
     "celebrate": "^15.0.1",
