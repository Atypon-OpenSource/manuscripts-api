--- conflicted
+++ resolved
@@ -26,12 +26,6 @@
 import { IUserEventRepository } from '../DataAccess/Interfaces/IUserEventRepository'
 import { IUserRepository } from '../DataAccess/Interfaces/IUserRepository'
 import { IUserStatusRepository } from '../DataAccess/Interfaces/IUserStatusRepository'
-<<<<<<< HEAD
-import { InvitationRepository } from '../DataAccess/InvitationRepository/InvitationRepository'
-import { InvitationTokenRepository } from '../DataAccess/InvitationTokenRepository/InvitationTokenRepository'
-=======
-import { IUserTokenRepository } from '../DataAccess/Interfaces/IUserTokenRepository'
->>>>>>> 8e6abdf5
 import { ManuscriptNoteRepository } from '../DataAccess/ManuscriptNoteRepository/ManuscriptNoteRepository'
 import { ManuscriptRepository } from '../DataAccess/ManuscriptRepository/ManuscriptRepository'
 import { ProjectRepository } from '../DataAccess/ProjectRepository/ProjectRepository'
@@ -173,14 +167,6 @@
       this.singleUseTokenRepository,
       this.activityTrackingService,
       this.userStatusRepository,
-<<<<<<< HEAD
-      this.invitationRepository,
-      this.containerInvitationRepository,
-      this.containerRequestRepository,
-      this.emailService,
-=======
-      this.userTokenRepository,
->>>>>>> 8e6abdf5
       this.syncService,
       this.userProfileRepository,
       this.projectRepository
@@ -209,15 +195,6 @@
       this.syncService,
       this.userStatusRepository
     )
-<<<<<<< HEAD
-    this.expirationService = new ExpirationService(
-      this.userEventRepository,
-      this.invitationRepository,
-      this.invitationTokenRepository,
-      this.containerInvitationRepository
-    )
-=======
->>>>>>> 8e6abdf5
     this.pressroomService = new PressroomService(config.pressroom.baseurl, config.pressroom.apiKey)
     this.quarterback = new QuarterbackService()
     this.configService = new ConfigService(config.data.path)
