/*!
 * © 2020 Atypon Systems LLC
 *
 * Licensed under the Apache License, Version 2.0 (the "License");
 * you may not use this file except in compliance with the License.
 * You may obtain a copy of the License at
 *
 *    http://www.apache.org/licenses/LICENSE-2.0
 *
 * Unless required by applicable law or agreed to in writing, software
 * distributed under the License is distributed on an "AS IS" BASIS,
 * WITHOUT WARRANTIES OR CONDITIONS OF ANY KIND, either express or implied.
 * See the License for the specific language governing permissions and
 * limitations under the License.
 */

import { PrismaClient } from '@prisma/client'

import { config } from '../Config/Config'
import { DocumentExtender } from '../DataAccess/DocumentExtender'
import { EventExtender } from '../DataAccess/EventExtender'
import { ProjectExtender } from '../DataAccess/ProjectExtender'
import { Repository } from '../DataAccess/Repository'
import { SnapshotExtender } from '../DataAccess/SnapshotExtender'
import { UserExtender } from '../DataAccess/UserExtender'
import { AuthenticationService } from '../DomainServices/AuthenticationService'
import { AuthorityService } from '../DomainServices/AuthorityService'
import { ConfigService } from '../DomainServices/ConfigService'
import { DocumentService } from '../DomainServices/DocumentService'
import { EventManager } from '../DomainServices/EventService'
import { ProjectService } from '../DomainServices/ProjectService'
import { RegisterationService } from '../DomainServices/RegisterationService'
import { SocketsService } from '../DomainServices/SocketsService'
import { UserService } from '../DomainServices/UserService'
import {
  DocumentClient,
  EventClient,
  ProjectClient,
  SnapshotClient,
  UserClient,
} from '../Models/RepositoryModels'
import { IServer } from '../Server/IServer'
import { Server } from '../Server/Server'

const prisma = new PrismaClient()

export class UninitializedContainerError extends Error {
  constructor() {
    super()
    Object.setPrototypeOf(this, new.target.prototype)
  }
}

export class ContainerReinitializationError extends Error {
  constructor() {
    super()
    Object.setPrototypeOf(this, new.target.prototype)
  }
}

export class DIContainer {
  private static _sharedContainer: DIContainer | null = null

  static get sharedContainer(): DIContainer {
    if (DIContainer._sharedContainer === null) {
      throw new UninitializedContainerError()
    } else {
      return DIContainer._sharedContainer
    }
  }

  readonly server: IServer
  readonly projectService: ProjectService
  readonly authorityService: AuthorityService
  readonly userService: UserService
  readonly configService: ConfigService
  readonly documentService: DocumentService
  readonly authenticationService: AuthenticationService
  readonly registerationService: RegisterationService
  readonly projectClient: ProjectClient
  readonly userClient: UserClient
  readonly snapshotClient: SnapshotClient
  readonly documentClient: DocumentClient
  readonly eventclient: EventClient
  readonly eventManager: EventManager
  readonly socketsService: SocketsService

  /**
   * WARNING: internal method.
   *
   * We need to await promises (SQLDatabase initialization), which cannot be done
   * in a constructor.
   *
   * This constructor should only be called by the DIContainer.init() method.
   */
  constructor(readonly repository: Repository) {
    this.server = new Server()

<<<<<<< HEAD
    this.pressroomService = new PressroomService(config.pressroom.baseurl, config.pressroom.apiKey)
=======
    this.documentService = new DocumentService()
>>>>>>> 9ef6e3fb
    this.eventclient = repository.eventClient
    this.eventManager = new EventManager(this.eventclient)
    this.authenticationService = new AuthenticationService(repository.userClient)
    this.registerationService = new RegisterationService(repository.userClient, this.eventManager)
    this.configService = new ConfigService(config.data.path)
    this.authorityService = new AuthorityService(repository.DB)
    this.userService = new UserService(repository.userClient, repository.projectClient)
    this.projectClient = repository.projectClient
    this.documentClient = repository.documentClient
    this.snapshotClient = repository.snapshotClient
    this.userClient = repository.userClient
    this.projectService = new ProjectService(
      repository.projectClient,
      repository.userClient,
      repository.snapshotClient,
      repository.documentClient,
      this.configService
    )
    this.socketsService = new SocketsService()
    this.documentService = new DocumentService(this.socketsService, this.authorityService)
  }

  /**
   * Initializes the container
   *
   * This method creates a SQLDatabase instance and passes it to the
   * services/repositories.
   *
   * This method should be called once at app startup.
   *
   * The server is then retrieved from the container and bootstrapped.
   */
  static async init() {
    if (DIContainer._sharedContainer !== null) {
      throw new ContainerReinitializationError()
    }
    const documentExtender = new DocumentExtender(prisma)
    const snapshotExtender = new SnapshotExtender(prisma)
    const eventExtender = new EventExtender(prisma)
    const projectExtender = new ProjectExtender(prisma)
    const userExtender = new UserExtender(prisma)
    const repository = new Repository(
      prisma,
      documentExtender,
      snapshotExtender,
      projectExtender,
      userExtender,
      eventExtender
    )
    await repository.connectClient()
    DIContainer._sharedContainer = new DIContainer(repository)
    return DIContainer._sharedContainer
  }
}<|MERGE_RESOLUTION|>--- conflicted
+++ resolved
@@ -96,11 +96,6 @@
   constructor(readonly repository: Repository) {
     this.server = new Server()
 
-<<<<<<< HEAD
-    this.pressroomService = new PressroomService(config.pressroom.baseurl, config.pressroom.apiKey)
-=======
-    this.documentService = new DocumentService()
->>>>>>> 9ef6e3fb
     this.eventclient = repository.eventClient
     this.eventManager = new EventManager(this.eventclient)
     this.authenticationService = new AuthenticationService(repository.userClient)
