--- conflicted
+++ resolved
@@ -83,11 +83,8 @@
   readonly apps: ClientApplicationsConfiguration
   readonly scopes: ScopedAccessTokenConfiguration[]
   readonly pressroom: PressroomConfiguration
-<<<<<<< HEAD
   readonly quarterback: PressroomConfiguration
-=======
   readonly data: DataConfiguration
->>>>>>> 159327b7
 
   constructor(env: EnvironmentLike) {
     this.API = {
@@ -163,14 +160,13 @@
       apiKey: getString(env.APP_PRESSROOM_APIKEY, 'APP_PRESSROOM_APIKEY'),
     }
 
-<<<<<<< HEAD
     this.quarterback = {
       baseurl: getString(env.APP_QUARTERBACK_BASE_URL, 'APP_QUARTERBACK_BASE_URL'),
       apiKey: getString(env.APP_QUARTERBACK_APIKEY, 'APP_QUARTERBACK_APIKEY'),
-=======
+    }
+
     this.data = {
       path: getString(env.CONFIG_PATH, 'CONFIG_PATH'),
->>>>>>> 159327b7
     }
   }
 
