--- conflicted
+++ resolved
@@ -15,33 +15,12 @@
  */
 
 import { IUserEventRepository } from '../../DataAccess/Interfaces/IUserEventRepository'
-<<<<<<< HEAD
-import { InvitationRepository } from '../../DataAccess/InvitationRepository/InvitationRepository'
-=======
-import { IUserTokenRepository } from '../../DataAccess/Interfaces/IUserTokenRepository'
->>>>>>> 8e6abdf5
 
 export class ExpirationService {
-  constructor(
-    private userEventRepository: IUserEventRepository,
-<<<<<<< HEAD
-    private invitationRepository: InvitationRepository,
-    private invitationTokenRepository: IInvitationTokenRepository,
-    private containerInvitationRepository: ContainerInvitationRepository
-=======
-    private userTokenRepository: IUserTokenRepository
->>>>>>> 8e6abdf5
-  ) {}
+  constructor(private userEventRepository: IUserEventRepository) {}
 
   public async clearExpiredDocuments(): Promise<void> {
     await this.clearEvents()
-<<<<<<< HEAD
-    await this.clearInvitations()
-    await this.clearInvitationTokens()
-    await this.clearContainerInvitations()
-=======
-    await this.clearUserTokens()
->>>>>>> 8e6abdf5
   }
 
   private async clearEvents(): Promise<void> {
@@ -50,32 +29,4 @@
       await this.userEventRepository.remove({ _id: doc._id })
     }
   }
-
-<<<<<<< HEAD
-  private async clearInvitations(): Promise<void> {
-    const expiredDocs = await this.invitationRepository.getExpired()
-    for (const doc of expiredDocs) {
-      await this.invitationRepository.remove(doc._id)
-    }
-  }
-
-  private async clearInvitationTokens(): Promise<void> {
-    const expiredDocs = await this.invitationTokenRepository.getExpired()
-    for (const doc of expiredDocs) {
-      await this.invitationTokenRepository.remove({ id: doc._id })
-    }
-  }
-
-  private async clearContainerInvitations(): Promise<void> {
-    const expiredDocs = await this.containerInvitationRepository.getExpired()
-    for (const doc of expiredDocs) {
-      await this.containerInvitationRepository.remove(doc._id)
-=======
-  private async clearUserTokens(): Promise<void> {
-    const expiredDocs = await this.userTokenRepository.getExpired()
-    for (const doc of expiredDocs) {
-      await this.userTokenRepository.remove({ id: doc._id })
->>>>>>> 8e6abdf5
-    }
-  }
 }