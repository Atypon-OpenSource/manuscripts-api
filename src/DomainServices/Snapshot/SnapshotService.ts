--- conflicted
+++ resolved
@@ -17,19 +17,12 @@
 import { ManuscriptSnapshot } from '@prisma/client'
 
 import type { SaveSnapshotModel, SnapshotLabel } from '../../../types/quarterback/snapshot'
-import prisma from '../../DataAccess/prismaClient'
-<<<<<<< HEAD
-import { CreateSnapshotError, DeleteSnapshotError, MissingSnapshotError } from '../../Errors'
+import prisma, { PrismaErrorCodes } from '../../DataAccess/prismaClient'
+import { MissingRecordError, MissingSnapshotError } from '../../Errors'
 import { ISnapshotService } from './ISnapshotService'
 
 export class SnapshotService implements ISnapshotService {
   async listSnapshotLabels(documentID: string): Promise<SnapshotLabel[]> {
-=======
-import { ISnapshotService } from './ISnapshotService'
-
-export class SnapshotService implements ISnapshotService {
-  async listSnapshotLabels(documentID: string): Promise<Maybe<SnapshotLabel[]>> {
->>>>>>> 9b76e0c1
     const found = await prisma.manuscriptSnapshot.findMany({
       where: {
         doc_id: documentID,
@@ -62,30 +55,23 @@
         name,
       },
     })
-    if (!saved) {
-      throw new CreateSnapshotError(docID)
-    }
     return saved
   }
-<<<<<<< HEAD
   async deleteSnapshot(snapshotID: string): Promise<ManuscriptSnapshot> {
-=======
-  async deleteSnapshot(snapshotID: string): Promise<Maybe<ManuscriptSnapshot>> {
->>>>>>> 9b76e0c1
-    const deleted = await prisma.manuscriptSnapshot.delete({
-      where: {
-        id: snapshotID,
-      },
-    })
-<<<<<<< HEAD
-    if (!deleted) {
-      throw new DeleteSnapshotError(snapshotID)
+    try {
+      const deleted = await prisma.manuscriptSnapshot.delete({
+        where: {
+          id: snapshotID,
+        },
+      })
+      return deleted
+    } catch (error) {
+      if (error.code === PrismaErrorCodes.RecordMissing) {
+        throw new MissingRecordError(snapshotID)
+      }
+      throw error
     }
-    return deleted
-=======
-    return { data: deleted }
   }
-
   async deleteAllManuscriptSnapshots(documentID: string): Promise<number> {
     const { count } = await prisma.manuscriptSnapshot.deleteMany({
       where: {
@@ -93,6 +79,5 @@
       },
     })
     return count
->>>>>>> 9b76e0c1
   }
 }