--- conflicted
+++ resolved
@@ -32,11 +32,7 @@
   InvalidCredentialsError,
   InvalidPasswordError,
   MissingUserStatusError,
-<<<<<<< HEAD
-=======
-  NoTokenError,
   RecordNotFoundError,
->>>>>>> 8e6abdf5
   ValidationError,
 } from '../../Errors'
 import { UserActivityEventType } from '../../Models/UserEventModels'
@@ -52,14 +48,6 @@
     private singleUseTokenRepository: ISingleUseTokenRepository,
     private activityTrackingService: UserActivityTrackingService,
     private userStatusRepository: IUserStatusRepository,
-<<<<<<< HEAD
-    private invitationRepository: InvitationRepository,
-    private containerInvitationRepository: ContainerInvitationRepository,
-    private containerRequestRepository: ContainerRequestRepository,
-    private emailService: EmailService,
-=======
-    private userTokenRepository: IUserTokenRepository,
->>>>>>> 8e6abdf5
     private syncService: ISyncService,
     private userProfileRepository: IUserProfileRepository,
     private projectRepository: ProjectRepository
