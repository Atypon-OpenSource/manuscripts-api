--- conflicted
+++ resolved
@@ -20,19 +20,8 @@
   IUpdateDocument,
   ManuscriptDocWithSnapshots,
 } from '../../../types/quarterback/doc'
-<<<<<<< HEAD
-import prisma from '../../DataAccess/prismaClient'
-import {
-  CreateDocumentError,
-  DeleteDocumentError,
-  MissingDocumentError,
-  UpdateDocumentError,
-} from '../../Errors'
-=======
-import type { Maybe } from '../../../types/quarterback/utils'
 import prisma, { PrismaErrorCodes } from '../../DataAccess/prismaClient'
-import { MissingDocumentError } from '../../Errors'
->>>>>>> 9b76e0c1
+import { MissingDocumentError, MissingRecordError } from '../../Errors'
 import { IDocumentService } from './IDocumentService'
 
 export class DocumentService implements IDocumentService {
@@ -91,49 +80,37 @@
         version: 0,
       },
     })
-    if (!saved) {
-      throw new CreateDocumentError(payload.manuscript_model_id)
-    }
     return { ...saved, snapshots: [] }
   }
   async updateDocument(documentID: string, payload: IUpdateDocument): Promise<ManuscriptDoc> {
-    const saved = await prisma.manuscriptDoc.update({
-      data: payload,
-      where: {
-        manuscript_model_id: documentID,
-      },
-    })
-    if (!saved) {
-      throw new UpdateDocumentError(documentID)
+    try {
+      const saved = await prisma.manuscriptDoc.update({
+        data: payload,
+        where: {
+          manuscript_model_id: documentID,
+        },
+      })
+      return saved
+    } catch (error) {
+      if (error.code === PrismaErrorCodes.RecordMissing) {
+        throw new MissingRecordError(documentID)
+      }
+      throw error
     }
-    return saved
   }
-<<<<<<< HEAD
   async deleteDocument(documentID: string): Promise<ManuscriptDoc> {
-    const deleted = await prisma.manuscriptDoc.delete({
-      where: {
-        manuscript_model_id: documentID,
-      },
-    })
-    if (!deleted) {
-      throw new DeleteDocumentError(documentID)
-    }
-    return deleted
-=======
-  async deleteDocument(documentID: string): Promise<Maybe<ManuscriptDoc>> {
     try {
       const deleted = await prisma.manuscriptDoc.delete({
         where: {
           manuscript_model_id: documentID,
         },
       })
-      return { data: deleted }
+      return deleted
     } catch (error) {
       if (error.code === PrismaErrorCodes.RecordMissing) {
-        throw new MissingDocumentError(documentID)
+        throw new MissingRecordError(documentID)
       }
       throw error
     }
->>>>>>> 9b76e0c1
   }
 }