/*!
 * © 2023 Atypon Systems LLC
 *
 * Licensed under the Apache License, Version 2.0 (the "License");
 * you may not use this file except in compliance with the License.
 * You may obtain a copy of the License at
 *
 *    http://www.apache.org/licenses/LICENSE-2.0
 *
 * Unless required by applicable law or agreed to in writing, software
 * distributed under the License is distributed on an "AS IS" BASIS,
 * WITHOUT WARRANTIES OR CONDITIONS OF ANY KIND, either express or implied.
 * See the License for the specific language governing permissions and
 * limitations under the License.
 */
import { Model, ObjectTypes, Project } from '@manuscripts/json-schema'
import jwt, { Algorithm } from 'jsonwebtoken'
import JSZip from 'jszip'
import { v4 as uuid_v4 } from 'uuid'

import { config } from '../Config/Config'
import { IManuscriptRepository } from '../DataAccess/Interfaces/IManuscriptRepository'
import { IUserRepository } from '../DataAccess/Interfaces/IUserRepository'
import { TemplateRepository } from '../DataAccess/TemplateRepository/TemplateRepository'
import { DIContainer } from '../DIContainer/DIContainer'
import {
  ConflictingRecordError,
  InvalidScopeNameError,
  MissingContainerError,
  MissingTemplateError,
  UserRoleError,
  ValidationError,
} from '../Errors'
import { ContainerRepository, ProjectUserRole } from '../Models/ContainerModels'
import { ContainerService } from './Container/ContainerService'
import { ArchiveOptions } from './Container/IContainerService'

export enum ProjectPermission {
  READ,
  UPDATE,
  DELETE,
  UPDATE_ROLES,
  CREATE_MANUSCRIPT,
}

const EMPTY_PERMISSIONS = new Set<ProjectPermission>()

export class ProjectService {
  constructor(
    private containerRepository: ContainerRepository,
    private manuscriptRepository: IManuscriptRepository,
    private templateRepository: TemplateRepository,
    private userRepository: IUserRepository
  ) {}

  public async createProject(userID: string, id?: string, title?: string): Promise<Project> {
    const containerID = id || uuid_v4()

    const newContainer: any = {
      _id: containerID,
      objectType: ObjectTypes.Project,
      title: title,
      owners: [userID],
      writers: [],
      viewers: [],
    }

    return await this.containerRepository.create(newContainer)
  }

  public async createManuscript(projectID: string, manuscriptID?: string, templateID?: string) {
    if (manuscriptID) {
      const manuscript = await this.manuscriptRepository.getById(manuscriptID)
      if (manuscript) {
        throw new ConflictingRecordError('Manuscript with the same id exists', manuscript)
      }
    } else {
      manuscriptID = uuid_v4()
    }

    if (templateID) {
      const template = await this.templateRepository.getById(templateID)
      if (!template) {
        throw new MissingTemplateError(templateID)
      }
    }

    return await this.manuscriptRepository.create({
      _id: manuscriptID,
      objectType: ObjectTypes.Manuscript,
      containerID: projectID,
      prototype: templateID,
    })
  }

  public async makeArchive(projectID: string, manuscriptID?: string, options?: ArchiveOptions) {
    const onlyIDs = options?.onlyIDs || false
    const getAttachments = options?.getAttachments || false

    let resources
    if (!onlyIDs) {
      resources = await this.containerRepository.getContainerResources(
        projectID,
        manuscriptID || null
      )
    } else {
      resources = await this.containerRepository.getContainerResourcesIDs(projectID)
    }

    const index = { version: '2.0', data: resources }

    const zip = new JSZip()
    zip.file('index.manuscript-json', JSON.stringify(index))

    if (getAttachments) {
      return zip.generateAsync({ type: 'nodebuffer' })
    } else {
      // @ts-ignore
      return zip.file('index.manuscript-json').async('nodebuffer')
    }
  }

  public async deleteProject(projectID: string): Promise<void> {
    //todo log
    await this.containerRepository.removeWithAllResources(projectID)
  }

  public async getProject(projectID: string): Promise<Project> {
    const project = await this.containerRepository.getById(projectID)

    if (!project) {
      throw new MissingContainerError(project)
    }

    return project
  }

  public async updateProject(projectID: string, models: Model[]) {
    // this will validate that the models belong to the correct project
    this.validateContainerIDs(projectID, models)
    // this will validate that the models reference a single, existing manuscript
    // that belongs to the project
    await this.validateManuscriptIDs(projectID, models)

    await this.containerRepository.bulkUpsert(models)
  }

  public async getProjectModels(projectID: string): Promise<Model[]> {
    return await this.containerRepository.getContainerResources(projectID, null)
  }

  public async updateUserRole(
    projectID: string,
    userID: string,
    role: ProjectUserRole
  ): Promise<void> {
    const project = await this.getProject(projectID)
    const user = await this.userRepository.getOne({ connectUserID: userID })

    if (!user) {
      throw new ValidationError('Invalid user id', user)
    }

    if (user._id === '*' && (role === 'Owner' || role === 'Writer')) {
      throw new ValidationError('User can not be owner or writer', user._id)
    }
    const userIdForSync = ContainerService.userIdForSync(userID)

    if (
      ProjectService.isOnlyOwner(project, user._id) ||
      ProjectService.isOnlyOwner(project, userIdForSync)
    ) {
      throw new UserRoleError('User is the only owner', role)
    }

    const updated = {
      _id: projectID,
<<<<<<< HEAD
      owners: project.owners.filter((u) => u !== userID),
      writers: project.writers.filter((u) => u !== userID),
      viewers: project.viewers.filter((u) => u !== userID),
      editors: project.editors ? project.editors.filter((u) => u !== userID) : [],
      proofers: project.proofers ? project.proofers.filter((u) => u !== userID) : [],
      annotators: project.annotators ? project.annotators.filter((u) => u !== userID) : [],
=======
      owners: project.owners.filter((u) => u !== userID && u !== userIdForSync),
      writers: project.writers.filter((u) => u !== userID && u !== userIdForSync),
      viewers: project.viewers.filter((u) => u !== userID && u !== userIdForSync),
      editors: project.editors
        ? project.editors.filter((u) => u !== userID && u !== userIdForSync)
        : [],
      annotators: project.annotators
        ? project.annotators.filter((u) => u !== userID && u !== userIdForSync)
        : [],
>>>>>>> 97724f62
    }

    switch (role) {
      case ProjectUserRole.Owner:
        updated.owners.push(userID)
        break
      case ProjectUserRole.Writer:
        updated.writers.push(userID)
        break
      case ProjectUserRole.Viewer:
        updated.viewers.push(userID)
        break
      case ProjectUserRole.Editor:
        updated.editors.push(userID)
        break
      case ProjectUserRole.Proofer:
        updated.proofers.push(userID)
        break
      case ProjectUserRole.Annotator:
        updated.annotators.push(userID)
        break
    }

    await this.containerRepository.patch(projectID, updated)
  }

  public async generateAccessToken(
    projectID: string,
    userID: string,
    scope: string
  ): Promise<string> {
    const scopeInfo = config.scopes.find((s) => s.name === scope)

    if (!scopeInfo) {
      throw new InvalidScopeNameError(scope)
    }

    const payload = {
      iss: config.API.hostname,
      sub: userID,
      containerID: projectID,
      aud: scopeInfo.name,
    }

    const algorithm: Algorithm = scopeInfo.publicKeyPEM === null ? 'HS256' : 'RS256'

    const options = {
      header: {
        kid: scopeInfo.identifier,
        alg: algorithm,
      },
      expiresIn: `${scopeInfo.expiry}m`,
    }

    return jwt.sign(payload, scopeInfo.secret, options)
  }

  public async getPermissions(
    projectID: string,
    userID: string
  ): Promise<ReadonlySet<ProjectPermission>> {
    const userIdForSync = ContainerService.userIdForSync(userID)
    const project = await this.getProject(projectID)
    if (project.owners.includes(userID) || project.owners.includes(userIdForSync)) {
      return new Set([
        ProjectPermission.READ,
        ProjectPermission.UPDATE,
        ProjectPermission.DELETE,
        ProjectPermission.UPDATE_ROLES,
        ProjectPermission.CREATE_MANUSCRIPT,
      ])
    } else if (project.viewers.includes(userID) || project.viewers.includes(userIdForSync)) {
      return new Set([ProjectPermission.READ])
    } else if (project.writers.includes(userID) || project.writers.includes(userIdForSync)) {
      return new Set([
        ProjectPermission.READ,
        ProjectPermission.UPDATE,
        ProjectPermission.CREATE_MANUSCRIPT,
      ])
    } else if (project.editors?.includes(userID) || project.editors?.includes(userIdForSync)) {
      return new Set([ProjectPermission.READ, ProjectPermission.UPDATE])
    } else if (
      project.annotators?.includes(userID) ||
      project.annotators?.includes(userIdForSync)
    ) {
      return new Set([ProjectPermission.READ, ProjectPermission.UPDATE])
    } else if (project.proofers?.includes(userID)) {
      return new Set([ProjectPermission.READ, ProjectPermission.UPDATE])
    }
    return EMPTY_PERMISSIONS
  }

  public static isOnlyOwner(project: Project, userID: string): boolean {
    return project.owners.length === 1 && project.owners[0] === userID
  }

  private validateContainerIDs(projectID: string, models: any[]) {
    if (!models.every((m) => m.containerID === projectID)) {
      throw new ValidationError(`problem with containerID`, models)
    }
  }

  private async validateManuscriptIDs(projectID: string, models: any[]): Promise<void> {
    const manuscriptIDs = models.reduce((ids, model) => {
      model.manuscriptID && ids.add(model.manuscriptID)
      return ids
    }, new Set<string>())

    if (manuscriptIDs.size > 1) {
      throw new ValidationError(`contains multiple manuscriptIDs`, models)
    } else if (manuscriptIDs.size === 1) {
      const manuscriptID = manuscriptIDs.values().next().value
      const manuscript = await DIContainer.sharedContainer.manuscriptRepository.getById(
        manuscriptID
      )
      if (!manuscript) {
        throw new ValidationError(`manuscript doesn't exist`, models)
      }
      if (manuscript.containerID !== projectID) {
        throw new ValidationError(`manuscript doesn't belong to project`, models)
      }
    }
  }
}<|MERGE_RESOLUTION|>--- conflicted
+++ resolved
@@ -175,24 +175,18 @@
 
     const updated = {
       _id: projectID,
-<<<<<<< HEAD
-      owners: project.owners.filter((u) => u !== userID),
-      writers: project.writers.filter((u) => u !== userID),
-      viewers: project.viewers.filter((u) => u !== userID),
-      editors: project.editors ? project.editors.filter((u) => u !== userID) : [],
-      proofers: project.proofers ? project.proofers.filter((u) => u !== userID) : [],
-      annotators: project.annotators ? project.annotators.filter((u) => u !== userID) : [],
-=======
       owners: project.owners.filter((u) => u !== userID && u !== userIdForSync),
       writers: project.writers.filter((u) => u !== userID && u !== userIdForSync),
       viewers: project.viewers.filter((u) => u !== userID && u !== userIdForSync),
       editors: project.editors
         ? project.editors.filter((u) => u !== userID && u !== userIdForSync)
         : [],
+      proofers: project.proofers
+        ? project.proofers.filter((u) => u !== userID && u !== userIdForSync)
+        : [],
       annotators: project.annotators
         ? project.annotators.filter((u) => u !== userID && u !== userIdForSync)
         : [],
->>>>>>> 97724f62
     }
 
     switch (role) {
@@ -279,7 +273,7 @@
       project.annotators?.includes(userIdForSync)
     ) {
       return new Set([ProjectPermission.READ, ProjectPermission.UPDATE])
-    } else if (project.proofers?.includes(userID)) {
+    } else if (project.proofers?.includes(userID) || project.proofers?.includes(userIdForSync)) {
       return new Set([ProjectPermission.READ, ProjectPermission.UPDATE])
     }
     return EMPTY_PERMISSIONS
