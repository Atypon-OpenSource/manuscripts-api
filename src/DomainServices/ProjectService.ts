/*!
 * © 2023 Atypon Systems LLC
 *
 * Licensed under the Apache License, Version 2.0 (the "License");
 * you may not use this file except in compliance with the License.
 * You may obtain a copy of the License at
 *
 *    http://www.apache.org/licenses/LICENSE-2.0
 *
 * Unless required by applicable law or agreed to in writing, software
 * distributed under the License is distributed on an "AS IS" BASIS,
 * WITHOUT WARRANTIES OR CONDITIONS OF ANY KIND, either express or implied.
 * See the License for the specific language governing permissions and
 * limitations under the License.
 */
import {
  Manuscript,
  manuscriptIDTypes,
  Model,
  ObjectTypes,
  Project,
  validate,
} from '@manuscripts/json-schema'
import decompress from 'decompress'
import fs from 'fs'
import { remove } from 'fs-extra'
import getStream from 'get-stream'
import JSZip from 'jszip'
import { Readable } from 'stream'
import tempy from 'tempy'

<<<<<<< HEAD
import { config } from '../Config/Config'
import { ScopedAccessTokenConfiguration } from '../Config/ConfigurationTypes'
=======
import { IManuscriptRepository } from '../DataAccess/Interfaces/IManuscriptRepository'
import { IUserRepository } from '../DataAccess/Interfaces/IUserRepository'
import { DIContainer } from '../DIContainer/DIContainer'
>>>>>>> 77f9abdc
import {
  MissingContainerError,
  MissingTemplateError,
  SyncError,
  UserRoleError,
  ValidationError,
} from '../Errors'
import { ArchiveOptions, ProjectPermission, ProjectUserRole } from '../Models/ProjectModels'
import {
  DocumentClient,
  ProjectClient,
  SnapshotClient,
  UserClient,
} from '../Models/RepositoryModels'
import { ConfigService } from './ConfigService'
import { PressroomService } from './PressroomService'

const EMPTY_PERMISSIONS = new Set<ProjectPermission>()

export class ProjectService {
  constructor(
    private readonly projectRepository: ProjectClient,
    private readonly userClient: UserClient,
    private readonly snapshotClient: SnapshotClient,
    private readonly documentClient: DocumentClient,
    private readonly pressroomService: PressroomService,
    private readonly configService: ConfigService
  ) {}
  public static findScope(
    scope: string,
    configScopes: ReadonlyArray<ScopedAccessTokenConfiguration>
  ): ScopedAccessTokenConfiguration {
    const scopeInfo = configScopes.find((s) => s.name === scope)

    if (!scopeInfo) {
      throw new InvalidScopeNameError(scope)
    }

    return scopeInfo
  }
  public async createProject(userID: string, title?: string): Promise<Project> {
    return await this.projectRepository.createProject(userID, title)
  }
  public async createManuscript(projectID: string, templateID?: string) {
    if (templateID) {
      const exists = await this.configService.hasDocument(templateID)
      if (!exists) {
        throw new MissingTemplateError(templateID)
      }
    }

    return await this.projectRepository.createManuscript(projectID, templateID)
  }

  public async importJats(
    file: Express.Multer.File,
    projectID: string,
    templateID?: string
  ): Promise<Manuscript> {
    if (templateID) {
      const exists = await this.configService.hasDocument(templateID)
      if (!exists) {
        throw new MissingTemplateError(templateID)
      }
    }

    const zip = await this.convert(file.path)

    const { root, files } = await this.extract(zip)

    if (!files || !files['index.manuscript-json']) {
      throw new ValidationError('JSON file not found', file.filename)
    }

    const now = Math.round(Date.now() / 1000)

    const index = files['index.manuscript-json'].data
    let models = JSON.parse(index.toString()).data as Model[]

    let manuscript = models.find((m) => m.objectType === ObjectTypes.Manuscript) as Manuscript

    if (!manuscript) {
      throw new ValidationError('Manuscript not found', file.filename)
    }

    models = models.map((m) => {
      const updated = {
        ...m,
        createdAt: now,
        updatedAt: now,
        containerID: projectID,
      }

      //why doesn't pressroom already include manuscriptID?
      if (manuscriptIDTypes.has(m.objectType)) {
        // @ts-ignore
        updated.manuscriptID = manuscript._id
      }

      return updated
    })

    manuscript = models.find((m) => m.objectType === ObjectTypes.Manuscript) as Manuscript
    if (templateID) {
      manuscript.prototype = templateID
    }

    this.validate(models)
    await this.projectRepository.bulkInsert(models)

    await remove(root)

    return manuscript
  }

  public async makeArchive(projectID: string, options?: ArchiveOptions) {
    const onlyIDs = options?.onlyIDs || false
    const getAttachments = options?.getAttachments || false

    let resources
    if (!onlyIDs) {
      resources = await this.projectRepository.getProjectResources(projectID)
    } else {
      resources = await this.projectRepository.getProjectResourcesIDs(projectID)
    }

    const index = { version: '2.0', data: resources }

    const zip = new JSZip()
    zip.file('index.manuscript-json', JSON.stringify(index))

    if (getAttachments) {
      return zip.generateAsync({ type: 'nodebuffer' })
    } else {
      // @ts-ignore
      return zip.file('index.manuscript-json').async('nodebuffer')
    }
  }

  public async deleteProject(projectID: string): Promise<void> {
    const manuscriptID = await this.getManuscriptID(projectID)
    if (manuscriptID) {
      await this.deleteManuscriptResources(manuscriptID)
    }
    await this.projectRepository.removeWithAllResources(projectID)
  }

  private async getManuscriptID(projectID: string): Promise<string | null> {
    const models = await this.projectRepository.getProjectResources(projectID, [
      ObjectTypes.Manuscript,
    ])
    if (!models) {
      throw new MissingContainerError(projectID)
    }
    return models[0]._id
  }

  private async deleteManuscriptResources(manuscriptID: string) {
    await Promise.all([
      this.snapshotClient.deleteAllManuscriptSnapshots(manuscriptID),
      this.documentClient.deleteDocument(manuscriptID),
    ])
  }

  public async getProject(projectID: string): Promise<Project> {
    const project = await this.projectRepository.getProject(projectID)
    if (!project) {
      throw new MissingContainerError(projectID)
    }

    return project
  }

  public async updateProject(projectID: string, models: Model[]) {
    // this will validate that the models belong to the correct project
    this.validateContainerIDs(projectID, models)
    // this will validate that the models reference a single, existing manuscript
    // that belongs to the project
    await this.validateManuscriptIDs(projectID, models)
    const docs = this.processManuscriptModels(models)
    await this.projectRepository.removeAll(projectID)
    return await this.projectRepository.bulkInsert(docs)
  }

  public async getProjectModels(projectID: string): Promise<Model[] | null> {
    return await this.projectRepository.getProjectResources(projectID)
  }

  public async updateUserRole(
    projectID: string,
    connectUserID: string,
    role: ProjectUserRole
  ): Promise<void> {
    const project = await this.getProject(projectID)
    const user = await this.userClient.findByConnectID(connectUserID)

    if (!user) {
      throw new ValidationError('Invalid user id', user)
    }

    if (user.id === '*' && (role === 'Owner' || role === 'Writer')) {
      throw new ValidationError('User can not be owner or writer', user.id)
    }

    if (ProjectService.isOnlyOwner(project, user.id)) {
      throw new UserRoleError('User is the only owner', role)
    }

    const updated = {
      _id: projectID,
      owners: project.owners.filter((u) => u !== user.id),
      writers: project.writers.filter((u) => u !== user.id),
      viewers: project.viewers.filter((u) => u !== user.id),
      editors: project.editors ? project.editors.filter((u) => u !== user.id) : [],
      proofers: project.proofers ? project.proofers.filter((u) => u !== user.id) : [],
      annotators: project.annotators ? project.annotators.filter((u) => u !== user.id) : [],
    }

    switch (role) {
      case ProjectUserRole.Owner:
        updated.owners.push(user.id)
        break
      case ProjectUserRole.Writer:
        updated.writers.push(user.id)
        break
      case ProjectUserRole.Viewer:
        updated.viewers.push(user.id)
        break
      case ProjectUserRole.Editor:
        updated.editors.push(user.id)
        break
      case ProjectUserRole.Proofer:
        updated.proofers.push(user.id)
        break
      case ProjectUserRole.Annotator:
        updated.annotators.push(user.id)
        break
    }

    await this.projectRepository.patch(projectID, updated)
  }

  public async getPermissions(
    projectID: string,
    userID: string
  ): Promise<ReadonlySet<ProjectPermission>> {
    const project = await this.getProject(projectID)
    if (project.owners.includes(userID)) {
      return new Set([
        ProjectPermission.READ,
        ProjectPermission.UPDATE,
        ProjectPermission.DELETE,
        ProjectPermission.UPDATE_ROLES,
        ProjectPermission.CREATE_MANUSCRIPT,
      ])
    } else if (project.viewers.includes(userID)) {
      return new Set([ProjectPermission.READ])
    } else if (project.writers.includes(userID)) {
      return new Set([
        ProjectPermission.READ,
        ProjectPermission.UPDATE,
        ProjectPermission.CREATE_MANUSCRIPT,
      ])
    } else if (project.editors?.includes(userID)) {
      return new Set([ProjectPermission.READ, ProjectPermission.UPDATE])
    } else if (project.annotators?.includes(userID)) {
      return new Set([ProjectPermission.READ, ProjectPermission.UPDATE])
    } else if (project.proofers?.includes(userID)) {
      return new Set([ProjectPermission.READ, ProjectPermission.UPDATE])
    }
    return EMPTY_PERMISSIONS
  }

  public static isOnlyOwner(project: Project, userID: string): boolean {
    return project.owners.length === 1 && project.owners[0] === userID
  }

  private validateContainerIDs(projectID: string, models: any[]) {
    if (!models.every((m) => m.containerID === projectID)) {
      throw new ValidationError(`problem with containerID`, models)
    }
  }

  private async validateManuscriptIDs(projectID: string, models: any[]): Promise<void> {
    const manuscriptIDs = models.reduce((ids, model) => {
      model.manuscriptID && ids.add(model.manuscriptID)
      return ids
    }, new Set<string>())

    if (manuscriptIDs.size > 1) {
      throw new ValidationError(`contains multiple manuscriptIDs`, models)
    } else if (manuscriptIDs.size === 1) {
      const manuscriptID = manuscriptIDs.values().next().value
      const manuscript = await this.projectRepository.getProject(manuscriptID)
      if (!manuscript) {
        throw new ValidationError(`manuscript doesn't exist`, models)
      }
      if (manuscript.containerID !== projectID) {
        throw new ValidationError(`manuscript doesn't belong to project`, models)
      }
    }
  }

  private async convert(path: string): Promise<Readable> {
    const stream = fs.createReadStream(path)
    try {
      return await this.pressroomService.importJATS(stream)
    } finally {
      stream.close()
    }
  }

  private async extract(
    zip: Readable
  ): Promise<{ root: string; files: { [k: string]: decompress.File } }> {
    const root = tempy.directory()
    const buffer = await getStream.buffer(zip)
    const files = await decompress(buffer, root)
    return {
      root,
      files: files.reduce((a, v) => ({ ...a, [v.path]: v }), {}),
    }
  }

  private validate(models: Model[]) {
    models.forEach((m) => {
      const error = validate(m)
      if (error) {
        throw new SyncError(error, m)
      }
    })
  }
  private processManuscriptModels(docs: Model[]) {
    const createdAt = Math.round(Date.now() / 1000)
    const models = docs.map((doc) => ({ ...doc, createdAt, updatedAt: createdAt }))
    this.validate(models)
    return models
  }

  public getUserRole(project: Project, userID: string): ProjectUserRole | null {
    if (ProjectService.isOwner(project, userID)) {
      return ProjectUserRole.Owner
    } else if (ProjectService.isWriter(project, userID)) {
      return ProjectUserRole.Writer
    } else if (ProjectService.isViewer(project, userID)) {
      return ProjectUserRole.Viewer
    } else if (ProjectService.isEditor(project, userID)) {
      return ProjectUserRole.Editor
    } else if (ProjectService.isAnnotator(project, userID)) {
      return ProjectUserRole.Annotator
    } else if (ProjectService.isProofer(project, userID)) {
      return ProjectUserRole.Proofer
    } else {
      return null
    }
  }
  public static isOwner(container: Project, userID: string) {
    return container.owners.indexOf(userID) > -1
  }

  public static isWriter(container: Project, userID: string): boolean {
    return container.writers.indexOf(userID) > -1
  }

  public static isViewer(container: Project, userID: string): boolean {
    return container.viewers.indexOf(userID) > -1
  }

  public static isEditor(container: Project, userID: string): boolean {
    const editors = container.editors
    if (editors && editors.length) {
      return editors.indexOf(userID) > -1
    }
    return false
  }

  public static isAnnotator(container: Project, userID: string): boolean {
    const annotators = container.annotators
    if (annotators && annotators.length) {
      return annotators.indexOf(userID) > -1
    }
    return false
  }

  public static isProofer(container: Project, userID: string): boolean {
    const proofers = container.proofers
    if (proofers && proofers.length) {
      return proofers.indexOf(userID) > -1
    }
    return false
  }
}<|MERGE_RESOLUTION|>--- conflicted
+++ resolved
@@ -29,14 +29,6 @@
 import { Readable } from 'stream'
 import tempy from 'tempy'
 
-<<<<<<< HEAD
-import { config } from '../Config/Config'
-import { ScopedAccessTokenConfiguration } from '../Config/ConfigurationTypes'
-=======
-import { IManuscriptRepository } from '../DataAccess/Interfaces/IManuscriptRepository'
-import { IUserRepository } from '../DataAccess/Interfaces/IUserRepository'
-import { DIContainer } from '../DIContainer/DIContainer'
->>>>>>> 77f9abdc
 import {
   MissingContainerError,
   MissingTemplateError,
@@ -65,18 +57,7 @@
     private readonly pressroomService: PressroomService,
     private readonly configService: ConfigService
   ) {}
-  public static findScope(
-    scope: string,
-    configScopes: ReadonlyArray<ScopedAccessTokenConfiguration>
-  ): ScopedAccessTokenConfiguration {
-    const scopeInfo = configScopes.find((s) => s.name === scope)
-
-    if (!scopeInfo) {
-      throw new InvalidScopeNameError(scope)
-    }
-
-    return scopeInfo
-  }
+
   public async createProject(userID: string, title?: string): Promise<Project> {
     return await this.projectRepository.createProject(userID, title)
   }
@@ -393,36 +374,36 @@
       return null
     }
   }
-  public static isOwner(container: Project, userID: string) {
-    return container.owners.indexOf(userID) > -1
-  }
-
-  public static isWriter(container: Project, userID: string): boolean {
-    return container.writers.indexOf(userID) > -1
-  }
-
-  public static isViewer(container: Project, userID: string): boolean {
-    return container.viewers.indexOf(userID) > -1
-  }
-
-  public static isEditor(container: Project, userID: string): boolean {
-    const editors = container.editors
+  public static isOwner(project: Project, userID: string) {
+    return project.owners.indexOf(userID) > -1
+  }
+
+  public static isWriter(project: Project, userID: string): boolean {
+    return project.writers.indexOf(userID) > -1
+  }
+
+  public static isViewer(project: Project, userID: string): boolean {
+    return project.viewers.indexOf(userID) > -1
+  }
+
+  public static isEditor(project: Project, userID: string): boolean {
+    const editors = project.editors
     if (editors && editors.length) {
       return editors.indexOf(userID) > -1
     }
     return false
   }
 
-  public static isAnnotator(container: Project, userID: string): boolean {
-    const annotators = container.annotators
+  public static isAnnotator(project: Project, userID: string): boolean {
+    const annotators = project.annotators
     if (annotators && annotators.length) {
       return annotators.indexOf(userID) > -1
     }
     return false
   }
 
-  public static isProofer(container: Project, userID: string): boolean {
-    const proofers = container.proofers
+  public static isProofer(project: Project, userID: string): boolean {
+    const proofers = project.proofers
     if (proofers && proofers.length) {
       return proofers.indexOf(userID) > -1
     }
