--- conflicted
+++ resolved
@@ -95,10 +95,6 @@
     const jats = await this.convert(file.path)
 
     const now = Math.round(Date.now() / 1000)
-<<<<<<< HEAD
-
-=======
->>>>>>> fb23732e
     const { node, journal } = parseJATSArticle(jats, templateID)
 
     const manuscriptModel = {
