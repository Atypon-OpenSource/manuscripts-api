--- conflicted
+++ resolved
@@ -334,57 +334,6 @@
   }
 }
 
-<<<<<<< HEAD
-export class InvalidScopeNameError extends Error implements StatusCoded {
-  readonly internalErrorCode = InternalErrorCode.InvalidScopeNameError
-  readonly invalidValue: any
-  readonly statusCode = StatusCodes.BAD_REQUEST
-
-  constructor(invalidValue: any) {
-    super(`The scope '${invalidValue}' is invalid.`)
-    this.invalidValue = invalidValue
-    this.name = 'InvalidScopeNameError'
-=======
-export class MissingUserStatusError extends Error implements StatusCoded {
-  readonly internalErrorCode = InternalErrorCode.MissingUserStatusError
-  readonly statusCode = StatusCodes.UNAUTHORIZED
-  readonly user: User
-  constructor(userID: string) {
-    super(`User status for user '${userID}' is not found.`)
-    this.name = 'MissingUserStatusError'
-    Object.setPrototypeOf(this, new.target.prototype)
-  }
-}
-
-export class UserBlockedError extends Error implements StatusCoded {
-  readonly internalErrorCode = InternalErrorCode.UserBlockedError
-  readonly statusCode = StatusCodes.FORBIDDEN
-  readonly user: User
-  readonly userStatus: UserStatus
-  constructor(user: User, userStatus: UserStatus) {
-    super(`User '${user._id}' account is blocked.`)
-    this.user = user
-    this.userStatus = userStatus
-    this.name = 'UserBlockedError'
-    Object.setPrototypeOf(this, new.target.prototype)
-  }
-}
-
-export class UserNotVerifiedError extends Error implements StatusCoded {
-  readonly internalErrorCode = InternalErrorCode.UserNotVerifiedError
-  readonly statusCode = StatusCodes.FORBIDDEN
-  readonly user: User
-  readonly userStatus: UserStatus
-  constructor(user: User, userStatus: UserStatus) {
-    super(`User '${user._id}' account is not verified.`)
-    this.user = user
-    this.userStatus = userStatus
-    this.name = 'UserNotVerifiedError'
->>>>>>> 77f9abdc
-    Object.setPrototypeOf(this, new.target.prototype)
-  }
-}
-
 export class UserRoleError extends Error implements StatusCoded {
   readonly internalErrorCode = InternalErrorCode.UserRoleError
   readonly invalidValue: any
