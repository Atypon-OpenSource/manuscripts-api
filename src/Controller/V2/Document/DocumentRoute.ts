--- conflicted
+++ resolved
@@ -120,8 +120,6 @@
     await this.documentController.deleteDocument(projectID, manuscriptID, user)
     res.sendStatus(StatusCodes.OK).end()
   }
-<<<<<<< HEAD
-=======
   private async receiveSteps(req: Request, res: Response) {
     const { manuscriptID, projectID } = req.params
     const user = req.user
@@ -146,7 +144,6 @@
     res.write(data)
     this.manageClientConnection(req, res)
   }
->>>>>>> 71d53fe2
 
   private async stepsSince(req: Request, res: Response) {
     const { manuscriptID, projectID, versionID } = req.params
