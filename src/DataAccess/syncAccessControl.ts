--- conflicted
+++ resolved
@@ -188,31 +188,17 @@
 
     const allUserIds = [].concat(owners, writers, viewers, proofers, annotators, editors)
 
-<<<<<<< HEAD
-    if (!doc._deleted) {
-      // if there have been changes, we need to be ensure we are the owner
-      if (
-        hasMutated('owners') ||
-        hasMutated('writers') ||
-        hasMutated('viewers') ||
-        hasMutated('annotators') ||
-        hasMutated('proofers') ||
-        hasMutated('editors')
-      ) {
-        requireUser(owners, userId)
-      }
-=======
     // if there have been changes, we need to be ensure we are the owner
     if (
       hasMutated('owners') ||
       hasMutated('writers') ||
       hasMutated('viewers') ||
       hasMutated('annotators') ||
+      hasMutated('proofers') ||
       hasMutated('editors')
     ) {
       requireUser(owners, userId)
     }
->>>>>>> 97724f62
 
     // only do this for non-deleted items for perf.
     const userIds: any = {}
