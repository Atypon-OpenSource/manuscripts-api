/*!
 * © 2020 Atypon Systems LLC
 *
 * Licensed under the Apache License, Version 2.0 (the "License");
 * you may not use this file except in compliance with the License.
 * You may obtain a copy of the License at
 *
 *    http://www.apache.org/licenses/LICENSE-2.0
 *
 * Unless required by applicable law or agreed to in writing, software
 * distributed under the License is distributed on an "AS IS" BASIS,
 * WITHOUT WARRANTIES OR CONDITIONS OF ANY KIND, either express or implied.
 * See the License for the specific language governing permissions and
 * limitations under the License.
 */

<<<<<<< HEAD
=======
import moment from 'moment'

import { BucketKey } from '../Config/ConfigurationTypes'
import { ContainerRole } from './ContainerModels'

/**
 * Represents user's login credentials.
 */
export interface Credentials {
  /**
   * User's email.
   */
  email: string

  /**
   * User's plain password.
   */
  password?: string

  /**
   * Device id.
   */
  deviceId: string
}

export interface ServerToServerAuthCredentials {
  /**
   * Connect's user id.
   */
  connectUserID?: string

  /**
   * User's email.
   */
  email?: string

  /**
   * Device id.
   */
  deviceId: string
}

/**
 * Represents an user entity.
 */
>>>>>>> 77f9abdc
export interface User {
  id: string
  given: string
  family: string
  email: string
  connectUserID: string
}

export type ConnectSignupCredentials = {
  name: string
  email: string
  connectUserID: string
}

export type CreateUser = {
  given: string
  family: string
  email: string
  connectUserID: string
<<<<<<< HEAD
=======
  /**
   * timestamp represents the time when the user going to be deleted.
   */
  deleteAt?: number
}

/**
 * Represents all possible fields for new user object.
 */
export interface UserToken {
  /**
   * User's id.
   */
  userId: string
  /**
   * True if the user has an expiry time, false otherwise.
   */
  hasExpiry: boolean
  /**
   * User's related JWT token
   */
  token: string
  /**
   * Device's unique id.
   */
  deviceId: string
}

export interface UserEmail {
  /**
   * User's unique id, which represent the email.
   */
  _id: string
}

export interface InvitationToken {
  /**
   * Token's unique id.
   */
  _id: string
  /**
   * Container id.
   */
  containerID: string
  /**
   * Invited user invitation role.
   */
  permittedRole: ContainerRole
  /**
   * Container related JWT token
   */
  token: string
  expiry: number
}

export interface UpdateInvitationToken {
  _id?: string
>>>>>>> 77f9abdc
}

export type NameParts = {
  given: string
  family: string
}

export type UserCredentials = {
  deviceID: string
  appID: string
  connectUserID: string
}

export type TokenPayload = {
  email: string
  deviceID: string
  appID: string
  id: string
}<|MERGE_RESOLUTION|>--- conflicted
+++ resolved
@@ -14,54 +14,6 @@
  * limitations under the License.
  */
 
-<<<<<<< HEAD
-=======
-import moment from 'moment'
-
-import { BucketKey } from '../Config/ConfigurationTypes'
-import { ContainerRole } from './ContainerModels'
-
-/**
- * Represents user's login credentials.
- */
-export interface Credentials {
-  /**
-   * User's email.
-   */
-  email: string
-
-  /**
-   * User's plain password.
-   */
-  password?: string
-
-  /**
-   * Device id.
-   */
-  deviceId: string
-}
-
-export interface ServerToServerAuthCredentials {
-  /**
-   * Connect's user id.
-   */
-  connectUserID?: string
-
-  /**
-   * User's email.
-   */
-  email?: string
-
-  /**
-   * Device id.
-   */
-  deviceId: string
-}
-
-/**
- * Represents an user entity.
- */
->>>>>>> 77f9abdc
 export interface User {
   id: string
   given: string
@@ -81,66 +33,6 @@
   family: string
   email: string
   connectUserID: string
-<<<<<<< HEAD
-=======
-  /**
-   * timestamp represents the time when the user going to be deleted.
-   */
-  deleteAt?: number
-}
-
-/**
- * Represents all possible fields for new user object.
- */
-export interface UserToken {
-  /**
-   * User's id.
-   */
-  userId: string
-  /**
-   * True if the user has an expiry time, false otherwise.
-   */
-  hasExpiry: boolean
-  /**
-   * User's related JWT token
-   */
-  token: string
-  /**
-   * Device's unique id.
-   */
-  deviceId: string
-}
-
-export interface UserEmail {
-  /**
-   * User's unique id, which represent the email.
-   */
-  _id: string
-}
-
-export interface InvitationToken {
-  /**
-   * Token's unique id.
-   */
-  _id: string
-  /**
-   * Container id.
-   */
-  containerID: string
-  /**
-   * Invited user invitation role.
-   */
-  permittedRole: ContainerRole
-  /**
-   * Container related JWT token
-   */
-  token: string
-  expiry: number
-}
-
-export interface UpdateInvitationToken {
-  _id?: string
->>>>>>> 77f9abdc
 }
 
 export type NameParts = {
@@ -150,13 +42,11 @@
 
 export type UserCredentials = {
   deviceID: string
-  appID: string
   connectUserID: string
 }
 
 export type TokenPayload = {
   email: string
   deviceID: string
-  appID: string
   id: string
 }